<?php

namespace Test\Phinx\Config;

use \Phinx\Config\Config;

/**
 * Class ConfigTest
 * @package Test\Phinx\Config
 * @group config
 */
class ConfigTest extends AbstractConfigTest
{
    /**
     * @covers \Phinx\Config\Config::__construct
     * @covers \Phinx\Config\Config::getConfigFilePath
     */
    public function testConstructEmptyArguments()
    {
        $config = new Config(array());
        $this->assertAttributeEmpty('values', $config);
        $this->assertAttributeEquals(null, 'configFilePath', $config);
        $this->assertNull($config->getConfigFilePath());
    }

    /**
     * @covers \Phinx\Config\Config::__construct
     * @covers \Phinx\Config\Config::getConfigFilePath
     */
    public function testConstructByArray()
    {
        $config = new Config($this->getConfigArray());
        $this->assertAttributeNotEmpty('values', $config);
        $this->assertAttributeEquals(null, 'configFilePath', $config);
        $this->assertNull($config->getConfigFilePath());
    }

    /**
     * @covers \Phinx\Config\Config::getEnvironments
     */
    public function testGetEnvironmentsMethod()
    {
        $config = new Config($this->getConfigArray());
        $this->assertEquals(2, count($config->getEnvironments()));
        $this->assertArrayHasKey('testing', $config->getEnvironments());
        $this->assertArrayHasKey('production', $config->getEnvironments());
    }

    /**
     * @covers \Phinx\Config\Config::hasEnvironment
     */
    public function testHasEnvironmentDoesntHave()
    {
        $config = new Config(array());
        $this->assertFalse($config->hasEnvironment('dummy'));
    }

    /**
     * @covers \Phinx\Config\Config::hasEnvironment
     */
    public function testHasEnvironmentHasOne()
    {
        $config = new Config($this->getConfigArray());
        $this->assertTrue($config->hasEnvironment('testing'));
    }

    /**
     * @covers \Phinx\Config\Config::getEnvironments
     */
    public function testGetEnvironmentsNotSet()
    {
        $config = new Config(array());
        $this->assertNull($config->getEnvironments());
    }

    /**
     * @covers \Phinx\Config\Config::getEnvironment
     */
    public function testGetEnvironmentMethod()
    {
        $config = new Config($this->getConfigArray());
        $db = $config->getEnvironment('testing');
        $this->assertEquals('sqllite', $db['adapter']);
    }

    /**
     * @covers \Phinx\Config\Config::getEnvironment
     */
    public function testHasEnvironmentMethod()
    {
        $configArray = $this->getConfigArray();
        $config = new Config($configArray);
        $this->assertTrue($config->hasEnvironment('testing'));
        $this->assertFalse($config->hasEnvironment('fakeenvironment'));
    }

    /**
     * @covers \Phinx\Config\Config::offsetGet
     * @covers \Phinx\Config\Config::offsetSet
     * @covers \Phinx\Config\Config::offsetExists
     * @covers \Phinx\Config\Config::offsetUnset
     */
    public function testArrayAccessMethods()
    {
        $config = new Config(array());
        $config['foo'] = 'bar';
        $this->assertEquals('bar', $config['foo']);
        $this->assertTrue(isset($config['foo']));
        unset($config['foo']);
        $this->assertFalse(isset($config['foo']));
    }

    /**
     * @covers \Phinx\Config\Config::offsetGet
     * @expectedException \InvalidArgumentException
     * @expectedExceptionMessage Identifier "foo" is not defined.
     */
    public function testUndefinedArrayAccess()
    {
        $config = new Config(array());
        $config['foo'];
    }

    /**
     * @covers \Phinx\Config\Config::getMigrationBaseClassName
     */
    public function testGetMigrationBaseClassNameGetsDefaultBaseClass()
    {
        $config = new Config(array());
        $this->assertEquals('AbstractMigration', $config->getMigrationBaseClassName());
    }

    /**
     * @covers \Phinx\Config\Config::getMigrationBaseClassName
     */
    public function testGetMigrationBaseClassNameGetsDefaultBaseClassWithNamespace()
    {
        $config = new Config(array());
        $this->assertEquals('Phinx\Migration\AbstractMigration', $config->getMigrationBaseClassName(false));
    }

    /**
     * @covers \Phinx\Config\Config::getMigrationBaseClassName
     */
    public function testGetMigrationBaseClassNameGetsAlternativeBaseClass()
    {
        $config = new Config(array('migration_base_class' => 'Phinx\Migration\AlternativeAbstractMigration'));
        $this->assertEquals('AlternativeAbstractMigration', $config->getMigrationBaseClassName());
    }

    /**
     * @covers \Phinx\Config\Config::getMigrationBaseClassName
     */
    public function testGetMigrationBaseClassNameGetsAlternativeBaseClassWithNamespace()
    {
        $config = new Config(array('migration_base_class' => 'Phinx\Migration\AlternativeAbstractMigration'));
        $this->assertEquals('Phinx\Migration\AlternativeAbstractMigration', $config->getMigrationBaseClassName(false));
    }

<<<<<<< HEAD
    /**
     * @covers \Phinx\Config\Config::getTemplateFile();
     * @covers \Phinx\Config\Config::getTemplateClass();
     */
    public function testGetTemplateValuesFalseOnEmpty()
    {
        $config = new \Phinx\Config\Config(array());
        $this->assertFalse($config->getTemplateFile());
        $this->assertFalse($config->getTemplateClass());
=======
    public function testGetAliasNoAliasesEntry()
    {
        $config = new \Phinx\Config\Config(array());
        $this->assertNull($config->getAlias('Short'));
    }

    public function testGetAliasEmptyAliasesEntry()
    {
        $config = new \Phinx\Config\Config(array('aliases'=> array()));
        $this->assertNull($config->getAlias('Short'));
    }

    public function testGetAliasInvalidAliasRequest()
    {
        $config = new \Phinx\Config\Config(array('aliases'=> array('Medium' => 'Some\Long\Classname')));
        $this->assertNull($config->getAlias('Short'));
    }

    public function testGetAliasValidAliasRequest()
    {
        $config = new \Phinx\Config\Config(array('aliases'=> array('Short' => 'Some\Long\Classname')));
        $this->assertEquals('Some\Long\Classname', $config->getAlias('Short'));
>>>>>>> 74dc2298
    }
}<|MERGE_RESOLUTION|>--- conflicted
+++ resolved
@@ -157,7 +157,6 @@
         $this->assertEquals('Phinx\Migration\AlternativeAbstractMigration', $config->getMigrationBaseClassName(false));
     }
 
-<<<<<<< HEAD
     /**
      * @covers \Phinx\Config\Config::getTemplateFile();
      * @covers \Phinx\Config\Config::getTemplateClass();
@@ -167,7 +166,8 @@
         $config = new \Phinx\Config\Config(array());
         $this->assertFalse($config->getTemplateFile());
         $this->assertFalse($config->getTemplateClass());
-=======
+    }
+
     public function testGetAliasNoAliasesEntry()
     {
         $config = new \Phinx\Config\Config(array());
@@ -190,6 +190,5 @@
     {
         $config = new \Phinx\Config\Config(array('aliases'=> array('Short' => 'Some\Long\Classname')));
         $this->assertEquals('Some\Long\Classname', $config->getAlias('Short'));
->>>>>>> 74dc2298
     }
 }