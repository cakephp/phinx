<?php

namespace Test\Phinx\Config;

use InvalidArgumentException;
use Phinx\Config\Config;
use UnexpectedValueException;

/**
 * Class ConfigTest
 * @package Test\Phinx\Config
 * @group config
 */
class ConfigTest extends AbstractConfigTest
{
    /**
     * @covers \Phinx\Config\Config::__construct
     * @covers \Phinx\Config\Config::getConfigFilePath
     */
    public function testConstructEmptyArguments()
    {
        $config = new Config([]);
        // this option is set to its default value when not being passed in the constructor, so we can ignore it
        unset($config['version_order']);
        $this->assertAttributeEmpty('values', $config);
        $this->assertAttributeEmpty('configFilePath', $config);
        $this->assertNull($config->getConfigFilePath());
    }

    /**
     * @covers \Phinx\Config\Config::__construct
     * @covers \Phinx\Config\Config::getConfigFilePath
     */
    public function testConstructByArray()
    {
        $config = new Config($this->getConfigArray());
        $this->assertAttributeNotEmpty('values', $config);
        $this->assertAttributeEmpty('configFilePath', $config);
        $this->assertNull($config->getConfigFilePath());
    }

    /**
     * @covers \Phinx\Config\Config::getEnvironments
     */
    public function testGetEnvironmentsMethod()
    {
        $config = new Config($this->getConfigArray());
        $this->assertCount(2, $config->getEnvironments());
        $this->assertArrayHasKey('testing', $config->getEnvironments());
        $this->assertArrayHasKey('production', $config->getEnvironments());
    }

    /**
     * @covers \Phinx\Config\Config::hasEnvironment
     */
    public function testHasEnvironmentDoesntHave()
    {
        $config = new Config([]);
        $this->assertFalse($config->hasEnvironment('dummy'));
    }

    /**
     * @covers \Phinx\Config\Config::hasEnvironment
     */
    public function testHasEnvironmentHasOne()
    {
        $config = new Config($this->getConfigArray());
        $this->assertTrue($config->hasEnvironment('testing'));
    }

    /**
     * @covers \Phinx\Config\Config::getEnvironments
     */
    public function testGetEnvironmentsNotSet()
    {
        $config = new Config([]);
        $this->assertNull($config->getEnvironments());
    }

    /**
     * @covers \Phinx\Config\Config::getEnvironment
     */
    public function testGetEnvironmentMethod()
    {
        $config = new Config($this->getConfigArray());
        $db = $config->getEnvironment('testing');
        $this->assertEquals('sqllite', $db['adapter']);
    }

    /**
     * @covers \Phinx\Config\Config::getEnvironment
     */
    public function testHasEnvironmentMethod()
    {
        $configArray = $this->getConfigArray();
        $config = new Config($configArray);
        $this->assertTrue($config->hasEnvironment('testing'));
        $this->assertFalse($config->hasEnvironment('fakeenvironment'));
    }

    /**
<<<<<<< HEAD
     * @covers \Phinx\Config\Config::getDataDomain
     */
    public function testGetDataDomainMethod()
    {
        $config = new Config($this->getConfigArray());
        $this->assertInternalType('array', $config->getDataDomain());
    }

    /**
     * @covers \Phinx\Config\Config::getDataDomain
     */
    public function testReturnsEmptyArrayWithEmptyDataDomain()
    {
        $config = new Config([]);
        $this->assertInternalType('array', $config->getDataDomain());
        $this->assertCount(0, $config->getDataDomain());
=======
     * @covers \Phinx\Config\Config::getDefaultEnvironment
     */
    public function testGetDefaultEnvironmentUsingDatabaseKey()
    {
        $configArray = $this->getConfigArray();
        $configArray['environments']['default_database'] = 'production';
        $config = new Config($configArray);
        $this->assertEquals('production', $config->getDefaultEnvironment());
>>>>>>> 7b3ca6c0
    }

    /**
     * @covers \Phinx\Config\Config::offsetGet
     * @covers \Phinx\Config\Config::offsetSet
     * @covers \Phinx\Config\Config::offsetExists
     * @covers \Phinx\Config\Config::offsetUnset
     */
    public function testArrayAccessMethods()
    {
        $config = new Config([]);
        $config['foo'] = 'bar';
        $this->assertEquals('bar', $config['foo']);
        $this->assertArrayHasKey('foo', $config);
        unset($config['foo']);
        $this->assertArrayNotHasKey('foo', $config);
    }

    /**
     * @covers \Phinx\Config\Config::offsetGet
     */
    public function testUndefinedArrayAccess()
    {
        $config = new Config([]);

        $this->expectException(InvalidArgumentException::class);
        $this->expectExceptionMessage('Identifier "foo" is not defined.');

        $config['foo'];
    }

    /**
     * @covers \Phinx\Config\Config::getMigrationBaseClassName
     */
    public function testGetMigrationBaseClassNameGetsDefaultBaseClass()
    {
        $config = new Config([]);
        $this->assertEquals('AbstractMigration', $config->getMigrationBaseClassName());
    }

    /**
     * @covers \Phinx\Config\Config::getMigrationBaseClassName
     */
    public function testGetMigrationBaseClassNameGetsDefaultBaseClassWithNamespace()
    {
        $config = new Config([]);
        $this->assertEquals('Phinx\Migration\AbstractMigration', $config->getMigrationBaseClassName(false));
    }

    /**
     * @covers \Phinx\Config\Config::getMigrationBaseClassName
     */
    public function testGetMigrationBaseClassNameGetsAlternativeBaseClass()
    {
        $config = new Config(['migration_base_class' => 'Phinx\Migration\AlternativeAbstractMigration']);
        $this->assertEquals('AlternativeAbstractMigration', $config->getMigrationBaseClassName());
    }

    /**
     * @covers \Phinx\Config\Config::getMigrationBaseClassName
     */
    public function testGetMigrationBaseClassNameGetsAlternativeBaseClassWithNamespace()
    {
        $config = new Config(['migration_base_class' => 'Phinx\Migration\AlternativeAbstractMigration']);
        $this->assertEquals('Phinx\Migration\AlternativeAbstractMigration', $config->getMigrationBaseClassName(false));
    }

    /**
     * @covers \Phinx\Config\Config::getTemplateFile
     * @covers \Phinx\Config\Config::getTemplateClass
     */
    public function testGetTemplateValuesFalseOnEmpty()
    {
        $config = new \Phinx\Config\Config([]);
        $this->assertFalse($config->getTemplateFile());
        $this->assertFalse($config->getTemplateClass());
    }

    public function testGetAliasNoAliasesEntry()
    {
        $config = new \Phinx\Config\Config([]);
        $this->assertNull($config->getAlias('Short'));
    }

    public function testGetAliasEmptyAliasesEntry()
    {
        $config = new \Phinx\Config\Config(['aliases' => []]);
        $this->assertNull($config->getAlias('Short'));
    }

    public function testGetAliasInvalidAliasRequest()
    {
        $config = new \Phinx\Config\Config(['aliases' => ['Medium' => 'Some\Long\Classname']]);
        $this->assertNull($config->getAlias('Short'));
    }

    public function testGetAliasValidAliasRequest()
    {
        $config = new \Phinx\Config\Config(['aliases' => ['Short' => 'Some\Long\Classname']]);
        $this->assertEquals('Some\Long\Classname', $config->getAlias('Short'));
    }

    public function testGetSeedPath()
    {
        $config = new \Phinx\Config\Config(['paths' => ['seeds' => 'db/seeds']]);
        $this->assertEquals(['db/seeds'], $config->getSeedPaths());

        $config = new \Phinx\Config\Config(['paths' => ['seeds' => ['db/seeds1', 'db/seeds2']]]);
        $this->assertEquals(['db/seeds1', 'db/seeds2'], $config->getSeedPaths());
    }

    /**
     * @covers \Phinx\Config\Config::getSeedPaths
     */
    public function testGetSeedPathThrowsException()
    {
        $config = new \Phinx\Config\Config([]);

        $this->expectException(UnexpectedValueException::class);
        $this->expectExceptionMessage('Seeds path missing from config file');

        $config->getSeedPaths();
    }

    /**
     * Checks if base class is returned correctly when specified without
     * a namespace.
     *
     * @covers \Phinx\Config\Config::getMigrationBaseClassName
     */
    public function testGetMigrationBaseClassNameNoNamespace()
    {
        $config = new Config(['migration_base_class' => 'BaseMigration']);
        $this->assertEquals('BaseMigration', $config->getMigrationBaseClassName());
    }

    /**
     * Checks if base class is returned correctly when specified without
     * a namespace.
     *
     * @covers \Phinx\Config\Config::getMigrationBaseClassName
     */
    public function testGetMigrationBaseClassNameNoNamespaceNoDrop()
    {
        $config = new Config(['migration_base_class' => 'BaseMigration']);
        $this->assertEquals('BaseMigration', $config->getMigrationBaseClassName(false));
    }

    /**
     * @covers \Phinx\Config\Config::getVersionOrder
     */
    public function testGetVersionOrder()
    {
        $config = new \Phinx\Config\Config([]);
        $config['version_order'] = \Phinx\Config\Config::VERSION_ORDER_EXECUTION_TIME;
        $this->assertEquals(\Phinx\Config\Config::VERSION_ORDER_EXECUTION_TIME, $config->getVersionOrder());
    }

    /**
     * @covers \Phinx\Config\Config::isVersionOrderCreationTime
     * @dataProvider isVersionOrderCreationTimeDataProvider
     */
    public function testIsVersionOrderCreationTime($versionOrder, $expected)
    {
        // get config stub
        $configStub = $this->getMockBuilder('\Phinx\Config\Config')
            ->setMethods(['getVersionOrder'])
            ->setConstructorArgs([[]])
            ->getMock();

        $configStub->expects($this->once())
            ->method('getVersionOrder')
            ->will($this->returnValue($versionOrder));

        $this->assertEquals($expected, $configStub->isVersionOrderCreationTime());
    }

    /**
     * @covers \Phinx\Config\Config::isVersionOrderCreationTime
     */
    public function isVersionOrderCreationTimeDataProvider()
    {
        return [
            'With Creation Time Version Order' =>
            [
                \Phinx\Config\Config::VERSION_ORDER_CREATION_TIME, true
            ],
            'With Execution Time Version Order' =>
            [
                \Phinx\Config\Config::VERSION_ORDER_EXECUTION_TIME, false
            ],
        ];
    }

    public function testConfigReplacesEnvironmentTokens()
    {
        $_SERVER['PHINX_TEST_CONFIG_ADAPTER'] = 'sqlite';
        $_SERVER['PHINX_TEST_CONFIG_SUFFIX'] = 'sqlite3';
        $_ENV['PHINX_TEST_CONFIG_NAME'] = 'phinx_testing';
        $_ENV['PHINX_TEST_CONFIG_SUFFIX'] = 'foo';

        try {
            $config = new \Phinx\Config\Config([
                'environments' => [
                    'production' => [
                        'adapter' => '%%PHINX_TEST_CONFIG_ADAPTER%%',
                        'name' => '%%PHINX_TEST_CONFIG_NAME%%',
                        'suffix' => '%%PHINX_TEST_CONFIG_SUFFIX%%',
                    ],
                ],
            ]);

            $this->assertSame(
                ['adapter' => 'sqlite', 'name' => 'phinx_testing', 'suffix' => 'sqlite3'],
                $config->getEnvironment('production')
            );
        } finally {
            unset($_SERVER['PHINX_TEST_CONFIG_ADAPTER']);
            unset($_SERVER['PHINX_TEST_CONFIG_SUFFIX']);
            unset($_ENV['PHINX_TEST_CONFIG_NAME']);
            unset($_ENV['PHINX_TEST_CONFIG_SUFFIX']);
        }
    }
}<|MERGE_RESOLUTION|>--- conflicted
+++ resolved
@@ -99,7 +99,6 @@
     }
 
     /**
-<<<<<<< HEAD
      * @covers \Phinx\Config\Config::getDataDomain
      */
     public function testGetDataDomainMethod()
@@ -116,7 +115,9 @@
         $config = new Config([]);
         $this->assertInternalType('array', $config->getDataDomain());
         $this->assertCount(0, $config->getDataDomain());
-=======
+    }
+      
+    /** 
      * @covers \Phinx\Config\Config::getDefaultEnvironment
      */
     public function testGetDefaultEnvironmentUsingDatabaseKey()
@@ -125,7 +126,6 @@
         $configArray['environments']['default_database'] = 'production';
         $config = new Config($configArray);
         $this->assertEquals('production', $config->getDefaultEnvironment());
->>>>>>> 7b3ca6c0
     }
 
     /**
