<?php
declare(strict_types=1);

namespace Test\Phinx\Db\Adapter;

use Cake\Collection\Collection;
use PDOException;
use Phinx\Db\Adapter\AdapterInterface;
use Phinx\Db\Adapter\MysqlAdapter;
use Phinx\Util\Literal;
use PHPUnit\Framework\TestCase;
use Symfony\Component\Console\Input\ArrayInput;
use Symfony\Component\Console\Input\InputDefinition;
use Symfony\Component\Console\Input\InputOption;
use Symfony\Component\Console\Output\BufferedOutput;
use Symfony\Component\Console\Output\NullOutput;

class MysqlAdapterTest extends TestCase
{
    /**
     * @var \Phinx\Db\Adapter\MysqlAdapter
     */
    private $adapter;

    protected function setUp(): void
    {
        if (!defined('MYSQL_DB_CONFIG')) {
            $this->markTestSkipped('Mysql tests disabled.');
        }

        $this->adapter = new MysqlAdapter(MYSQL_DB_CONFIG, new ArrayInput([]), new NullOutput());

        // ensure the database is empty for each test
        $this->adapter->dropDatabase(MYSQL_DB_CONFIG['name']);
        $this->adapter->createDatabase(MYSQL_DB_CONFIG['name']);

        // leave the adapter in a disconnected state for each test
        $this->adapter->disconnect();
    }

    protected function tearDown(): void
    {
        unset($this->adapter);
    }

    private function usingMysql8(): bool
    {
        return version_compare($this->adapter->getAttribute(\PDO::ATTR_SERVER_VERSION), '8.0.0', '>=');
    }

    public function testConnection()
    {
        $this->assertInstanceOf('PDO', $this->adapter->getConnection());
        $this->assertSame(\PDO::ERRMODE_EXCEPTION, $this->adapter->getConnection()->getAttribute(\PDO::ATTR_ERRMODE));
    }

    public function testConnectionWithFetchMode()
    {
        $options = $this->adapter->getOptions();
        $options['fetch_mode'] = 'assoc';
        $this->adapter->setOptions($options);
        $this->assertInstanceOf('PDO', $this->adapter->getConnection());
        $this->assertSame(\PDO::FETCH_ASSOC, $this->adapter->getConnection()->getAttribute(\PDO::ATTR_DEFAULT_FETCH_MODE));
    }

    public function testConnectionWithoutPort()
    {
        $options = $this->adapter->getOptions();
        unset($options['port']);
        $this->adapter->setOptions($options);
        $this->assertInstanceOf('PDO', $this->adapter->getConnection());
    }

    public function testConnectionWithInvalidCredentials()
    {
        $options = ['user' => 'invalid', 'pass' => 'invalid'] + MYSQL_DB_CONFIG;

        try {
            $adapter = new MysqlAdapter($options, new ArrayInput([]), new NullOutput());
            $adapter->connect();
            $this->fail('Expected the adapter to throw an exception');
        } catch (\InvalidArgumentException $e) {
            $this->assertInstanceOf(
                'InvalidArgumentException',
                $e,
                'Expected exception of type InvalidArgumentException, got ' . get_class($e)
            );
            $this->assertRegExp('/There was a problem connecting to the database/', $e->getMessage());
        }
    }

    public function testConnectionWithSocketConnection()
    {
        if (!getenv('MYSQL_UNIX_SOCKET')) {
            $this->markTestSkipped('MySQL socket connection skipped.');
        }

        $options = ['unix_socket' => getenv('MYSQL_UNIX_SOCKET')] + MYSQL_DB_CONFIG;
        $adapter = new MysqlAdapter(MYSQL_DB_CONFIG, new ArrayInput([]), new NullOutput());
        $adapter->connect();

        $this->assertInstanceOf('\PDO', $this->adapter->getConnection());
    }

    public function testCreatingTheSchemaTableOnConnect()
    {
        $this->adapter->connect();
        $this->assertTrue($this->adapter->hasTable($this->adapter->getSchemaTableName()));
        $this->adapter->dropTable($this->adapter->getSchemaTableName());
        $this->assertFalse($this->adapter->hasTable($this->adapter->getSchemaTableName()));
        $this->adapter->disconnect();
        $this->adapter->connect();
        $this->assertTrue($this->adapter->hasTable($this->adapter->getSchemaTableName()));
    }

    public function testSchemaTableIsCreatedWithPrimaryKey()
    {
        $this->adapter->connect();
        $table = new \Phinx\Db\Table($this->adapter->getSchemaTableName(), [], $this->adapter);
        $this->assertTrue($this->adapter->hasIndex($this->adapter->getSchemaTableName(), ['version']));
    }

    public function testQuoteTableName()
    {
        $this->assertEquals('`test_table`', $this->adapter->quoteTableName('test_table'));
    }

    public function testQuoteColumnName()
    {
        $this->assertEquals('`test_column`', $this->adapter->quoteColumnName('test_column'));
    }

    public function testHasTableUnderstandsSchemaNotation()
    {
        $this->assertTrue($this->adapter->hasTable('performance_schema.threads'), 'Failed asserting hasTable understands tables in another schema.');
        $this->assertFalse($this->adapter->hasTable('performance_schema.unknown_table'));
        $this->assertFalse($this->adapter->hasTable('unknown_schema.phinxlog'));
    }

    public function testHasTableRespectsDotInTableName()
    {
        $sql = "CREATE TABLE `discouraged.naming.convention`
                (id INT(11) NOT NULL)
                ENGINE = InnoDB CHARACTER SET utf8mb4 COLLATE utf8mb4_unicode_ci";
        $this->adapter->execute($sql);
        $this->assertTrue($this->adapter->hasTable('discouraged.naming.convention'));
    }

    public function testCreateTable()
    {
        $table = new \Phinx\Db\Table('ntable', [], $this->adapter);
        $table->addColumn('realname', 'string')
              ->addColumn('email', 'integer')
              ->save();
        $this->assertTrue($this->adapter->hasTable('ntable'));
        $this->assertTrue($this->adapter->hasColumn('ntable', 'id'));
        $this->assertTrue($this->adapter->hasColumn('ntable', 'realname'));
        $this->assertTrue($this->adapter->hasColumn('ntable', 'email'));
        $this->assertFalse($this->adapter->hasColumn('ntable', 'address'));
    }

    public function testCreateTableWithComment()
    {
        $tableComment = 'Table comment';
        $table = new \Phinx\Db\Table('ntable', ['comment' => $tableComment], $this->adapter);
        $table->addColumn('realname', 'string')
              ->save();
        $this->assertTrue($this->adapter->hasTable('ntable'));
        $this->assertTrue($this->adapter->hasColumn('ntable', 'id'));
        $this->assertTrue($this->adapter->hasColumn('ntable', 'realname'));
        $this->assertFalse($this->adapter->hasColumn('ntable', 'address'));

        $rows = $this->adapter->fetchAll(sprintf(
            "SELECT TABLE_COMMENT FROM INFORMATION_SCHEMA.TABLES WHERE TABLE_SCHEMA='%s' AND TABLE_NAME='ntable'",
            MYSQL_DB_CONFIG['name']
        ));
        $comment = $rows[0];

        $this->assertEquals($tableComment, $comment['TABLE_COMMENT'], 'Dont set table comment correctly');
    }

    public function testCreateTableWithForeignKeys()
    {
        $tag_table = new \Phinx\Db\Table('ntable_tag', [], $this->adapter);
        $tag_table->addColumn('realname', 'string')
                  ->save();

        $table = new \Phinx\Db\Table('ntable', [], $this->adapter);
        $table->addColumn('realname', 'string')
              ->addColumn('tag_id', 'integer')
              ->addForeignKey('tag_id', 'ntable_tag', 'id', ['delete' => 'NO_ACTION', 'update' => 'NO_ACTION'])
              ->save();

        $this->assertTrue($this->adapter->hasTable('ntable'));
        $this->assertTrue($this->adapter->hasColumn('ntable', 'id'));
        $this->assertTrue($this->adapter->hasColumn('ntable', 'realname'));
        $this->assertFalse($this->adapter->hasColumn('ntable', 'address'));

        $rows = $this->adapter->fetchAll(sprintf(
            "SELECT TABLE_NAME, COLUMN_NAME, REFERENCED_TABLE_NAME, REFERENCED_COLUMN_NAME
             FROM INFORMATION_SCHEMA.KEY_COLUMN_USAGE
             WHERE TABLE_SCHEMA='%s' AND REFERENCED_TABLE_NAME='ntable_tag'",
            MYSQL_DB_CONFIG['name']
        ));
        $foreignKey = $rows[0];

        $this->assertEquals($foreignKey['TABLE_NAME'], 'ntable');
        $this->assertEquals($foreignKey['COLUMN_NAME'], 'tag_id');
        $this->assertEquals($foreignKey['REFERENCED_TABLE_NAME'], 'ntable_tag');
        $this->assertEquals($foreignKey['REFERENCED_COLUMN_NAME'], 'id');
    }

    public function testCreateTableCustomIdColumn()
    {
        $table = new \Phinx\Db\Table('ntable', ['id' => 'custom_id'], $this->adapter);
        $table->addColumn('realname', 'string')
              ->addColumn('email', 'integer')
              ->save();
        $this->assertTrue($this->adapter->hasTable('ntable'));
        $this->assertTrue($this->adapter->hasColumn('ntable', 'custom_id'));
        $this->assertTrue($this->adapter->hasColumn('ntable', 'realname'));
        $this->assertTrue($this->adapter->hasColumn('ntable', 'email'));
        $this->assertFalse($this->adapter->hasColumn('ntable', 'address'));
    }

    public function testCreateTableWithNoPrimaryKey()
    {
        $options = [
            'id' => false,
        ];
        $table = new \Phinx\Db\Table('atable', $options, $this->adapter);
        $table->addColumn('user_id', 'integer')
              ->save();
        $this->assertFalse($this->adapter->hasColumn('atable', 'id'));
    }

    public function testCreateTableWithConflictingPrimaryKeys()
    {
        $options = [
            'primary_key' => 'user_id',
        ];
        $table = new \Phinx\Db\Table('atable', $options, $this->adapter);

        $this->expectException(\InvalidArgumentException::class);
        $this->expectExceptionMessage('You cannot enable an auto incrementing ID field and a primary key');
        $table->addColumn('user_id', 'integer')->save();
    }

    public function testCreateTableWithPrimaryKeySetToImplicitId()
    {
        $options = [
            'primary_key' => 'id',
        ];
        $table = new \Phinx\Db\Table('ztable', $options, $this->adapter);
        $table->addColumn('user_id', 'integer')->save();
        $this->assertTrue($this->adapter->hasColumn('ztable', 'id'));
        $this->assertTrue($this->adapter->hasIndex('ztable', 'id'));
        $this->assertTrue($this->adapter->hasColumn('ztable', 'user_id'));
    }

    public function testCreateTableWithPrimaryKeyArraySetToImplicitId()
    {
        $options = [
            'primary_key' => ['id'],
        ];
        $table = new \Phinx\Db\Table('ztable', $options, $this->adapter);
        $table->addColumn('user_id', 'integer')->save();
        $this->assertTrue($this->adapter->hasColumn('ztable', 'id'));
        $this->assertTrue($this->adapter->hasIndex('ztable', 'id'));
        $this->assertTrue($this->adapter->hasColumn('ztable', 'user_id'));
    }

    public function testCreateTableWithMultiplePrimaryKeyArraySetToImplicitId()
    {
        $options = [
            'primary_key' => ['id', 'user_id'],
        ];
        $table = new \Phinx\Db\Table('ztable', $options, $this->adapter);
        $this->expectException(\InvalidArgumentException::class);
        $this->expectExceptionMessage('You cannot enable an auto incrementing ID field and a primary key');
        $table->addColumn('user_id', 'integer')->save();
    }

    public function testCreateTableWithMultiplePrimaryKeys()
    {
        $options = [
            'id' => false,
            'primary_key' => ['user_id', 'tag_id'],
        ];
        $table = new \Phinx\Db\Table('table1', $options, $this->adapter);
        $table->addColumn('user_id', 'integer', ['null' => false])
              ->addColumn('tag_id', 'integer', ['null' => false])
              ->save();
        $this->assertTrue($this->adapter->hasIndex('table1', ['user_id', 'tag_id']));
        $this->assertTrue($this->adapter->hasIndex('table1', ['USER_ID', 'tag_id']));
        $this->assertFalse($this->adapter->hasIndex('table1', ['tag_id', 'user_id']));
        $this->assertFalse($this->adapter->hasIndex('table1', ['tag_id', 'user_email']));
    }

    /**
     * @return void
     */
    public function testCreateTableWithPrimaryKeyAsUuid()
    {
        $options = [
            'id' => false,
            'primary_key' => 'id',
        ];
        $table = new \Phinx\Db\Table('ztable', $options, $this->adapter);
        $table->addColumn('id', 'uuid', ['null' => false])->save();
        $table->addColumn('user_id', 'integer')->save();
        $this->assertTrue($this->adapter->hasColumn('ztable', 'id'));
        $this->assertTrue($this->adapter->hasIndex('ztable', 'id'));
        $this->assertTrue($this->adapter->hasColumn('ztable', 'user_id'));
    }

    /**
     * @return void
     */
    public function testCreateTableWithPrimaryKeyAsBinaryUuid()
    {
        $options = [
            'id' => false,
            'primary_key' => 'id',
        ];
        $table = new \Phinx\Db\Table('ztable', $options, $this->adapter);
        $table->addColumn('id', 'binaryuuid', ['null' => false])->save();
        $table->addColumn('user_id', 'integer')->save();
        $this->assertTrue($this->adapter->hasColumn('ztable', 'id'));
        $this->assertTrue($this->adapter->hasIndex('ztable', 'id'));
        $this->assertTrue($this->adapter->hasColumn('ztable', 'user_id'));
    }

    public function testCreateTableWithMultipleIndexes()
    {
        $table = new \Phinx\Db\Table('table1', [], $this->adapter);
        $table->addColumn('email', 'string')
              ->addColumn('name', 'string')
              ->addIndex('email')
              ->addIndex('name')
              ->save();
        $this->assertTrue($this->adapter->hasIndex('table1', ['email']));
        $this->assertTrue($this->adapter->hasIndex('table1', ['name']));
        $this->assertFalse($this->adapter->hasIndex('table1', ['email', 'user_email']));
        $this->assertFalse($this->adapter->hasIndex('table1', ['email', 'user_name']));
    }

    public function testCreateTableWithUniqueIndexes()
    {
        $table = new \Phinx\Db\Table('table1', [], $this->adapter);
        $table->addColumn('email', 'string', ['limit' => 191])
              ->addIndex('email', ['unique' => true])
              ->save();
        $this->assertTrue($this->adapter->hasIndex('table1', ['email']));
        $this->assertFalse($this->adapter->hasIndex('table1', ['email', 'user_email']));
    }

    public function testCreateTableWithFullTextIndex()
    {
        $table = new \Phinx\Db\Table('table1', ['engine' => 'MyISAM'], $this->adapter);
        $table->addColumn('email', 'string')
              ->addIndex('email', ['type' => 'fulltext'])
              ->save();
        $this->assertTrue($this->adapter->hasIndex('table1', ['email']));
        $this->assertFalse($this->adapter->hasIndex('table1', ['email', 'user_email']));
    }

    public function testCreateTableWithNamedIndex()
    {
        $table = new \Phinx\Db\Table('table1', [], $this->adapter);
        $table->addColumn('email', 'string')
              ->addIndex('email', ['name' => 'myemailindex'])
              ->save();
        $this->assertTrue($this->adapter->hasIndex('table1', ['email']));
        $this->assertFalse($this->adapter->hasIndex('table1', ['email', 'user_email']));
        $this->assertTrue($this->adapter->hasIndexByName('table1', 'myemailindex'));
    }

    public function testCreateTableWithMultiplePKsAndUniqueIndexes()
    {
        $this->markTestIncomplete();
    }

    public function testCreateTableWithMyISAMEngine()
    {
        $table = new \Phinx\Db\Table('ntable', ['engine' => 'MyISAM'], $this->adapter);
        $table->addColumn('realname', 'string')
              ->save();
        $this->assertTrue($this->adapter->hasTable('ntable'));
        $row = $this->adapter->fetchRow(sprintf("SHOW TABLE STATUS WHERE Name = '%s'", 'ntable'));
        $this->assertEquals('MyISAM', $row['Engine']);
    }

    public function testCreateTableAndInheritDefaultCollation()
    {
        $options = MYSQL_DB_CONFIG + [
            'charset' => 'utf8mb4',
            'collation' => 'utf8mb4_unicode_ci',
        ];
        $adapter = new MysqlAdapter($options, new ArrayInput([]), new NullOutput());

        // Ensure the database is empty and the adapter is in a disconnected state
        $adapter->dropDatabase($options['name']);
        $adapter->createDatabase($options['name']);
        $adapter->disconnect();

        $table = new \Phinx\Db\Table('table_with_default_collation', [], $adapter);
        $table->addColumn('name', 'string')
              ->save();
        $this->assertTrue($adapter->hasTable('table_with_default_collation'));
        $row = $adapter->fetchRow(sprintf("SHOW TABLE STATUS WHERE Name = '%s'", 'table_with_default_collation'));
        $this->assertEquals('utf8mb4_unicode_ci', $row['Collation']);
    }

    public function testCreateTableWithLatin1Collate()
    {
        $table = new \Phinx\Db\Table('latin1_table', ['collation' => 'latin1_general_ci'], $this->adapter);
        $table->addColumn('name', 'string')
              ->save();
        $this->assertTrue($this->adapter->hasTable('latin1_table'));
        $row = $this->adapter->fetchRow(sprintf("SHOW TABLE STATUS WHERE Name = '%s'", 'latin1_table'));
        $this->assertEquals('latin1_general_ci', $row['Collation']);
    }

    public function testCreateTableWithUnsignedPK()
    {
        $table = new \Phinx\Db\Table('ntable', ['signed' => false], $this->adapter);
        $table->addColumn('realname', 'string')
            ->addColumn('email', 'integer')
            ->save();
        $this->assertTrue($this->adapter->hasTable('ntable'));
        $this->assertTrue($this->adapter->hasColumn('ntable', 'id'));
        $this->assertTrue($this->adapter->hasColumn('ntable', 'realname'));
        $this->assertTrue($this->adapter->hasColumn('ntable', 'email'));
        $this->assertFalse($this->adapter->hasColumn('ntable', 'address'));
        $column_definitions = $this->adapter->getColumns('ntable');
        foreach ($column_definitions as $column_definition) {
            if ($column_definition->getName() === 'id') {
                $this->assertFalse($column_definition->getSigned());
            }
        }
    }

    public function testCreateTableWithUnsignedNamedPK()
    {
        $table = new \Phinx\Db\Table('ntable', ['id' => 'named_id', 'signed' => false], $this->adapter);
        $table->addColumn('realname', 'string')
              ->addColumn('email', 'integer')
              ->save();
        $this->assertTrue($this->adapter->hasTable('ntable'));
        $this->assertTrue($this->adapter->hasColumn('ntable', 'named_id'));
        $column_definitions = $this->adapter->getColumns('ntable');
        foreach ($column_definitions as $column_definition) {
            if ($column_definition->getName() === 'named_id') {
                $this->assertFalse($column_definition->getSigned());
            }
        }
        $this->assertTrue($this->adapter->hasColumn('ntable', 'realname'));
        $this->assertTrue($this->adapter->hasColumn('ntable', 'email'));
        $this->assertFalse($this->adapter->hasColumn('ntable', 'address'));
    }

    public function testCreateTableWithSchema()
    {
        $table = new \Phinx\Db\Table(MYSQL_DB_CONFIG['name'] . '.ntable', [], $this->adapter);
        $table->addColumn('realname', 'string')
            ->addColumn('email', 'integer')
            ->save();
        $this->assertTrue($this->adapter->hasTable('ntable'));
    }

    public function testAddPrimarykey()
    {
        $table = new \Phinx\Db\Table('table1', ['id' => false], $this->adapter);
        $table
            ->addColumn('column1', 'integer')
            ->save();

        $table
            ->changePrimaryKey('column1')
            ->save();

        $this->assertTrue($this->adapter->hasPrimaryKey('table1', ['column1']));
    }

    public function testChangePrimaryKey()
    {
        $table = new \Phinx\Db\Table('table1', ['id' => false, 'primary_key' => 'column1'], $this->adapter);
        $table
            ->addColumn('column1', 'integer', ['null' => false])
            ->addColumn('column2', 'integer')
            ->addColumn('column3', 'integer')
            ->save();

        $table
            ->changePrimaryKey(['column2', 'column3'])
            ->save();

        $this->assertFalse($this->adapter->hasPrimaryKey('table1', ['column1']));
        $this->assertTrue($this->adapter->hasPrimaryKey('table1', ['column2', 'column3']));
    }

    public function testDropPrimaryKey()
    {
        $table = new \Phinx\Db\Table('table1', ['id' => false, 'primary_key' => 'column1'], $this->adapter);
        $table
            ->addColumn('column1', 'integer', ['null' => false])
            ->save();

        $table
            ->changePrimaryKey(null)
            ->save();

        $this->assertFalse($this->adapter->hasPrimaryKey('table1', ['column1']));
    }

    public function testAddComment()
    {
        $table = new \Phinx\Db\Table('table1', [], $this->adapter);
        $table->save();

        $table
            ->changeComment('comment1')
            ->save();

        $rows = $this->adapter->fetchAll(
            sprintf(
                "SELECT TABLE_COMMENT
                    FROM INFORMATION_SCHEMA.TABLES
                    WHERE TABLE_SCHEMA='%s'
                        AND TABLE_NAME='%s'",
                MYSQL_DB_CONFIG['name'],
                'table1'
            )
        );
        $this->assertEquals('comment1', $rows[0]['TABLE_COMMENT']);
    }

    public function testChangeComment()
    {
        $table = new \Phinx\Db\Table('table1', ['comment' => 'comment1'], $this->adapter);
        $table->save();

        $table
            ->changeComment('comment2')
            ->save();

        $rows = $this->adapter->fetchAll(
            sprintf(
                "SELECT TABLE_COMMENT
                    FROM INFORMATION_SCHEMA.TABLES
                    WHERE TABLE_SCHEMA='%s'
                        AND TABLE_NAME='%s'",
                MYSQL_DB_CONFIG['name'],
                'table1'
            )
        );
        $this->assertEquals('comment2', $rows[0]['TABLE_COMMENT']);
    }

    public function testDropComment()
    {
        $table = new \Phinx\Db\Table('table1', ['comment' => 'comment1'], $this->adapter);
        $table->save();

        $table
            ->changeComment(null)
            ->save();

        $rows = $this->adapter->fetchAll(
            sprintf(
                "SELECT TABLE_COMMENT
                    FROM INFORMATION_SCHEMA.TABLES
                    WHERE TABLE_SCHEMA='%s'
                        AND TABLE_NAME='%s'",
                MYSQL_DB_CONFIG['name'],
                'table1'
            )
        );
        $this->assertEquals('', $rows[0]['TABLE_COMMENT']);
    }

    public function testRenameTable()
    {
        $table = new \Phinx\Db\Table('table1', [], $this->adapter);
        $table->save();
        $this->assertTrue($this->adapter->hasTable('table1'));
        $this->assertFalse($this->adapter->hasTable('table2'));

        $table->rename('table2')->save();
        $this->assertFalse($this->adapter->hasTable('table1'));
        $this->assertTrue($this->adapter->hasTable('table2'));
    }

    public function testAddColumn()
    {
        $table = new \Phinx\Db\Table('table1', [], $this->adapter);
        $table->save();
        $this->assertFalse($table->hasColumn('email'));
        $table->addColumn('email', 'string')
              ->save();
        $this->assertTrue($table->hasColumn('email'));
        $table->addColumn('realname', 'string', ['after' => 'id'])
              ->save();
        $rows = $this->adapter->fetchAll('SHOW COLUMNS FROM table1');
        $this->assertEquals('realname', $rows[1]['Field']);
    }

    public function testAddColumnWithDefaultValue()
    {
        $table = new \Phinx\Db\Table('table1', [], $this->adapter);
        $table->save();
        $table->addColumn('default_zero', 'string', ['default' => 'test'])
              ->save();
        $rows = $this->adapter->fetchAll('SHOW COLUMNS FROM table1');
        $this->assertEquals("test", $rows[1]['Default']);
    }

    public function testAddColumnWithDefaultZero()
    {
        $table = new \Phinx\Db\Table('table1', [], $this->adapter);
        $table->save();
        $table->addColumn('default_zero', 'integer', ['default' => 0])
              ->save();
        $rows = $this->adapter->fetchAll('SHOW COLUMNS FROM table1');
        $this->assertNotNull($rows[1]['Default']);
        $this->assertEquals("0", $rows[1]['Default']);
    }

    public function testAddColumnWithDefaultEmptyString()
    {
        $table = new \Phinx\Db\Table('table1', [], $this->adapter);
        $table->save();
        $table->addColumn('default_empty', 'string', ['default' => ''])
              ->save();
        $rows = $this->adapter->fetchAll('SHOW COLUMNS FROM table1');
        $this->assertEquals('', $rows[1]['Default']);
    }

    public function testAddColumnWithDefaultBoolean()
    {
        $table = new \Phinx\Db\Table('table1', [], $this->adapter);
        $table->save();
        $table->addColumn('default_true', 'boolean', ['default' => true])
              ->addColumn('default_false', 'boolean', ['default' => false])
              ->addColumn('default_null', 'boolean', ['default' => null, 'null' => true])
              ->save();
        $rows = $this->adapter->fetchAll('SHOW COLUMNS FROM table1');
        $this->assertEquals('1', $rows[1]['Default']);
        $this->assertEquals('0', $rows[2]['Default']);
        $this->assertNull($rows[3]['Default']);
    }

    public function testAddColumnWithDefaultLiteral()
    {
        $table = new \Phinx\Db\Table('table1', [], $this->adapter);
        $table->save();
        $table->addColumn('default_ts', 'timestamp', ['default' => Literal::from('CURRENT_TIMESTAMP')])
              ->save();
        $rows = $this->adapter->fetchAll('SHOW COLUMNS FROM table1');
        // MariaDB returns current_timestamp()
        $this->assertTrue($rows[1]['Default'] === 'CURRENT_TIMESTAMP' || $rows[1]['Default'] === 'current_timestamp()');
    }

    public function integerDataProvider()
    {
        return [
            ['integer', [], 'int', '11', ''],
            ['integer', ['signed' => false], 'int', '11', ' unsigned'],
            ['smallinteger', [], 'smallint', '6', ''],
            ['smallinteger', ['signed' => false], 'smallint', '6', ' unsigned'],
            ['biginteger', [], 'bigint', '20', ''],
            ['biginteger', ['signed' => false], 'bigint', '20', ' unsigned'],
        ];
    }

    /**
     * @dataProvider integerDataProvider
     */
    public function testIntegerColumnTypes($phinx_type, $options, $sql_type, $width, $extra)
    {
        $table = new \Phinx\Db\Table('table1', [], $this->adapter);
        $table->save();
        $this->assertFalse($table->hasColumn('user_id'));
        $table->addColumn('user_id', $phinx_type, $options)
              ->save();
        $rows = $this->adapter->fetchAll('SHOW COLUMNS FROM table1');

        $type = $sql_type;
        if (!$this->usingMysql8()) {
            $type .= '(' . $width . ')';
        }
        $type .= $extra;
        $this->assertEquals($type, $rows[1]['Type']);
    }

    public function testAddDoubleColumnWithDefaultSigned()
    {
        $table = new \Phinx\Db\Table('table1', [], $this->adapter);
        $table->save();
        $this->assertFalse($table->hasColumn('user_id'));
        $table->addColumn('foo', 'double')
              ->save();
        $rows = $this->adapter->fetchAll('SHOW COLUMNS FROM table1');
        $this->assertEquals('double', $rows[1]['Type']);
    }

    public function testAddDoubleColumnWithSignedEqualsFalse()
    {
        $table = new \Phinx\Db\Table('table1', [], $this->adapter);
        $table->save();
        $this->assertFalse($table->hasColumn('user_id'));
        $table->addColumn('foo', 'double', ['signed' => false])
              ->save();
        $rows = $this->adapter->fetchAll('SHOW COLUMNS FROM table1');
        $this->assertEquals('double unsigned', $rows[1]['Type']);
    }

    public function testAddBooleanColumnWithSignedEqualsFalse()
    {
        $table = new \Phinx\Db\Table('table1', [], $this->adapter);
        $table->save();
        $this->assertFalse($table->hasColumn('test_boolean'));
        $table->addColumn('test_boolean', 'boolean', ['signed' => false])
              ->save();
        $rows = $this->adapter->fetchAll('SHOW COLUMNS FROM table1');

        $type = $this->usingMysql8() ? 'tinyint' : 'tinyint(1)';
        $this->assertEquals($type . ' unsigned', $rows[1]['Type']);
    }

    public function testAddStringColumnWithSignedEqualsFalse()
    {
        $table = new \Phinx\Db\Table('table1', [], $this->adapter);
        $table->save();
        $this->assertFalse($table->hasColumn('user_id'));
        $table->addColumn('user_id', 'string', ['signed' => false])
              ->save();
        $rows = $this->adapter->fetchAll('SHOW COLUMNS FROM table1');
        $this->assertEquals('varchar(255)', $rows[1]['Type']);
    }

    public function testAddStringColumnWithCustomCollation()
    {
        $table = new \Phinx\Db\Table('table_custom_collation', ['collation' => 'utf8mb4_unicode_ci'], $this->adapter);
        $table->save();
        $this->assertFalse($table->hasColumn('string_collation_default'));
        $this->assertFalse($table->hasColumn('string_collation_custom'));
        $table->addColumn('string_collation_default', 'string', [])->save();
        $table->addColumn('string_collation_custom', 'string', ['collation' => 'utf8mb4_unicode_ci'])->save();
        $rows = $this->adapter->fetchAll('SHOW FULL COLUMNS FROM table_custom_collation');
        $this->assertEquals('utf8mb4_unicode_ci', $rows[1]['Collation']);
        $this->assertEquals('utf8mb4_unicode_ci', $rows[2]['Collation']);
    }

    public function testRenameColumn()
    {
        $table = new \Phinx\Db\Table('t', [], $this->adapter);
        $table->addColumn('column1', 'string')
              ->save();
        $this->assertTrue($this->adapter->hasColumn('t', 'column1'));
        $this->assertFalse($this->adapter->hasColumn('t', 'column2'));

        $table->renameColumn('column1', 'column2')->save();
        $this->assertFalse($this->adapter->hasColumn('t', 'column1'));
        $this->assertTrue($this->adapter->hasColumn('t', 'column2'));
    }

    public function testRenameColumnPreserveComment()
    {
        $table = new \Phinx\Db\Table('t', [], $this->adapter);
        $table->addColumn('column1', 'string', ['comment' => 'comment1'])
              ->save();

        $this->assertTrue($this->adapter->hasColumn('t', 'column1'));
        $this->assertFalse($this->adapter->hasColumn('t', 'column2'));
        $columns = $this->adapter->fetchAll('SHOW FULL COLUMNS FROM t');
        $this->assertEquals('comment1', $columns[1]['Comment']);

        $table->renameColumn('column1', 'column2')->save();

        $this->assertFalse($this->adapter->hasColumn('t', 'column1'));
        $this->assertTrue($this->adapter->hasColumn('t', 'column2'));
        $columns = $this->adapter->fetchAll('SHOW FULL COLUMNS FROM t');
        $this->assertEquals('comment1', $columns[1]['Comment']);
    }

    public function testRenamingANonExistentColumn()
    {
        $table = new \Phinx\Db\Table('t', [], $this->adapter);
        $table->addColumn('column1', 'string')
              ->save();

        try {
            $table->renameColumn('column2', 'column1')->save();
            $this->fail('Expected the adapter to throw an exception');
        } catch (\InvalidArgumentException $e) {
            $this->assertInstanceOf(
                'InvalidArgumentException',
                $e,
                'Expected exception of type InvalidArgumentException, got ' . get_class($e)
            );
            $this->assertEquals('The specified column doesn\'t exist: column2', $e->getMessage());
        }
    }

    public function testChangeColumn()
    {
        $table = new \Phinx\Db\Table('t', [], $this->adapter);
        $table->addColumn('column1', 'string')
              ->save();
        $this->assertTrue($this->adapter->hasColumn('t', 'column1'));
        $table->changeColumn('column1', 'string')->save();
        $this->assertTrue($this->adapter->hasColumn('t', 'column1'));

        $newColumn2 = new \Phinx\Db\Table\Column();
        $newColumn2->setName('column2')
                   ->setType('string');
        $table->changeColumn('column1', $newColumn2)->save();
        $this->assertFalse($this->adapter->hasColumn('t', 'column1'));
        $this->assertTrue($this->adapter->hasColumn('t', 'column2'));
    }

    public function testChangeColumnDefaultValue()
    {
        $table = new \Phinx\Db\Table('t', [], $this->adapter);
        $table->addColumn('column1', 'string', ['default' => 'test'])
              ->save();
        $newColumn1 = new \Phinx\Db\Table\Column();
        $newColumn1->setDefault('test1')
                   ->setType('string');
        $table->changeColumn('column1', $newColumn1)->save();
        $rows = $this->adapter->fetchAll('SHOW COLUMNS FROM t');
        $this->assertNotNull($rows[1]['Default']);
        $this->assertEquals("test1", $rows[1]['Default']);
    }

    public function testChangeColumnDefaultToZero()
    {
        $table = new \Phinx\Db\Table('t', [], $this->adapter);
        $table->addColumn('column1', 'integer')
              ->save();
        $newColumn1 = new \Phinx\Db\Table\Column();
        $newColumn1->setDefault(0)
                   ->setType('integer');
        $table->changeColumn('column1', $newColumn1)->save();
        $rows = $this->adapter->fetchAll('SHOW COLUMNS FROM t');
        $this->assertNotNull($rows[1]['Default']);
        $this->assertEquals("0", $rows[1]['Default']);
    }

    public function testChangeColumnDefaultToNull()
    {
        $table = new \Phinx\Db\Table('t', [], $this->adapter);
        $table->addColumn('column1', 'string', ['default' => 'test'])
              ->save();
        $newColumn1 = new \Phinx\Db\Table\Column();
        $newColumn1->setDefault(null)
                   ->setType('string');
        $table->changeColumn('column1', $newColumn1)->save();
        $rows = $this->adapter->fetchAll('SHOW COLUMNS FROM t');
        $this->assertNull($rows[1]['Default']);
    }

    public function testLongTextColumn()
    {
        $table = new \Phinx\Db\Table('t', [], $this->adapter);
        $table->addColumn('column1', 'text', ['limit' => MysqlAdapter::TEXT_LONG])
              ->save();
        $columns = $table->getColumns();
        $sqlType = $this->adapter->getSqlType($columns[1]->getType(), $columns[1]->getLimit());
        $this->assertEquals('longtext', $sqlType['name']);
    }

    public function testMediumTextColumn()
    {
        $table = new \Phinx\Db\Table('t', [], $this->adapter);
        $table->addColumn('column1', 'text', ['limit' => MysqlAdapter::TEXT_MEDIUM])
              ->save();
        $columns = $table->getColumns();
        $sqlType = $this->adapter->getSqlType($columns[1]->getType(), $columns[1]->getLimit());
        $this->assertEquals('mediumtext', $sqlType['name']);
    }

    public function testTinyTextColumn()
    {
        $table = new \Phinx\Db\Table('t', [], $this->adapter);
        $table->addColumn('column1', 'text', ['limit' => MysqlAdapter::TEXT_TINY])
              ->save();
        $columns = $table->getColumns();
        $sqlType = $this->adapter->getSqlType($columns[1]->getType(), $columns[1]->getLimit());
        $this->assertEquals('tinytext', $sqlType['name']);
    }

    public function binaryToBlobAutomaticConversionData()
    {
        return [
          [null, 'binary', 255],
          [64, 'binary', 64],
          [MysqlAdapter::BLOB_REGULAR - 20, 'blob', MysqlAdapter::BLOB_REGULAR],
          [MysqlAdapter::BLOB_REGULAR, 'blob', MysqlAdapter::BLOB_REGULAR],
          [MysqlAdapter::BLOB_REGULAR + 20, 'mediumblob', MysqlAdapter::BLOB_MEDIUM],
          [MysqlAdapter::BLOB_MEDIUM, 'mediumblob', MysqlAdapter::BLOB_MEDIUM],
          [MysqlAdapter::BLOB_MEDIUM + 20, 'longblob', MysqlAdapter::BLOB_LONG],
          [MysqlAdapter::BLOB_LONG, 'longblob', MysqlAdapter::BLOB_LONG],
          [MysqlAdapter::BLOB_LONG + 20, 'longblob', MysqlAdapter::BLOB_LONG],
        ];
    }

    /** @dataProvider binaryToBlobAutomaticConversionData */
    public function testBinaryToBlobAutomaticConversion(?int $limit = null, string $expectedType, int $expectedLimit)
    {
        $table = new \Phinx\Db\Table('t', [], $this->adapter);
        $table->addColumn('column1', 'binary', ['limit' => $limit])
              ->save();
        $columns = $table->getColumns();
        $sqlType = $this->adapter->getSqlType($columns[1]->getType(), $columns[1]->getLimit());
        $this->assertSame($expectedType, $sqlType['name']);
        $this->assertSame($expectedLimit, $columns[1]->getLimit());
    }

    public function varbinaryToBlobAutomaticConversionData()
    {
        return [
          [null, 'varbinary', 255],
          [64, 'varbinary', 64],
          [MysqlAdapter::BLOB_REGULAR - 20, 'blob', MysqlAdapter::BLOB_REGULAR],
          [MysqlAdapter::BLOB_REGULAR, 'blob', MysqlAdapter::BLOB_REGULAR],
          [MysqlAdapter::BLOB_REGULAR + 20, 'mediumblob', MysqlAdapter::BLOB_MEDIUM],
          [MysqlAdapter::BLOB_MEDIUM, 'mediumblob', MysqlAdapter::BLOB_MEDIUM],
          [MysqlAdapter::BLOB_MEDIUM + 20, 'longblob', MysqlAdapter::BLOB_LONG],
          [MysqlAdapter::BLOB_LONG, 'longblob', MysqlAdapter::BLOB_LONG],
          [MysqlAdapter::BLOB_LONG + 20, 'longblob', MysqlAdapter::BLOB_LONG],
        ];
    }

    /** @dataProvider varbinaryToBlobAutomaticConversionData */
    public function testVarbinaryToBlobAutomaticConversion(?int $limit = null, string $expectedType, int $expectedLimit)
    {
        $table = new \Phinx\Db\Table('t', [], $this->adapter);
        $table->addColumn('column1', 'varbinary', ['limit' => $limit])
              ->save();
        $columns = $table->getColumns();
        $sqlType = $this->adapter->getSqlType($columns[1]->getType(), $columns[1]->getLimit());
        $this->assertSame($expectedType, $sqlType['name']);
        $this->assertSame($expectedLimit, $columns[1]->getLimit());
    }

    public function blobColumnsData()
    {
        return [
          // Tiny blobs
          ['tinyblob', 'tinyblob', null, MysqlAdapter::BLOB_TINY],
          ['tinyblob', 'tinyblob', MysqlAdapter::BLOB_TINY, MysqlAdapter::BLOB_TINY],
          ['tinyblob', 'blob', MysqlAdapter::BLOB_TINY + 20, MysqlAdapter::BLOB_REGULAR],
          ['tinyblob', 'mediumblob', MysqlAdapter::BLOB_MEDIUM, MysqlAdapter::BLOB_MEDIUM],
          ['tinyblob', 'longblob', MysqlAdapter::BLOB_LONG, MysqlAdapter::BLOB_LONG],
          // Regular blobs
          ['blob', 'tinyblob', MysqlAdapter::BLOB_TINY, MysqlAdapter::BLOB_TINY],
          ['blob', 'blob', null, MysqlAdapter::BLOB_REGULAR],
          ['blob', 'blob', MysqlAdapter::BLOB_REGULAR, MysqlAdapter::BLOB_REGULAR],
          ['blob', 'mediumblob', MysqlAdapter::BLOB_MEDIUM, MysqlAdapter::BLOB_MEDIUM],
          ['blob', 'longblob', MysqlAdapter::BLOB_LONG, MysqlAdapter::BLOB_LONG],
          // medium blobs
          ['mediumblob', 'tinyblob', MysqlAdapter::BLOB_TINY, MysqlAdapter::BLOB_TINY],
          ['mediumblob', 'blob', MysqlAdapter::BLOB_REGULAR, MysqlAdapter::BLOB_REGULAR],
          ['mediumblob', 'mediumblob', null, MysqlAdapter::BLOB_MEDIUM],
          ['mediumblob', 'mediumblob', MysqlAdapter::BLOB_MEDIUM, MysqlAdapter::BLOB_MEDIUM],
          ['mediumblob', 'longblob', MysqlAdapter::BLOB_LONG, MysqlAdapter::BLOB_LONG],
          // long blobs
          ['longblob', 'tinyblob', MysqlAdapter::BLOB_TINY, MysqlAdapter::BLOB_TINY],
          ['longblob', 'blob', MysqlAdapter::BLOB_REGULAR, MysqlAdapter::BLOB_REGULAR],
          ['longblob', 'mediumblob', MysqlAdapter::BLOB_MEDIUM, MysqlAdapter::BLOB_MEDIUM],
          ['longblob', 'longblob', null, MysqlAdapter::BLOB_LONG],
          ['longblob', 'longblob', MysqlAdapter::BLOB_LONG, MysqlAdapter::BLOB_LONG],
        ];
    }

    /** @dataProvider blobColumnsData */
    public function testblobColumns(string $type, string $expectedType, ?int $limit = null, int $expectedLimit)
    {
        $table = new \Phinx\Db\Table('t', [], $this->adapter);
        $table->addColumn('column1', $type, ['limit' => $limit])
              ->save();
        $columns = $table->getColumns();
        $sqlType = $this->adapter->getSqlType($columns[1]->getType(), $columns[1]->getLimit());
        $this->assertSame($expectedType, $sqlType['name']);
        $this->assertSame($expectedLimit, $columns[1]->getLimit());
    }

    public function testBigIntegerColumn()
    {
        $table = new \Phinx\Db\Table('t', [], $this->adapter);
        $table->addColumn('column1', 'integer', ['limit' => MysqlAdapter::INT_BIG])
              ->save();
        $columns = $table->getColumns();
        $sqlType = $this->adapter->getSqlType($columns[1]->getType(), $columns[1]->getLimit());
        $this->assertEquals('bigint', $sqlType['name']);
    }

    public function testMediumIntegerColumn()
    {
        $table = new \Phinx\Db\Table('t', [], $this->adapter);
        $table->addColumn('column1', 'integer', ['limit' => MysqlAdapter::INT_MEDIUM])
              ->save();
        $columns = $table->getColumns();
        $sqlType = $this->adapter->getSqlType($columns[1]->getType(), $columns[1]->getLimit());
        $this->assertEquals('mediumint', $sqlType['name']);
    }

    public function testSmallIntegerColumn()
    {
        $table = new \Phinx\Db\Table('t', [], $this->adapter);
        $table->addColumn('column1', 'integer', ['limit' => MysqlAdapter::INT_SMALL])
              ->save();
        $columns = $table->getColumns();
        $sqlType = $this->adapter->getSqlType($columns[1]->getType(), $columns[1]->getLimit());
        $this->assertEquals('smallint', $sqlType['name']);
    }

    public function testTinyIntegerColumn()
    {
        $table = new \Phinx\Db\Table('t', [], $this->adapter);
        $table->addColumn('column1', 'integer', ['limit' => MysqlAdapter::INT_TINY])
              ->save();
        $columns = $table->getColumns();
        $sqlType = $this->adapter->getSqlType($columns[1]->getType(), $columns[1]->getLimit());
        $this->assertEquals('tinyint', $sqlType['name']);
    }

    public function testIntegerColumnLimit()
    {
        $limit = 8;
        $table = new \Phinx\Db\Table('t', [], $this->adapter);
        $table->addColumn('column1', 'integer', ['limit' => $limit])
              ->save();
        $columns = $table->getColumns();
        $sqlType = $this->adapter->getSqlType($columns[1]->getType(), $columns[1]->getLimit());
        $this->assertEquals($this->usingMysql8() ? 11 : $limit, $sqlType['limit']);
    }

    public function testDatetimeColumn()
    {
        $this->adapter->connect();
        if (version_compare($this->adapter->getAttribute(\PDO::ATTR_SERVER_VERSION), '5.6.4') === -1) {
            $this->markTestSkipped('Cannot test datetime limit on versions less than 5.6.4');
        }
        $table = new \Phinx\Db\Table('t', [], $this->adapter);
        $table->addColumn('column1', 'datetime')->save();
        $columns = $table->getColumns();
        $sqlType = $this->adapter->getSqlType($columns[1]->getType(), $columns[1]->getLimit());
        $this->assertNull($sqlType['limit']);
    }

    public function testDatetimeColumnLimit()
    {
        $this->adapter->connect();
        if (version_compare($this->adapter->getAttribute(\PDO::ATTR_SERVER_VERSION), '5.6.4') === -1) {
            $this->markTestSkipped('Cannot test datetime limit on versions less than 5.6.4');
        }
        $limit = 6;
        $table = new \Phinx\Db\Table('t', [], $this->adapter);
        $table->addColumn('column1', 'datetime', ['limit' => $limit])->save();
        $columns = $table->getColumns();
        $sqlType = $this->adapter->getSqlType($columns[1]->getType(), $columns[1]->getLimit());
        $this->assertEquals($limit, $sqlType['limit']);
    }

    public function testTimeColumnLimit()
    {
        $this->adapter->connect();
        if (version_compare($this->adapter->getAttribute(\PDO::ATTR_SERVER_VERSION), '5.6.4') === -1) {
            $this->markTestSkipped('Cannot test datetime limit on versions less than 5.6.4');
        }
        $limit = 3;
        $table = new \Phinx\Db\Table('t', [], $this->adapter);
        $table->addColumn('column1', 'time', ['limit' => $limit])->save();
        $columns = $table->getColumns();
        $sqlType = $this->adapter->getSqlType($columns[1]->getType(), $columns[1]->getLimit());
        $this->assertEquals($limit, $sqlType['limit']);
    }

    public function testTimestampColumnLimit()
    {
        $this->adapter->connect();
        if (version_compare($this->adapter->getAttribute(\PDO::ATTR_SERVER_VERSION), '5.6.4') === -1) {
            $this->markTestSkipped('Cannot test datetime limit on versions less than 5.6.4');
        }
        $limit = 1;
        $table = new \Phinx\Db\Table('t', [], $this->adapter);
        $table->addColumn('column1', 'timestamp', ['limit' => $limit])->save();
        $columns = $table->getColumns();
        $sqlType = $this->adapter->getSqlType($columns[1]->getType(), $columns[1]->getLimit());
        $this->assertEquals($limit, $sqlType['limit']);
    }

    public function testTimestampInvalidLimit()
    {
        $this->adapter->connect();
        if (version_compare($this->adapter->getAttribute(\PDO::ATTR_SERVER_VERSION), '5.6.4') === -1) {
            $this->markTestSkipped('Cannot test datetime limit on versions less than 5.6.4');
        }
        $table = new \Phinx\Db\Table('t', [], $this->adapter);

        $this->expectException(PDOException::class);

        $table->addColumn('column1', 'timestamp', ['limit' => 7])->save();
    }

    public function testDropColumn()
    {
        $table = new \Phinx\Db\Table('t', [], $this->adapter);
        $table->addColumn('column1', 'string')
              ->save();
        $this->assertTrue($this->adapter->hasColumn('t', 'column1'));

        $table->removeColumn('column1')->save();
        $this->assertFalse($this->adapter->hasColumn('t', 'column1'));
    }

    public function columnsProvider()
    {
        return [
            ['column1', 'string', []],
            ['column2', 'smallinteger', []],
            ['column3', 'integer', []],
            ['column4', 'biginteger', []],
            ['column5', 'text', []],
            ['column6', 'float', []],
            ['column7', 'decimal', []],
            ['decimal_precision_scale', 'decimal', ['precision' => 10, 'scale' => 2]],
            ['decimal_limit', 'decimal', ['limit' => 10]],
            ['decimal_precision', 'decimal', ['precision' => 10]],
            ['column8', 'datetime', []],
            ['column9', 'time', []],
            ['column10', 'timestamp', []],
            ['column11', 'date', []],
            ['column12', 'binary', []],
            ['column13', 'boolean', []],
            ['column14', 'string', ['limit' => 10]],
            ['column16', 'geometry', []],
            ['column17', 'point', []],
            ['column18', 'linestring', []],
            ['column19', 'polygon', []],
            ['column20', 'uuid', []],
            ['column21', 'set', ['values' => ['one', 'two']]],
            ['column22', 'enum', ['values' => ['three', 'four']]],
            ['enum_quotes', 'enum', ['values' => [
                "'", '\'\n', '\\', ',', '', "\\\n", "\\n", "\n", "\r", "\r\n", '/', ',,', "\t",
            ]]],
            ['column23', 'bit', []],
        ];
    }

    /**
     *
     * @dataProvider columnsProvider
     */
    public function testGetColumns($colName, $type, $options)
    {
        $table = new \Phinx\Db\Table('t', [], $this->adapter);
        $table->addColumn($colName, $type, $options)->save();

        $columns = $this->adapter->getColumns('t');
        $this->assertCount(2, $columns);
        $this->assertEquals($colName, $columns[1]->getName());
        $this->assertEquals($type, $columns[1]->getType());

        if (isset($options['limit'])) {
            $this->assertEquals($options['limit'], $columns[1]->getLimit());
        }

        if (isset($options['values'])) {
            $this->assertEquals($options['values'], $columns[1]->getValues());
        }

        if (isset($options['precision'])) {
            $this->assertEquals($options['precision'], $columns[1]->getPrecision());
        }

        if (isset($options['scale'])) {
            $this->assertEquals($options['scale'], $columns[1]->getScale());
        }
    }

    public function testGetColumnsInteger()
    {
        $colName = 'column15';
        $type = 'integer';
        $options = ['limit' => 10];
        $table = new \Phinx\Db\Table('t', [], $this->adapter);
        $table->addColumn($colName, $type, $options)->save();

        $columns = $this->adapter->getColumns('t');
        $this->assertCount(2, $columns);
        $this->assertEquals($colName, $columns[1]->getName());
        $this->assertEquals($type, $columns[1]->getType());

        $this->assertEquals($this->usingMysql8() ? null : 10, $columns[1]->getLimit());
    }

    public function testDescribeTable()
    {
        $table = new \Phinx\Db\Table('t', [], $this->adapter);
        $table->addColumn('column1', 'string');
        $table->save();

        $described = $this->adapter->describeTable('t');

        $this->assertContains($described['TABLE_TYPE'], ['VIEW', 'BASE TABLE']);
        $this->assertEquals($described['TABLE_NAME'], 't');
        $this->assertEquals($described['TABLE_SCHEMA'], MYSQL_DB_CONFIG['name']);
        $this->assertEquals($described['TABLE_ROWS'], 0);
    }

    public function testGetColumnsReservedTableName()
    {
        $table = new \Phinx\Db\Table('group', [], $this->adapter);
        $table->addColumn('column1', 'string')->save();
        $columns = $this->adapter->getColumns('group');
        $this->assertCount(2, $columns);
    }

    public function testAddIndex()
    {
        $table = new \Phinx\Db\Table('table1', [], $this->adapter);
        $table->addColumn('email', 'string')
              ->save();
        $this->assertFalse($table->hasIndex('email'));
        $table->addIndex('email')
              ->save();
        $this->assertTrue($table->hasIndex('email'));
    }

    public function testAddMultipleFulltextIndex()
    {
        $table = new \Phinx\Db\Table('table1', [], $this->adapter);
        $table->addColumn('email', 'string')
              ->addColumn('username', 'string')
              ->addColumn('bio', 'text')
              ->save();
        $this->assertFalse($table->hasIndex('email'));
        $this->assertFalse($table->hasIndex('username'));
        $this->assertFalse($table->hasIndex('address'));
        $table->addIndex('email')
              ->addIndex('username', ['type' => 'fulltext'])
              ->addIndex('bio', ['type' => 'fulltext'])
              ->addIndex(['email', 'bio'], ['type' => 'fulltext'])
              ->save();
        $this->assertTrue($table->hasIndex('email'));
        $this->assertTrue($table->hasIndex('username'));
        $this->assertTrue($table->hasIndex('bio'));
        $this->assertTrue($table->hasIndex(['email', 'bio']));
    }

    public function testAddIndexWithLimit()
    {
        $table = new \Phinx\Db\Table('table1', [], $this->adapter);
        $table->addColumn('email', 'string')
            ->save();
        $this->assertFalse($table->hasIndex('email'));
        $table->addIndex('email', ['limit' => 50])
            ->save();
        $this->assertTrue($table->hasIndex('email'));
        $index_data = $this->adapter->query(sprintf(
            'SELECT SUB_PART FROM information_schema.STATISTICS WHERE TABLE_SCHEMA = "%s" AND TABLE_NAME = "table1" AND INDEX_NAME = "email"',
            MYSQL_DB_CONFIG['name']
        ))->fetch(\PDO::FETCH_ASSOC);
        $expected_limit = $index_data['SUB_PART'];
        $this->assertEquals($expected_limit, 50);
    }

    public function testAddMultiIndexesWithLimitSpecifier()
    {
        $table = new \Phinx\Db\Table('table1', [], $this->adapter);
        $table->addColumn('email', 'string')
              ->addColumn('username', 'string')
              ->save();
        $this->assertFalse($table->hasIndex(['email', 'username']));
        $table->addIndex(['email', 'username'], ['limit' => [ 'email' => 3, 'username' => 2 ]])
              ->save();
        $this->assertTrue($table->hasIndex(['email', 'username']));
        $index_data = $this->adapter->query(sprintf(
            'SELECT SUB_PART FROM information_schema.STATISTICS WHERE TABLE_SCHEMA = "%s" AND TABLE_NAME = "table1" AND INDEX_NAME = "email" AND COLUMN_NAME = "email"',
            MYSQL_DB_CONFIG['name']
        ))->fetch(\PDO::FETCH_ASSOC);
        $expected_limit = $index_data['SUB_PART'];
        $this->assertEquals($expected_limit, 3);
        $index_data = $this->adapter->query(sprintf(
            'SELECT SUB_PART FROM information_schema.STATISTICS WHERE TABLE_SCHEMA = "%s" AND TABLE_NAME = "table1" AND INDEX_NAME = "email" AND COLUMN_NAME = "username"',
            MYSQL_DB_CONFIG['name']
        ))->fetch(\PDO::FETCH_ASSOC);
        $expected_limit = $index_data['SUB_PART'];
        $this->assertEquals($expected_limit, 2);
    }

    public function testAddSingleIndexesWithLimitSpecifier()
    {
        $table = new \Phinx\Db\Table('table1', [], $this->adapter);
        $table->addColumn('email', 'string')
            ->addColumn('username', 'string')
            ->save();
        $this->assertFalse($table->hasIndex('email'));
        $table->addIndex('email', ['limit' => [ 'email' => 3, 2 ]])
            ->save();
        $this->assertTrue($table->hasIndex('email'));
        $index_data = $this->adapter->query(sprintf(
            'SELECT SUB_PART FROM information_schema.STATISTICS WHERE TABLE_SCHEMA = "%s" AND TABLE_NAME = "table1" AND INDEX_NAME = "email" AND COLUMN_NAME = "email"',
            MYSQL_DB_CONFIG['name']
        ))->fetch(\PDO::FETCH_ASSOC);
        $expected_limit = $index_data['SUB_PART'];
        $this->assertEquals($expected_limit, 3);
    }

    public function testDropIndex()
    {
        // single column index
        $table = new \Phinx\Db\Table('table1', [], $this->adapter);
        $table->addColumn('email', 'string')
              ->addIndex('email')
              ->save();
        $this->assertTrue($table->hasIndex('email'));
        $table->removeIndex(['email'])->save();
        $this->assertFalse($table->hasIndex('email'));

        // multiple column index
        $table2 = new \Phinx\Db\Table('table2', [], $this->adapter);
        $table2->addColumn('fname', 'string')
               ->addColumn('lname', 'string')
               ->addIndex(['fname', 'lname'])
               ->save();
        $this->assertTrue($table2->hasIndex(['fname', 'lname']));
        $table2->removeIndex(['fname', 'lname'])->save();
        $this->assertFalse($table2->hasIndex(['fname', 'lname']));

        // index with name specified, but dropping it by column name
        $table3 = new \Phinx\Db\Table('table3', [], $this->adapter);
        $table3->addColumn('email', 'string')
              ->addIndex('email', ['name' => 'someindexname'])
              ->save();
        $this->assertTrue($table3->hasIndex('email'));
        $table3->removeIndex(['email'])->save();
        $this->assertFalse($table3->hasIndex('email'));

        // multiple column index with name specified
        $table4 = new \Phinx\Db\Table('table4', [], $this->adapter);
        $table4->addColumn('fname', 'string')
               ->addColumn('lname', 'string')
               ->addIndex(['fname', 'lname'], ['name' => 'multiname'])
               ->save();
        $this->assertTrue($table4->hasIndex(['fname', 'lname']));
        $table4->removeIndex(['fname', 'lname'])->save();
        $this->assertFalse($table4->hasIndex(['fname', 'lname']));

        // don't drop multiple column index when dropping single column
        $table2 = new \Phinx\Db\Table('table5', [], $this->adapter);
        $table2->addColumn('fname', 'string')
               ->addColumn('lname', 'string')
               ->addIndex(['fname', 'lname'])
               ->save();
        $this->assertTrue($table2->hasIndex(['fname', 'lname']));

        try {
            $table2->removeIndex(['fname'])->save();
        } catch (\InvalidArgumentException $e) {
        }
        $this->assertTrue($table2->hasIndex(['fname', 'lname']));

        // don't drop multiple column index with name specified when dropping
        // single column
        $table4 = new \Phinx\Db\Table('table6', [], $this->adapter);
        $table4->addColumn('fname', 'string')
               ->addColumn('lname', 'string')
               ->addIndex(['fname', 'lname'], ['name' => 'multiname'])
               ->save();
        $this->assertTrue($table4->hasIndex(['fname', 'lname']));

        try {
            $table4->removeIndex(['fname'])->save();
        } catch (\InvalidArgumentException $e) {
        }

        $this->assertTrue($table4->hasIndex(['fname', 'lname']));
    }

    public function testDropIndexByName()
    {
        // single column index
        $table = new \Phinx\Db\Table('table1', [], $this->adapter);
        $table->addColumn('email', 'string')
              ->addIndex('email', ['name' => 'myemailindex'])
              ->save();
        $this->assertTrue($table->hasIndex('email'));
        $table->removeIndexByName('myemailindex')->save();
        $this->assertFalse($table->hasIndex('email'));

        // multiple column index
        $table2 = new \Phinx\Db\Table('table2', [], $this->adapter);
        $table2->addColumn('fname', 'string')
               ->addColumn('lname', 'string')
               ->addIndex(['fname', 'lname'], ['name' => 'twocolumnindex'])
               ->save();
        $this->assertTrue($table2->hasIndex(['fname', 'lname']));
        $table2->removeIndexByName('twocolumnindex')->save();
        $this->assertFalse($table2->hasIndex(['fname', 'lname']));
    }

    public function testAddForeignKey()
    {
        $refTable = new \Phinx\Db\Table('ref_table', [], $this->adapter);
        $refTable->addColumn('field1', 'string')->save();

        $table = new \Phinx\Db\Table('table', [], $this->adapter);
        $table
            ->addColumn('ref_table_id', 'integer')
            ->addForeignKey(['ref_table_id'], 'ref_table', ['id'])
            ->save();

        $this->assertTrue($this->adapter->hasForeignKey($table->getName(), ['ref_table_id']));
    }

    public function testAddForeignKeyForTableWithUnsignedPK()
    {
        $refTable = new \Phinx\Db\Table('ref_table', ['signed' => false], $this->adapter);
        $refTable->addColumn('field1', 'string')->save();

        $table = new \Phinx\Db\Table('table', [], $this->adapter);
        $table
            ->addColumn('ref_table_id', 'integer', ['signed' => false])
            ->addForeignKey(['ref_table_id'], 'ref_table', ['id'])
            ->save();

        $this->assertTrue($this->adapter->hasForeignKey($table->getName(), ['ref_table_id']));
    }

    public function testDropForeignKey()
    {
        $refTable = new \Phinx\Db\Table('ref_table', [], $this->adapter);
        $refTable->addColumn('field1', 'string')->save();

        $table = new \Phinx\Db\Table('table', [], $this->adapter);
        $table
            ->addColumn('ref_table_id', 'integer')
            ->addForeignKey(['ref_table_id'], 'ref_table', ['id'])
            ->save();

        $table->dropForeignKey(['ref_table_id'])->save();
        $this->assertFalse($this->adapter->hasForeignKey($table->getName(), ['ref_table_id']));
    }

    public function testDropForeignKeyForTableWithUnsignedPK()
    {
        $refTable = new \Phinx\Db\Table('ref_table', ['signed' => false], $this->adapter);
        $refTable->addColumn('field1', 'string')->save();

        $table = new \Phinx\Db\Table('table', [], $this->adapter);
        $table
            ->addColumn('ref_table_id', 'integer', ['signed' => false])
            ->addForeignKey(['ref_table_id'], 'ref_table', ['id'])
            ->save();

        $table->dropForeignKey(['ref_table_id'])->save();
        $this->assertFalse($this->adapter->hasForeignKey($table->getName(), ['ref_table_id']));
    }

    public function testDropForeignKeyAsString()
    {
        $refTable = new \Phinx\Db\Table('ref_table', [], $this->adapter);
        $refTable->addColumn('field1', 'string')->save();

        $table = new \Phinx\Db\Table('table', [], $this->adapter);
        $table
            ->addColumn('ref_table_id', 'integer')
            ->addForeignKey(['ref_table_id'], 'ref_table', ['id'])
            ->save();

        $table->dropForeignKey('ref_table_id')->save();
        $this->assertFalse($this->adapter->hasForeignKey($table->getName(), ['ref_table_id']));
    }

    public function testHasForeignKeyAsString()
    {
        $refTable = new \Phinx\Db\Table('ref_table', [], $this->adapter);
        $refTable->addColumn('field1', 'string')->save();

        $table = new \Phinx\Db\Table('table', [], $this->adapter);
        $table
            ->addColumn('ref_table_id', 'integer')
            ->addForeignKey(['ref_table_id'], 'ref_table', ['id'])
            ->save();

        $this->assertTrue($this->adapter->hasForeignKey($table->getName(), 'ref_table_id'));
        $this->assertFalse($this->adapter->hasForeignKey($table->getName(), 'ref_table_id2'));
    }

    public function testHasForeignKeyWithConstraint()
    {
        $refTable = new \Phinx\Db\Table('ref_table', [], $this->adapter);
        $refTable->addColumn('field1', 'string')->save();

        $table = new \Phinx\Db\Table('table', [], $this->adapter);
        $table
            ->addColumn('ref_table_id', 'integer')
            ->addForeignKeyWithName('my_constraint', ['ref_table_id'], 'ref_table', ['id'])
            ->save();

        $this->assertTrue($this->adapter->hasForeignKey($table->getName(), ['ref_table_id'], 'my_constraint'));
        $this->assertFalse($this->adapter->hasForeignKey($table->getName(), ['ref_table_id'], 'my_constraint2'));
    }

    public function testHasForeignKeyWithConstraintForTableWithUnsignedPK()
    {
        $refTable = new \Phinx\Db\Table('ref_table', ['signed' => false], $this->adapter);
        $refTable->addColumn('field1', 'string')->save();

        $table = new \Phinx\Db\Table('table', [], $this->adapter);
        $table
            ->addColumn('ref_table_id', 'integer', ['signed' => false])
            ->addForeignKeyWithName('my_constraint', ['ref_table_id'], 'ref_table', ['id'])
            ->save();

        $this->assertTrue($this->adapter->hasForeignKey($table->getName(), ['ref_table_id'], 'my_constraint'));
        $this->assertFalse($this->adapter->hasForeignKey($table->getName(), ['ref_table_id'], 'my_constraint2'));
    }

    public function testsHasForeignKeyWithSchemaDotTableName()
    {
        $refTable = new \Phinx\Db\Table('ref_table', [], $this->adapter);
        $refTable->addColumn('field1', 'string')->save();

        $table = new \Phinx\Db\Table('table', [], $this->adapter);
        $table
            ->addColumn('ref_table_id', 'integer')
            ->addForeignKey(['ref_table_id'], 'ref_table', ['id'])
            ->save();

        $this->assertTrue($this->adapter->hasForeignKey(MYSQL_DB_CONFIG['name'] . '.' . $table->getName(), ['ref_table_id']));
        $this->assertFalse($this->adapter->hasForeignKey(MYSQL_DB_CONFIG['name'] . '.' . $table->getName(), ['ref_table_id2']));
    }

    public function testHasDatabase()
    {
        $this->assertFalse($this->adapter->hasDatabase('fake_database_name'));
        $this->assertTrue($this->adapter->hasDatabase(MYSQL_DB_CONFIG['name']));
    }

    public function testDropDatabase()
    {
        $this->assertFalse($this->adapter->hasDatabase('phinx_temp_database'));
        $this->adapter->createDatabase('phinx_temp_database');
        $this->assertTrue($this->adapter->hasDatabase('phinx_temp_database'));
        $this->adapter->dropDatabase('phinx_temp_database');
    }

    public function testAddColumnWithComment()
    {
        $table = new \Phinx\Db\Table('table1', [], $this->adapter);
        $table->addColumn('column1', 'string', ['comment' => $comment = 'Comments from "column1"'])
              ->save();

        $rows = $this->adapter->fetchAll(sprintf(
            "SELECT COLUMN_NAME, COLUMN_COMMENT
            FROM information_schema.columns
            WHERE TABLE_SCHEMA='%s' AND TABLE_NAME='table1'
            ORDER BY ORDINAL_POSITION",
            MYSQL_DB_CONFIG['name']
        ));
        $columnWithComment = $rows[1];

        $this->assertSame('column1', $columnWithComment['COLUMN_NAME'], "Didn't set column name correctly");
        $this->assertEquals($comment, $columnWithComment['COLUMN_COMMENT'], "Didn't set column comment correctly");
    }

    public function testAddGeoSpatialColumns()
    {
        $table = new \Phinx\Db\Table('table1', [], $this->adapter);
        $table->save();
        $this->assertFalse($table->hasColumn('geo_geom'));
        $table->addColumn('geo_geom', 'geometry')
              ->save();
        $rows = $this->adapter->fetchAll('SHOW COLUMNS FROM table1');
        $this->assertEquals('geometry', $rows[1]['Type']);
    }

    public function testAddSetColumn()
    {
        $table = new \Phinx\Db\Table('table1', [], $this->adapter);
        $table->save();
        $this->assertFalse($table->hasColumn('set_column'));
        $table->addColumn('set_column', 'set', ['values' => ['one', 'two']])
              ->save();
        $rows = $this->adapter->fetchAll('SHOW COLUMNS FROM table1');
        $this->assertEquals("set('one','two')", $rows[1]['Type']);
    }

    public function testAddEnumColumn()
    {
        $table = new \Phinx\Db\Table('table1', [], $this->adapter);
        $table->save();
        $this->assertFalse($table->hasColumn('enum_column'));
        $table->addColumn('enum_column', 'enum', ['values' => ['one', 'two']])
              ->save();
        $rows = $this->adapter->fetchAll('SHOW COLUMNS FROM table1');
        $this->assertEquals("enum('one','two')", $rows[1]['Type']);
    }

    public function testEnumColumnValuesFilledUpFromSchema()
    {
        // Creating column with values
        (new \Phinx\Db\Table('table1', [], $this->adapter))
            ->addColumn('enum_column', 'enum', ['values' => ['one', 'two']])
            ->save();

        // Reading them back
        $table = new \Phinx\Db\Table('table1', [], $this->adapter);
        $columns = $table->getColumns();
        $enumColumn = end($columns);
        $this->assertEquals(AdapterInterface::PHINX_TYPE_ENUM, $enumColumn->getType());
        $this->assertEquals(['one', 'two'], $enumColumn->getValues());
    }

    public function testEnumColumnWithNullValue()
    {
        $table = new \Phinx\Db\Table('table1', [], $this->adapter);
        $table->addColumn('enum_column', 'enum', ['values' => ['one', 'two', null]]);

        $this->expectException(PDOException::class);
        $table->save();
    }

    public function testHasColumn()
    {
        $table = new \Phinx\Db\Table('table1', [], $this->adapter);
        $table->addColumn('column1', 'string')
              ->save();

        $this->assertFalse($table->hasColumn('column2'));
        $this->assertTrue($table->hasColumn('column1'));
    }

    public function testHasColumnReservedName()
    {
        $tableQuoted = new \Phinx\Db\Table('group', [], $this->adapter);
        $tableQuoted->addColumn('value', 'string')
                    ->save();

        $this->assertFalse($tableQuoted->hasColumn('column2'));
        $this->assertTrue($tableQuoted->hasColumn('value'));
    }

    public function testBulkInsertData()
    {
        $data = [
            [
                'column1' => 'value1',
                'column2' => 1,
            ],
            [
                'column1' => 'value2',
                'column2' => 2,
            ],
            [
                'column1' => 'value3',
                'column2' => 3,
            ],
        ];
        $table = new \Phinx\Db\Table('table1', [], $this->adapter);
        $table->addColumn('column1', 'string')
            ->addColumn('column2', 'integer')
            ->addColumn('column3', 'string', ['default' => 'test'])
            ->insert($data)
            ->save();

        $rows = $this->adapter->fetchAll('SELECT * FROM table1');
        $this->assertEquals('value1', $rows[0]['column1']);
        $this->assertEquals('value2', $rows[1]['column1']);
        $this->assertEquals('value3', $rows[2]['column1']);
        $this->assertEquals(1, $rows[0]['column2']);
        $this->assertEquals(2, $rows[1]['column2']);
        $this->assertEquals(3, $rows[2]['column2']);
        $this->assertEquals('test', $rows[0]['column3']);
        $this->assertEquals('test', $rows[2]['column3']);
    }

    public function testInsertData()
    {
        $data = [
            [
                'column1' => 'value1',
                'column2' => 1,
            ],
            [
                'column1' => 'value2',
                'column2' => 2,
            ],
            [
                'column1' => 'value3',
                'column2' => 3,
                'column3' => 'foo',
            ],
        ];
        $table = new \Phinx\Db\Table('table1', [], $this->adapter);
        $table->addColumn('column1', 'string')
            ->addColumn('column2', 'integer')
            ->addColumn('column3', 'string', ['default' => 'test'])
            ->insert($data)
            ->save();

        $rows = $this->adapter->fetchAll('SELECT * FROM table1');
        $this->assertEquals('value1', $rows[0]['column1']);
        $this->assertEquals('value2', $rows[1]['column1']);
        $this->assertEquals('value3', $rows[2]['column1']);
        $this->assertEquals(1, $rows[0]['column2']);
        $this->assertEquals(2, $rows[1]['column2']);
        $this->assertEquals(3, $rows[2]['column2']);
        $this->assertEquals('test', $rows[0]['column3']);
        $this->assertEquals('foo', $rows[2]['column3']);
    }

    public function testDumpCreateTable()
    {
        $inputDefinition = new InputDefinition([new InputOption('dry-run')]);
        $this->adapter->setInput(new ArrayInput(['--dry-run' => true], $inputDefinition));

        $consoleOutput = new BufferedOutput();
        $this->adapter->setOutput($consoleOutput);

        $table = new \Phinx\Db\Table('table1', [], $this->adapter);

        $table->addColumn('column1', 'string', ['null' => false])
            ->addColumn('column2', 'integer')
            ->addColumn('column3', 'string', ['default' => 'test', 'null' => false])
            ->save();

        $expectedOutput = <<<'OUTPUT'
<<<<<<< HEAD
CREATE TABLE `table1` (`id` INT(11) NOT NULL AUTO_INCREMENT, `column1` VARCHAR(255) NOT NULL, `column2` INT(11) NOT NULL, `column3` VARCHAR(255) NOT NULL DEFAULT 'test', PRIMARY KEY (`id`)) ENGINE = InnoDB CHARACTER SET utf8mb4 COLLATE utf8mb4_unicode_ci;
=======
CREATE TABLE `table1` (`id` INT(11) NOT NULL AUTO_INCREMENT, `column1` VARCHAR(255) NOT NULL, `column2` INT(11) NULL, `column3` VARCHAR(255) NOT NULL DEFAULT 'test', PRIMARY KEY (`id`)) ENGINE = InnoDB CHARACTER SET utf8 COLLATE utf8_general_ci;
>>>>>>> efb0d4d2
OUTPUT;
        $actualOutput = $consoleOutput->fetch();
        $this->assertStringContainsString($expectedOutput, $actualOutput, 'Passing the --dry-run option does not dump create table query to the output');
    }

    /**
     * Creates the table "table1".
     * Then sets phinx to dry run mode and inserts a record.
     * Asserts that phinx outputs the insert statement and doesn't insert a record.
     */
    public function testDumpInsert()
    {
        $table = new \Phinx\Db\Table('table1', [], $this->adapter);
        $table->addColumn('string_col', 'string')
            ->addColumn('int_col', 'integer')
            ->save();

        $inputDefinition = new InputDefinition([new InputOption('dry-run')]);
        $this->adapter->setInput(new ArrayInput(['--dry-run' => true], $inputDefinition));

        $consoleOutput = new BufferedOutput();
        $this->adapter->setOutput($consoleOutput);

        $this->adapter->insert($table->getTable(), [
            'string_col' => 'test data',
        ]);

        $this->adapter->insert($table->getTable(), [
            'string_col' => null,
        ]);

        $this->adapter->insert($table->getTable(), [
            'int_col' => 23,
        ]);

        $expectedOutput = <<<'OUTPUT'
INSERT INTO `table1` (`string_col`) VALUES ('test data');
INSERT INTO `table1` (`string_col`) VALUES (null);
INSERT INTO `table1` (`int_col`) VALUES (23);
OUTPUT;
        $actualOutput = $consoleOutput->fetch();

        // Add this to be LF - CR/LF systems independent
        $expectedOutput = preg_replace('~\R~u', '', $expectedOutput);
        $actualOutput = preg_replace('~\R~u', '', $actualOutput);

        $this->assertStringContainsString($expectedOutput, trim($actualOutput), 'Passing the --dry-run option doesn\'t dump the insert to the output');

        $countQuery = $this->adapter->query('SELECT COUNT(*) FROM table1');
        $this->assertTrue($countQuery->execute());
        $res = $countQuery->fetchAll();
        $this->assertEquals(0, $res[0]['COUNT(*)']);
    }

    /**
     * Creates the table "table1".
     * Then sets phinx to dry run mode and inserts some records.
     * Asserts that phinx outputs the insert statement and doesn't insert any record.
     */
    public function testDumpBulkinsert()
    {
        $table = new \Phinx\Db\Table('table1', [], $this->adapter);
        $table->addColumn('string_col', 'string')
            ->addColumn('int_col', 'integer')
            ->save();

        $inputDefinition = new InputDefinition([new InputOption('dry-run')]);
        $this->adapter->setInput(new ArrayInput(['--dry-run' => true], $inputDefinition));

        $consoleOutput = new BufferedOutput();
        $this->adapter->setOutput($consoleOutput);

        $this->adapter->bulkinsert($table->getTable(), [
            [
                'string_col' => 'test_data1',
                'int_col' => 23,
            ],
            [
                'string_col' => null,
                'int_col' => 42,
            ],
        ]);

        $expectedOutput = <<<'OUTPUT'
INSERT INTO `table1` (`string_col`, `int_col`) VALUES ('test_data1', 23), (null, 42);
OUTPUT;
        $actualOutput = $consoleOutput->fetch();
        $this->assertStringContainsString($expectedOutput, $actualOutput, 'Passing the --dry-run option doesn\'t dump the bulkinsert to the output');

        $countQuery = $this->adapter->query('SELECT COUNT(*) FROM table1');
        $this->assertTrue($countQuery->execute());
        $res = $countQuery->fetchAll();
        $this->assertEquals(0, $res[0]['COUNT(*)']);
    }

    public function testDumpCreateTableAndThenInsert()
    {
        $inputDefinition = new InputDefinition([new InputOption('dry-run')]);
        $this->adapter->setInput(new ArrayInput(['--dry-run' => true], $inputDefinition));

        $consoleOutput = new BufferedOutput();
        $this->adapter->setOutput($consoleOutput);

        $table = new \Phinx\Db\Table('table1', ['id' => false, 'primary_key' => ['column1']], $this->adapter);

        $table->addColumn('column1', 'string', ['null' => false])
            ->addColumn('column2', 'integer')
            ->save();

        $table = new \Phinx\Db\Table('table1', [], $this->adapter);
        $table->insert([
            'column1' => 'id1',
            'column2' => 1,
        ])->save();

        $expectedOutput = <<<'OUTPUT'
<<<<<<< HEAD
CREATE TABLE `table1` (`column1` VARCHAR(255) NOT NULL, `column2` INT(11) NOT NULL, PRIMARY KEY (`column1`)) ENGINE = InnoDB CHARACTER SET utf8mb4 COLLATE utf8mb4_unicode_ci;
=======
CREATE TABLE `table1` (`column1` VARCHAR(255) NOT NULL, `column2` INT(11) NULL, PRIMARY KEY (`column1`)) ENGINE = InnoDB CHARACTER SET utf8 COLLATE utf8_general_ci;
>>>>>>> efb0d4d2
INSERT INTO `table1` (`column1`, `column2`) VALUES ('id1', 1);
OUTPUT;
        $actualOutput = $consoleOutput->fetch();
        // Add this to be LF - CR/LF systems independent
        $expectedOutput = preg_replace('~\R~u', '', $expectedOutput);
        $actualOutput = preg_replace('~\R~u', '', $actualOutput);
        $this->assertStringContainsString($expectedOutput, $actualOutput, 'Passing the --dry-run option does not dump create and then insert table queries to the output');
    }

    public function testDumpTransaction()
    {
        $inputDefinition = new InputDefinition([new InputOption('dry-run')]);
        $this->adapter->setInput(new ArrayInput(['--dry-run' => true], $inputDefinition));

        $consoleOutput = new BufferedOutput();
        $this->adapter->setOutput($consoleOutput);

        $this->adapter->beginTransaction();
        $table = new \Phinx\Db\Table('table1', [], $this->adapter);

        $table->addColumn('column1', 'string')
            ->addColumn('column2', 'integer')
            ->addColumn('column3', 'string', ['default' => 'test'])
            ->save();
        $this->adapter->commitTransaction();
        $this->adapter->rollbackTransaction();

        $actualOutput = $consoleOutput->fetch();
        // Add this to be LF - CR/LF systems independent
        $actualOutput = preg_replace('~\R~u', '', $actualOutput);
        $this->assertStringStartsWith('START TRANSACTION;', $actualOutput, 'Passing the --dry-run doesn\'t dump the transaction to the output');
        $this->assertStringEndsWith('COMMIT;ROLLBACK;', $actualOutput, 'Passing the --dry-run doesn\'t dump the transaction to the output');
    }

    /**
     * Tests interaction with the query builder
     */
    public function testQueryBuilder()
    {
        $table = new \Phinx\Db\Table('table1', [], $this->adapter);
        $table->addColumn('string_col', 'string')
            ->addColumn('int_col', 'integer')
            ->save();

        $builder = $this->adapter->getQueryBuilder();
        $stm = $builder
            ->insert(['string_col', 'int_col'])
            ->into('table1')
            ->values(['string_col' => 'value1', 'int_col' => 1])
            ->values(['string_col' => 'value2', 'int_col' => 2])
            ->execute();

        $this->assertEquals(2, $stm->rowCount());

        $builder = $this->adapter->getQueryBuilder();
        $stm = $builder
            ->select('*')
            ->from('table1')
            ->where(['int_col >=' => 2])
            ->execute();

        $this->assertEquals(1, $stm->rowCount());
        $this->assertEquals(
            ['id' => 2, 'string_col' => 'value2', 'int_col' => '2'],
            $stm->fetch('assoc')
        );

        $builder = $this->adapter->getQueryBuilder();
        $stm = $builder
            ->delete('table1')
            ->where(['int_col <' => 2])
            ->execute();

        $this->assertEquals(1, $stm->rowCount());
    }

    public function testLiteralSupport()
    {
        $createQuery = <<<'INPUT'
CREATE TABLE `test` (`double_col` double NOT NULL)
INPUT;
        $this->adapter->execute($createQuery);
        $table = new \Phinx\Db\Table('test', [], $this->adapter);
        $columns = $table->getColumns();
        $this->assertCount(1, $columns);
        $this->assertEquals(Literal::from('double'), array_pop($columns)->getType());
    }

    public function geometryTypeProvider()
    {
        return [
            [MysqlAdapter::PHINX_TYPE_GEOMETRY, 'POINT(0 0)'],
            [MysqlAdapter::PHINX_TYPE_POINT, 'POINT(0 0)'],
            [MysqlAdapter::PHINX_TYPE_LINESTRING, 'LINESTRING(30 10,10 30,40 40)'],
            [MysqlAdapter::PHINX_TYPE_POLYGON, 'POLYGON((30 10,40 40,20 40,10 20,30 10))'],
        ];
    }

    /**
     * @dataProvider geometryTypeProvider
     *
     * @param string $type
     * @param string $geom
     */
    public function testGeometrySridSupport($type, $geom)
    {
        $this->adapter->connect();
        if (!$this->usingMysql8()) {
            $this->markTestSkipped('Cannot test geometry srid on mysql versions less than 8');
        }

        $table = new \Phinx\Db\Table('table1', [], $this->adapter);
        $table
            ->addColumn('geom', $type, ['srid' => 4326])
            ->save();

        $this->adapter->execute("INSERT INTO table1 (`geom`) VALUES (ST_GeomFromText('{$geom}', 4326))");
        $rows = $this->adapter->fetchAll('SELECT ST_AsWKT(geom) as wkt, ST_SRID(geom) as srid FROM table1');
        $this->assertCount(1, $rows);
        $this->assertSame($geom, $rows[0]['wkt']);
        $this->assertSame('4326', $rows[0]['srid']);
    }

    /**
     * @dataProvider geometryTypeProvider
     *
     * @param string $type
     * @param string $geom
     */
    public function testGeometrySridThrowsInsertDifferentSrid($type, $geom)
    {
        $this->adapter->connect();
        if (!$this->usingMysql8()) {
            $this->markTestSkipped('Cannot test geometry srid on mysql versions less than 8');
        }

        $table = new \Phinx\Db\Table('table1', [], $this->adapter);
        $table
            ->addColumn('geom', $type, ['srid' => 4326])
            ->save();

        $this->expectException(PDOException::class);
        $this->expectExceptionMessage("SQLSTATE[HY000]: General error: 3643 The SRID of the geometry does not match the SRID of the column 'geom'. The SRID of the geometry is 4322, but the SRID of the column is 4326. Consider changing the SRID of the geometry or the SRID property of the column.");
        $this->adapter->execute("INSERT INTO table1 (`geom`) VALUES (ST_GeomFromText('{$geom}', 4322))");
    }

    /**
     * Small check to verify if specific Mysql constants are handled in AdapterInterface
     *
     * @see https://github.com/cakephp/migrations/issues/359
     */
    public function testMysqlBlobsConstants()
    {
        $reflector = new \ReflectionClass(AdapterInterface::class);

        $validTypes = array_filter($reflector->getConstants(), function ($constant) {
            return substr($constant, 0, strlen('PHINX_TYPE_')) === 'PHINX_TYPE_';
        }, ARRAY_FILTER_USE_KEY);

        $this->assertTrue(in_array('tinyblob', $validTypes, true));
        $this->assertTrue(in_array('blob', $validTypes, true));
        $this->assertTrue(in_array('mediumblob', $validTypes, true));
        $this->assertTrue(in_array('longblob', $validTypes, true));
    }
}<|MERGE_RESOLUTION|>--- conflicted
+++ resolved
@@ -1733,11 +1733,7 @@
             ->save();
 
         $expectedOutput = <<<'OUTPUT'
-<<<<<<< HEAD
-CREATE TABLE `table1` (`id` INT(11) NOT NULL AUTO_INCREMENT, `column1` VARCHAR(255) NOT NULL, `column2` INT(11) NOT NULL, `column3` VARCHAR(255) NOT NULL DEFAULT 'test', PRIMARY KEY (`id`)) ENGINE = InnoDB CHARACTER SET utf8mb4 COLLATE utf8mb4_unicode_ci;
-=======
-CREATE TABLE `table1` (`id` INT(11) NOT NULL AUTO_INCREMENT, `column1` VARCHAR(255) NOT NULL, `column2` INT(11) NULL, `column3` VARCHAR(255) NOT NULL DEFAULT 'test', PRIMARY KEY (`id`)) ENGINE = InnoDB CHARACTER SET utf8 COLLATE utf8_general_ci;
->>>>>>> efb0d4d2
+CREATE TABLE `table1` (`id` INT(11) NOT NULL AUTO_INCREMENT, `column1` VARCHAR(255) NOT NULL, `column2` INT(11) NULL, `column3` VARCHAR(255) NOT NULL DEFAULT 'test', PRIMARY KEY (`id`)) ENGINE = InnoDB CHARACTER SET utf8mb4 COLLATE utf8mb4_unicode_ci;
 OUTPUT;
         $actualOutput = $consoleOutput->fetch();
         $this->assertStringContainsString($expectedOutput, $actualOutput, 'Passing the --dry-run option does not dump create table query to the output');
@@ -1854,11 +1850,7 @@
         ])->save();
 
         $expectedOutput = <<<'OUTPUT'
-<<<<<<< HEAD
-CREATE TABLE `table1` (`column1` VARCHAR(255) NOT NULL, `column2` INT(11) NOT NULL, PRIMARY KEY (`column1`)) ENGINE = InnoDB CHARACTER SET utf8mb4 COLLATE utf8mb4_unicode_ci;
-=======
-CREATE TABLE `table1` (`column1` VARCHAR(255) NOT NULL, `column2` INT(11) NULL, PRIMARY KEY (`column1`)) ENGINE = InnoDB CHARACTER SET utf8 COLLATE utf8_general_ci;
->>>>>>> efb0d4d2
+CREATE TABLE `table1` (`column1` VARCHAR(255) NOT NULL, `column2` INT(11) NULL, PRIMARY KEY (`column1`)) ENGINE = InnoDB CHARACTER SET utf8mb4 COLLATE utf8mb4_unicode_ci;
 INSERT INTO `table1` (`column1`, `column2`) VALUES ('id1', 1);
 OUTPUT;
         $actualOutput = $consoleOutput->fetch();
