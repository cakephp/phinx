--- conflicted
+++ resolved
@@ -48,14 +48,9 @@
         unset($this->adapter);
     }
 
-<<<<<<< HEAD
-    private function usingMysql8(): bool {
+    private function usingMysql8(): bool
+    {
         return version_compare($this->adapter->getAttribute(\PDO::ATTR_SERVER_VERSION), '8.0.0', '>=');
-=======
-    private function usingMysql8(): bool
-    {
-        return version_compare($this->adapter->getAttribute(\PDO::ATTR_SERVER_VERSION), '8') > -1;
->>>>>>> a7bab5ab
     }
 
     public function testConnection()
