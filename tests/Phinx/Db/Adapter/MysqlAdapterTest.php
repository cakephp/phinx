<?php

namespace Test\Phinx\Db\Adapter;

use Symfony\Component\Console\Output\NullOutput;
use Phinx\Db\Adapter\MysqlAdapter;

class MysqlAdapterTest extends \PHPUnit_Framework_TestCase
{
    /**
     * @var \Phinx\Db\Adapter\MysqlAdapter
     */
    private $adapter;

    public function setUp()
    {
        if (!TESTS_PHINX_DB_ADAPTER_MYSQL_ENABLED) {
            $this->markTestSkipped('Mysql tests disabled. See TESTS_PHINX_DB_ADAPTER_MYSQL_ENABLED constant.');
        }

        $options = array(
            'host' => TESTS_PHINX_DB_ADAPTER_MYSQL_HOST,
            'name' => TESTS_PHINX_DB_ADAPTER_MYSQL_DATABASE,
            'user' => TESTS_PHINX_DB_ADAPTER_MYSQL_USERNAME,
            'pass' => TESTS_PHINX_DB_ADAPTER_MYSQL_PASSWORD,
            'port' => TESTS_PHINX_DB_ADAPTER_MYSQL_PORT
        );
        $this->adapter = new MysqlAdapter($options, new NullOutput());

        // ensure the database is empty for each test
        $this->adapter->dropDatabase($options['name']);
        $this->adapter->createDatabase($options['name']);

        // leave the adapter in a disconnected state for each test
        $this->adapter->disconnect();
    }

    public function tearDown()
    {
        unset($this->adapter);
    }

    public function testConnection()
    {
        $this->assertTrue($this->adapter->getConnection() instanceof \PDO);
    }

    public function testConnectionWithoutPort()
    {
        $options = $this->adapter->getOptions();
        unset($options['port']);
        $this->adapter->setOptions($options);
        $this->assertTrue($this->adapter->getConnection() instanceof \PDO);
    }

    public function testConnectionWithInvalidCredentials()
    {
        $options = array(
            'host' => TESTS_PHINX_DB_ADAPTER_MYSQL_HOST,
            'name' => TESTS_PHINX_DB_ADAPTER_MYSQL_DATABASE,
            'port' => TESTS_PHINX_DB_ADAPTER_MYSQL_PORT,
            'user' => 'invaliduser',
            'pass' => 'invalidpass'
        );

        try {
            $adapter = new MysqlAdapter($options, new NullOutput());
            $adapter->connect();
            $this->fail('Expected the adapter to throw an exception');
        } catch (\InvalidArgumentException $e) {
            $this->assertInstanceOf(
                'InvalidArgumentException',
                $e,
                'Expected exception of type InvalidArgumentException, got ' . get_class($e)
            );
            $this->assertRegExp('/There was a problem connecting to the database/', $e->getMessage());
        }
    }

<<<<<<< HEAD
    public function testConnectionWithSocketConnection()
    {
        if (!TESTS_PHINX_DB_ADAPTER_MYSQL_UNIX_SOCKET) {
            $this->markTestSkipped('MySQL socket connection skipped. See TESTS_PHINX_DB_ADAPTER_MYSQL_UNIX_SOCKET constant.');
        }

        $options = array(
            'name'        => TESTS_PHINX_DB_ADAPTER_MYSQL_DATABASE,
            'user'        => TESTS_PHINX_DB_ADAPTER_MYSQL_USERNAME,
            'pass'        => TESTS_PHINX_DB_ADAPTER_MYSQL_PASSWORD,
            'unix_socket' => TESTS_PHINX_DB_ADAPTER_MYSQL_UNIX_SOCKET,
        );

        $adapter = new MysqlAdapter($options, new NullOutput());
        $adapter->connect();

        $this->assertInstanceOf('\PDO', $this->adapter->getConnection());
    }

=======
>>>>>>> e3ad5304
    public function testCreatingTheSchemaTableOnConnect()
    {
        $this->adapter->connect();
        $this->assertTrue($this->adapter->hasTable($this->adapter->getSchemaTableName()));
        $this->adapter->dropTable($this->adapter->getSchemaTableName());
        $this->assertFalse($this->adapter->hasTable($this->adapter->getSchemaTableName()));
        $this->adapter->disconnect();
        $this->adapter->connect();
        $this->assertTrue($this->adapter->hasTable($this->adapter->getSchemaTableName()));
    }

    public function testQuoteTableName()
    {
        $this->assertEquals('`test_table`', $this->adapter->quoteTableName('test_table'));
    }

    public function testQuoteColumnName()
    {
        $this->assertEquals('`test_column`', $this->adapter->quoteColumnName('test_column'));
    }

    public function testCreateTable()
    {
        $table = new \Phinx\Db\Table('ntable', array(), $this->adapter);
        $table->addColumn('realname', 'string')
              ->addColumn('email', 'integer')
              ->save();
        $this->assertTrue($this->adapter->hasTable('ntable'));
        $this->assertTrue($this->adapter->hasColumn('ntable', 'id'));
        $this->assertTrue($this->adapter->hasColumn('ntable', 'realname'));
        $this->assertTrue($this->adapter->hasColumn('ntable', 'email'));
        $this->assertFalse($this->adapter->hasColumn('ntable', 'address'));
    }

    public function testCreateTableWithComment()
    {
        $table = new \Phinx\Db\Table('ntable', array('comment'=>$tableComment = 'Table comment'), $this->adapter);
        $table->addColumn('realname', 'string')
              ->save();
        $this->assertTrue($this->adapter->hasTable('ntable'));
        $this->assertTrue($this->adapter->hasColumn('ntable', 'id'));
        $this->assertTrue($this->adapter->hasColumn('ntable', 'realname'));
        $this->assertFalse($this->adapter->hasColumn('ntable', 'address'));

        $rows = $this->adapter->fetchAll(sprintf(
            "SELECT table_comment FROM INFORMATION_SCHEMA.TABLES WHERE table_schema='%s' AND table_name='ntable'",
            TESTS_PHINX_DB_ADAPTER_MYSQL_DATABASE));
        $comment = $rows[0];

        $this->assertEquals($tableComment, $comment['table_comment'], 'Dont set table comment correctly');
    }

    public function testCreateTableWithForeignKeys()
    {

        $tag_table = new \Phinx\Db\Table('ntable_tag', array(), $this->adapter);
        $tag_table->addColumn('realname', 'string')
                  ->save();

        $table = new \Phinx\Db\Table('ntable', array(), $this->adapter);
        $table->addColumn('realname', 'string')
              ->addColumn('tag_id', 'integer')
              ->addForeignKey('tag_id', 'ntable_tag', 'id', array('delete'=> 'NO_ACTION', 'update'=> 'NO_ACTION'))
              ->save();

        $this->assertTrue($this->adapter->hasTable('ntable'));
        $this->assertTrue($this->adapter->hasColumn('ntable', 'id'));
        $this->assertTrue($this->adapter->hasColumn('ntable', 'realname'));
        $this->assertFalse($this->adapter->hasColumn('ntable', 'address'));

        $rows = $this->adapter->fetchAll(sprintf(
            "SELECT table_name, column_name, referenced_table_name, referenced_column_name
             FROM INFORMATION_SCHEMA.KEY_COLUMN_USAGE
             WHERE table_schema='%s' AND REFERENCED_TABLE_NAME='ntable_tag'",
            TESTS_PHINX_DB_ADAPTER_MYSQL_DATABASE));
        $foreignKey = $rows[0];

        $this->assertEquals($foreignKey['table_name'], 'ntable');
        $this->assertEquals($foreignKey['column_name'], 'tag_id');
        $this->assertEquals($foreignKey['referenced_table_name'], 'ntable_tag');
        $this->assertEquals($foreignKey['referenced_column_name'], 'id');
    }

    public function testCreateTableCustomIdColumn()
    {
        $table = new \Phinx\Db\Table('ntable', array('id' => 'custom_id'), $this->adapter);
        $table->addColumn('realname', 'string')
              ->addColumn('email', 'integer')
              ->save();
        $this->assertTrue($this->adapter->hasTable('ntable'));
        $this->assertTrue($this->adapter->hasColumn('ntable', 'custom_id'));
        $this->assertTrue($this->adapter->hasColumn('ntable', 'realname'));
        $this->assertTrue($this->adapter->hasColumn('ntable', 'email'));
        $this->assertFalse($this->adapter->hasColumn('ntable', 'address'));
    }

    public function testCreateTableWithNoOptions()
    {
        $this->markTestIncomplete();
        //$this->adapter->createTable('ntable', )
    }

    public function testCreateTableWithNoPrimaryKey()
    {
        $options = array(
            'id' => false
        );
        $table = new \Phinx\Db\Table('atable', $options, $this->adapter);
        $table->addColumn('user_id', 'integer')
              ->save();
        $this->assertFalse($this->adapter->hasColumn('atable', 'id'));
    }

    public function testCreateTableWithMultiplePrimaryKeys()
    {
        $options = array(
            'id'            => false,
            'primary_key'   => array('user_id', 'tag_id')
        );
        $table = new \Phinx\Db\Table('table1', $options, $this->adapter);
        $table->addColumn('user_id', 'integer')
              ->addColumn('tag_id', 'integer')
              ->save();
        $this->assertTrue($this->adapter->hasIndex('table1', array('user_id', 'tag_id')));
        $this->assertTrue($this->adapter->hasIndex('table1', array('tag_id', 'USER_ID')));
        $this->assertFalse($this->adapter->hasIndex('table1', array('tag_id', 'user_email')));
    }

    public function testCreateTableWithMultipleIndexes()
    {
        $table = new \Phinx\Db\Table('table1', array(), $this->adapter);
        $table->addColumn('email', 'string')
              ->addColumn('name', 'string')
              ->addIndex('email')
              ->addIndex('name')
              ->save();
        $this->assertTrue($this->adapter->hasIndex('table1', array('email')));
        $this->assertTrue($this->adapter->hasIndex('table1', array('name')));
        $this->assertFalse($this->adapter->hasIndex('table1', array('email', 'user_email')));
        $this->assertFalse($this->adapter->hasIndex('table1', array('email', 'user_name')));
    }

    public function testCreateTableWithUniqueIndexes()
    {
        $table = new \Phinx\Db\Table('table1', array(), $this->adapter);
        $table->addColumn('email', 'string')
              ->addIndex('email', array('unique' => true))
              ->save();
        $this->assertTrue($this->adapter->hasIndex('table1', array('email')));
        $this->assertFalse($this->adapter->hasIndex('table1', array('email', 'user_email')));
    }

    public function testCreateTableWithNamedIndex()
    {
        $table = new \Phinx\Db\Table('table1', array(), $this->adapter);
        $table->addColumn('email', 'string')
              ->addIndex('email', array('name' => 'myemailindex'))
              ->save();
        $this->assertTrue($this->adapter->hasIndex('table1', array('email')));
        $this->assertFalse($this->adapter->hasIndex('table1', array('email', 'user_email')));
    }

    public function testCreateTableWithMultiplePKsAndUniqueIndexes()
    {
        $this->markTestIncomplete();
    }

    public function testCreateTableWithMyISAMEngine()
    {
        $table = new \Phinx\Db\Table('ntable', array('engine' => 'MyISAM'), $this->adapter);
        $table->addColumn('realname', 'string')
              ->save();
        $this->assertTrue($this->adapter->hasTable('ntable'));
        $row = $this->adapter->fetchRow(sprintf("SHOW TABLE STATUS WHERE Name = '%s'", 'ntable'));
        $this->assertEquals('MyISAM', $row['Engine']);
    }

    public function testCreateTableWithLatin1Collate()
    {
        $table = new \Phinx\Db\Table('latin1_table', array('collation' => 'latin1_general_ci'), $this->adapter);
        $table->addColumn('name', 'string')
              ->save();
        $this->assertTrue($this->adapter->hasTable('latin1_table'));
        $row = $this->adapter->fetchRow(sprintf("SHOW TABLE STATUS WHERE Name = '%s'", 'latin1_table'));
        $this->assertEquals('latin1_general_ci', $row['Collation']);
    }

    public function testRenameTable()
    {
        $table = new \Phinx\Db\Table('table1', array(), $this->adapter);
        $table->save();
        $this->assertTrue($this->adapter->hasTable('table1'));
        $this->assertFalse($this->adapter->hasTable('table2'));
        $this->adapter->renameTable('table1', 'table2');
        $this->assertFalse($this->adapter->hasTable('table1'));
        $this->assertTrue($this->adapter->hasTable('table2'));
    }

    public function testAddColumn()
    {
        $table = new \Phinx\Db\Table('table1', array(), $this->adapter);
        $table->save();
        $this->assertFalse($table->hasColumn('email'));
        $table->addColumn('email', 'string')
              ->save();
        $this->assertTrue($table->hasColumn('email'));
        $table->addColumn('realname', 'string', array('after' => 'id'))
              ->save();
        $rows = $this->adapter->fetchAll('SHOW COLUMNS FROM table1');
        $this->assertEquals('realname', $rows[1]['Field']);
    }

    public function testAddColumnWithDefaultValue()
    {
        $table = new \Phinx\Db\Table('table1', array(), $this->adapter);
        $table->save();
        $table->addColumn('default_zero', 'string', array('default' => 'test'))
              ->save();
        $rows = $this->adapter->fetchAll('SHOW COLUMNS FROM table1');
        $this->assertEquals("test", $rows[1]['Default']);
    }

    public function testAddColumnWithDefaultZero()
    {
        $table = new \Phinx\Db\Table('table1', array(), $this->adapter);
        $table->save();
        $table->addColumn('default_zero', 'integer', array('default' => 0))
              ->save();
        $rows = $this->adapter->fetchAll('SHOW COLUMNS FROM table1');
        $this->assertNotNull($rows[1]['Default']);
        $this->assertEquals("0", $rows[1]['Default']);
    }

    public function testAddColumnWithDefaultEmptyString()
    {
        $table = new \Phinx\Db\Table('table1', array(), $this->adapter);
        $table->save();
        $table->addColumn('default_empty', 'string', array('default' => ''))
              ->save();
        $rows = $this->adapter->fetchAll('SHOW COLUMNS FROM table1');
        $this->assertEquals('', $rows[1]['Default']);
    }

    public function testAddColumnWithDefaultBoolean()
    {
        $table = new \Phinx\Db\Table('table1', array(), $this->adapter);
        $table->save();
        $table->addColumn('default_true', 'boolean', array('default' => true))
              ->addColumn('default_false', 'boolean', array('default' => false))
              ->save();
        $rows = $this->adapter->fetchAll('SHOW COLUMNS FROM table1');
        $this->assertEquals('1', $rows[1]['Default']);
        $this->assertEquals('0', $rows[2]['Default']);
    }

    public function testAddIntegerColumnWithDefaultSigned()
    {
        $table = new \Phinx\Db\Table('table1', array(), $this->adapter);
        $table->save();
        $this->assertFalse($table->hasColumn('user_id'));
        $table->addColumn('user_id', 'integer')
              ->save();
        $rows = $this->adapter->fetchAll('SHOW COLUMNS FROM table1');
        $this->assertEquals('int(11)', $rows[1]['Type']);
    }

    public function testAddIntegerColumnWithSignedEqualsFalse()
    {
        $table = new \Phinx\Db\Table('table1', array(), $this->adapter);
        $table->save();
        $this->assertFalse($table->hasColumn('user_id'));
        $table->addColumn('user_id', 'integer', array('signed' => false))
              ->save();
        $rows = $this->adapter->fetchAll('SHOW COLUMNS FROM table1');
        $this->assertEquals('int(11) unsigned', $rows[1]['Type']);
    }

    public function testAddStringColumnWithSignedEqualsFalse()
    {
        $table = new \Phinx\Db\Table('table1', array(), $this->adapter);
        $table->save();
        $this->assertFalse($table->hasColumn('user_id'));
        $table->addColumn('user_id', 'string', array('signed' => false))
              ->save();
        $rows = $this->adapter->fetchAll('SHOW COLUMNS FROM table1');
        $this->assertEquals('varchar(255)', $rows[1]['Type']);
    }

    public function testRenameColumn()
    {
        $table = new \Phinx\Db\Table('t', array(), $this->adapter);
        $table->addColumn('column1', 'string')
              ->save();
        $this->assertTrue($this->adapter->hasColumn('t', 'column1'));
        $this->assertFalse($this->adapter->hasColumn('t', 'column2'));
        $this->adapter->renameColumn('t', 'column1', 'column2');
        $this->assertFalse($this->adapter->hasColumn('t', 'column1'));
        $this->assertTrue($this->adapter->hasColumn('t', 'column2'));
    }

    public function testRenamingANonExistentColumn()
    {
        $table = new \Phinx\Db\Table('t', array(), $this->adapter);
        $table->addColumn('column1', 'string')
              ->save();

        try {
            $this->adapter->renameColumn('t', 'column2', 'column1');
            $this->fail('Expected the adapter to throw an exception');
        } catch (\InvalidArgumentException $e) {
            $this->assertInstanceOf(
                'InvalidArgumentException',
                $e,
                'Expected exception of type InvalidArgumentException, got ' . get_class($e)
            );
            $this->assertEquals('The specified column doesn\'t exist: column2', $e->getMessage());
        }
    }

    public function testChangeColumn()
    {
        $table = new \Phinx\Db\Table('t', array(), $this->adapter);
        $table->addColumn('column1', 'string')
              ->save();
        $this->assertTrue($this->adapter->hasColumn('t', 'column1'));
        $newColumn1 = new \Phinx\Db\Table\Column();
        $newColumn1->setType('string');
        $table->changeColumn('column1', $newColumn1);
        $this->assertTrue($this->adapter->hasColumn('t', 'column1'));
        $newColumn2 = new \Phinx\Db\Table\Column();
        $newColumn2->setName('column2')
                   ->setType('string');
        $table->changeColumn('column1', $newColumn2);
        $this->assertFalse($this->adapter->hasColumn('t', 'column1'));
        $this->assertTrue($this->adapter->hasColumn('t', 'column2'));
    }

    public function testChangeColumnDefaultValue()
    {
        $table = new \Phinx\Db\Table('t', array(), $this->adapter);
        $table->addColumn('column1', 'string', array('default' => 'test'))
              ->save();
        $newColumn1 = new \Phinx\Db\Table\Column();
        $newColumn1->setDefault('test1')
                   ->setType('string');
        $table->changeColumn('column1', $newColumn1);
        $rows = $this->adapter->fetchAll('SHOW COLUMNS FROM t');
        $this->assertNotNull($rows[1]['Default']);
        $this->assertEquals("test1", $rows[1]['Default']);
    }


    public function testChangeColumnDefaultToZero()
    {
        $table = new \Phinx\Db\Table('t', array(), $this->adapter);
        $table->addColumn('column1', 'integer')
              ->save();
        $newColumn1 = new \Phinx\Db\Table\Column();
        $newColumn1->setDefault(0)
                   ->setType('integer');
        $table->changeColumn('column1', $newColumn1);
        $rows = $this->adapter->fetchAll('SHOW COLUMNS FROM t');
        $this->assertNotNull($rows[1]['Default']);
        $this->assertEquals("0", $rows[1]['Default']);
    }

    public function testChangeColumnDefaultToNull()
    {
        $table = new \Phinx\Db\Table('t', array(), $this->adapter);
        $table->addColumn('column1', 'string', array('default' => 'test'))
              ->save();
        $newColumn1 = new \Phinx\Db\Table\Column();
        $newColumn1->setDefault(null)
                   ->setType('string');
        $table->changeColumn('column1', $newColumn1);
        $rows = $this->adapter->fetchAll('SHOW COLUMNS FROM t');
        $this->assertNull($rows[1]['Default']);
    }

<<<<<<< HEAD
    public function testLongTextColumn()
    {
        $table = new \Phinx\Db\Table('t', array(), $this->adapter);
        $table->addColumn('column1', 'text', array('limit' => MysqlAdapter::TEXT_LONG))
              ->save();
        $columns = $table->getColumns('t');
        $sqlType = $this->adapter->getSqlType($columns[1]->getType(), $columns[1]->getLimit());
        $this->assertEquals('longtext', $sqlType['name']);
    }

    public function testMediumTextColumn()
    {
        $table = new \Phinx\Db\Table('t', array(), $this->adapter);
        $table->addColumn('column1', 'text', array('limit' => MysqlAdapter::TEXT_MEDIUM))
              ->save();
        $columns = $table->getColumns('t');
        $sqlType = $this->adapter->getSqlType($columns[1]->getType(), $columns[1]->getLimit());
        $this->assertEquals('mediumtext', $sqlType['name']);
    }

    public function testTinyTextColumn()
    {
        $table = new \Phinx\Db\Table('t', array(), $this->adapter);
        $table->addColumn('column1', 'text', array('limit' => MysqlAdapter::TEXT_TINY))
              ->save();
        $columns = $table->getColumns('t');
        $sqlType = $this->adapter->getSqlType($columns[1]->getType(), $columns[1]->getLimit());
        $this->assertEquals('tinytext', $sqlType['name']);
    }

    public function testBigIntegerColumn()
    {
        $table = new \Phinx\Db\Table('t', array(), $this->adapter);
        $table->addColumn('column1', 'integer', array('limit' => MysqlAdapter::INT_BIG))
              ->save();
        $columns = $table->getColumns('t');
        $sqlType = $this->adapter->getSqlType($columns[1]->getType(), $columns[1]->getLimit());
        $this->assertEquals('bigint', $sqlType['name']);
    }

    public function testMediumIntegerColumn()
    {
        $table = new \Phinx\Db\Table('t', array(), $this->adapter);
        $table->addColumn('column1', 'integer', array('limit' => MysqlAdapter::INT_MEDIUM))
              ->save();
        $columns = $table->getColumns('t');
        $sqlType = $this->adapter->getSqlType($columns[1]->getType(), $columns[1]->getLimit());
        $this->assertEquals('mediumint', $sqlType['name']);
    }

    public function testSmallIntegerColumn()
    {
        $table = new \Phinx\Db\Table('t', array(), $this->adapter);
        $table->addColumn('column1', 'integer', array('limit' => MysqlAdapter::INT_SMALL))
              ->save();
        $columns = $table->getColumns('t');
        $sqlType = $this->adapter->getSqlType($columns[1]->getType(), $columns[1]->getLimit());
        $this->assertEquals('smallint', $sqlType['name']);
    }

    public function testTinyIntegerColumn()
    {
        $table = new \Phinx\Db\Table('t', array(), $this->adapter);
        $table->addColumn('column1', 'integer', array('limit' => MysqlAdapter::INT_TINY))
              ->save();
        $columns = $table->getColumns('t');
        $sqlType = $this->adapter->getSqlType($columns[1]->getType(), $columns[1]->getLimit());
        $this->assertEquals('tinyint', $sqlType['name']);
    }

=======
>>>>>>> e3ad5304
    public function testDropColumn()
    {
        $table = new \Phinx\Db\Table('t', array(), $this->adapter);
        $table->addColumn('column1', 'string')
              ->save();
        $this->assertTrue($this->adapter->hasColumn('t', 'column1'));
        $this->adapter->dropColumn('t', 'column1');
        $this->assertFalse($this->adapter->hasColumn('t', 'column1'));
    }

    public function testGetColumns()
    {
        $table = new \Phinx\Db\Table('t', array(), $this->adapter);
        $table->addColumn('column1', 'string')
              ->addColumn('column2', 'integer')
              ->addColumn('column3', 'biginteger')
              ->addColumn('column4', 'text')
              ->addColumn('column5', 'float')
              ->addColumn('column6', 'decimal')
              ->addColumn('column7', 'datetime')
              ->addColumn('column8', 'time')
              ->addColumn('column9', 'timestamp')
              ->addColumn('column10', 'date')
              ->addColumn('column11', 'binary')
              ->addColumn('column12', 'boolean')
              ->addColumn('column13', 'string', array('limit' => 10))
              ->addColumn('column15', 'integer', array('limit' => 10))
              ->addColumn('column16', 'geometry')
              ->addColumn('column17', 'point')
              ->addColumn('column18', 'linestring')
              ->addColumn('column19', 'polygon');
        $pendingColumns = $table->getPendingColumns();
        $table->save();
        $columns = $this->adapter->getColumns('t');
        $this->assertCount(count($pendingColumns) + 1, $columns);
        for ($i = 0; $i++; $i < count($pendingColumns)) {
            $this->assertEquals($pendingColumns[$i], $columns[$i+1]);
        }
    }

<<<<<<< HEAD
    public function testDescribeTable()
    {
        $table = new \Phinx\Db\Table('t', array(), $this->adapter);
        $table->addColumn('column1', 'string');
        $table->save();

        $described = $this->adapter->describeTable('t');

        $this->assertTrue(in_array($described['TABLE_TYPE'], array('VIEW','BASE TABLE')));
        $this->assertEquals($described['TABLE_NAME'], 't');
        $this->assertEquals($described['TABLE_SCHEMA'], TESTS_PHINX_DB_ADAPTER_MYSQL_DATABASE);
        $this->assertEquals($described['TABLE_ROWS'], 0);
    }

    public function testGetColumnsReservedTableName()
    {
        $table = new \Phinx\Db\Table('group', array(), $this->adapter);
        $table->addColumn('column1', 'string')
              ->addColumn('column2', 'integer')
              ->addColumn('column3', 'biginteger')
              ->addColumn('column4', 'text')
              ->addColumn('column5', 'float')
              ->addColumn('column6', 'decimal')
              ->addColumn('column7', 'datetime')
              ->addColumn('column8', 'time')
              ->addColumn('column9', 'timestamp')
              ->addColumn('column10', 'date')
              ->addColumn('column11', 'binary')
              ->addColumn('column12', 'boolean')
              ->addColumn('column13', 'string', array('limit' => 10))
              ->addColumn('column15', 'integer', array('limit' => 10))
              ->addColumn('column16', 'geometry')
              ->addColumn('column17', 'point')
              ->addColumn('column18', 'linestring')
              ->addColumn('column19', 'polygon');
        $pendingColumns = $table->getPendingColumns();
        $table->save();
        $columns = $this->adapter->getColumns('group');
        $this->assertCount(count($pendingColumns) + 1, $columns);
        for ($i = 0; $i++; $i < count($pendingColumns)) {
            $this->assertEquals($pendingColumns[$i], $columns[$i+1]);
        }
    }


=======
>>>>>>> e3ad5304
    public function testAddIndex()
    {
        $table = new \Phinx\Db\Table('table1', array(), $this->adapter);
        $table->addColumn('email', 'string')
              ->save();
        $this->assertFalse($table->hasIndex('email'));
        $table->addIndex('email')
              ->save();
        $this->assertTrue($table->hasIndex('email'));
    }

    public function testDropIndex()
    {
        // single column index
        $table = new \Phinx\Db\Table('table1', array(), $this->adapter);
        $table->addColumn('email', 'string')
              ->addIndex('email')
              ->save();
        $this->assertTrue($table->hasIndex('email'));
        $this->adapter->dropIndex($table->getName(), 'email');
        $this->assertFalse($table->hasIndex('email'));

        // multiple column index
        $table2 = new \Phinx\Db\Table('table2', array(), $this->adapter);
        $table2->addColumn('fname', 'string')
               ->addColumn('lname', 'string')
               ->addIndex(array('fname', 'lname'))
               ->save();
        $this->assertTrue($table2->hasIndex(array('fname', 'lname')));
        $this->adapter->dropIndex($table2->getName(), array('fname', 'lname'));
        $this->assertFalse($table2->hasIndex(array('fname', 'lname')));

        // index with name specified, but dropping it by column name
        $table3 = new \Phinx\Db\Table('table3', array(), $this->adapter);
        $table3->addColumn('email', 'string')
              ->addIndex('email', array('name' => 'someindexname'))
              ->save();
        $this->assertTrue($table3->hasIndex('email'));
        $this->adapter->dropIndex($table3->getName(), 'email');
        $this->assertFalse($table3->hasIndex('email'));

        // multiple column index with name specified
        $table4 = new \Phinx\Db\Table('table4', array(), $this->adapter);
        $table4->addColumn('fname', 'string')
               ->addColumn('lname', 'string')
               ->addIndex(array('fname', 'lname'), array('name' => 'multiname'))
               ->save();
        $this->assertTrue($table4->hasIndex(array('fname', 'lname')));
        $this->adapter->dropIndex($table4->getName(), array('fname', 'lname'));
        $this->assertFalse($table4->hasIndex(array('fname', 'lname')));
    }

    public function testDropIndexByName()
    {
        // single column index
        $table = new \Phinx\Db\Table('table1', array(), $this->adapter);
        $table->addColumn('email', 'string')
              ->addIndex('email', array('name' => 'myemailindex'))
              ->save();
        $this->assertTrue($table->hasIndex('email'));
        $this->adapter->dropIndexByName($table->getName(), 'myemailindex');
        $this->assertFalse($table->hasIndex('email'));

        // multiple column index
        $table2 = new \Phinx\Db\Table('table2', array(), $this->adapter);
        $table2->addColumn('fname', 'string')
               ->addColumn('lname', 'string')
               ->addIndex(array('fname', 'lname'), array('name' => 'twocolumnindex'))
               ->save();
        $this->assertTrue($table2->hasIndex(array('fname', 'lname')));
        $this->adapter->dropIndexByName($table2->getName(), 'twocolumnindex');
        $this->assertFalse($table2->hasIndex(array('fname', 'lname')));
    }

    public function testAddForeignKey()
    {
        $refTable = new \Phinx\Db\Table('ref_table', array(), $this->adapter);
        $refTable->addColumn('field1', 'string')->save();

        $table = new \Phinx\Db\Table('table', array(), $this->adapter);
        $table->addColumn('ref_table_id', 'integer')->save();

        $fk = new \Phinx\Db\Table\ForeignKey();
        $fk->setReferencedTable($refTable)
           ->setColumns(array('ref_table_id'))
           ->setReferencedColumns(array('id'));

        $this->adapter->addForeignKey($table, $fk);
        $this->assertTrue($this->adapter->hasForeignKey($table->getName(), array('ref_table_id')));
    }

    public function testDropForeignKey()
    {
        $refTable = new \Phinx\Db\Table('ref_table', array(), $this->adapter);
        $refTable->addColumn('field1', 'string')->save();

        $table = new \Phinx\Db\Table('table', array(), $this->adapter);
        $table->addColumn('ref_table_id', 'integer')->save();

        $fk = new \Phinx\Db\Table\ForeignKey();
        $fk->setReferencedTable($refTable)
           ->setColumns(array('ref_table_id'))
           ->setReferencedColumns(array('id'));

        $this->adapter->addForeignKey($table, $fk);
        $this->adapter->dropForeignKey($table->getName(), array('ref_table_id'));
        $this->assertFalse($this->adapter->hasForeignKey($table->getName(), array('ref_table_id')));
    }

<<<<<<< HEAD
    public function testDropForeignKeyAsString()
    {
        $refTable = new \Phinx\Db\Table('ref_table', array(), $this->adapter);
        $refTable->addColumn('field1', 'string')->save();

        $table = new \Phinx\Db\Table('table', array(), $this->adapter);
        $table->addColumn('ref_table_id', 'integer')->save();

        $fk = new \Phinx\Db\Table\ForeignKey();
        $fk->setReferencedTable($refTable)
           ->setColumns(array('ref_table_id'))
           ->setReferencedColumns(array('id'));

        $this->adapter->addForeignKey($table, $fk);
        $this->adapter->dropForeignKey($table->getName(), 'ref_table_id');
        $this->assertFalse($this->adapter->hasForeignKey($table->getName(), array('ref_table_id')));
    }

    public function testHasForeignKey()
    {
        $refTable = new \Phinx\Db\Table('ref_table', array(), $this->adapter);
        $refTable->addColumn('field1', 'string')->save();

        $table = new \Phinx\Db\Table('table', array(), $this->adapter);
        $table->addColumn('ref_table_id', 'integer')->save();

        $fk = new \Phinx\Db\Table\ForeignKey();
        $fk->setReferencedTable($refTable)
           ->setColumns(array('ref_table_id'))
           ->setReferencedColumns(array('id'));

        $this->adapter->addForeignKey($table, $fk);
        $this->assertTrue($this->adapter->hasForeignKey($table->getName(), array('ref_table_id')));
        $this->assertFalse($this->adapter->hasForeignKey($table->getName(), array('ref_table_id2')));
    }

    public function testHasForeignKeyAsString()
    {
        $refTable = new \Phinx\Db\Table('ref_table', array(), $this->adapter);
        $refTable->addColumn('field1', 'string')->save();

        $table = new \Phinx\Db\Table('table', array(), $this->adapter);
        $table->addColumn('ref_table_id', 'integer')->save();

        $fk = new \Phinx\Db\Table\ForeignKey();
        $fk->setReferencedTable($refTable)
           ->setColumns(array('ref_table_id'))
           ->setReferencedColumns(array('id'));

        $this->adapter->addForeignKey($table, $fk);
        $this->assertTrue($this->adapter->hasForeignKey($table->getName(), 'ref_table_id'));
        $this->assertFalse($this->adapter->hasForeignKey($table->getName(), 'ref_table_id2'));
    }

    public function testHasForeignKeyWithConstraint()
    {
        $refTable = new \Phinx\Db\Table('ref_table', array(), $this->adapter);
        $refTable->addColumn('field1', 'string')->save();

        $table = new \Phinx\Db\Table('table', array(), $this->adapter);
        $table->addColumn('ref_table_id', 'integer')->save();

        $fk = new \Phinx\Db\Table\ForeignKey();
        $fk->setReferencedTable($refTable)
           ->setColumns(array('ref_table_id'))
           ->setConstraint("my_constraint")
           ->setReferencedColumns(array('id'));

        $this->adapter->addForeignKey($table, $fk);
        $this->assertTrue($this->adapter->hasForeignKey($table->getName(), array('ref_table_id'), 'my_constraint'));
        $this->assertFalse($this->adapter->hasForeignKey($table->getName(), array('ref_table_id'), 'my_constraint2'));
    }

=======
>>>>>>> e3ad5304
    public function testHasDatabase()
    {
        $this->assertFalse($this->adapter->hasDatabase('fake_database_name'));
        $this->assertTrue($this->adapter->hasDatabase(TESTS_PHINX_DB_ADAPTER_MYSQL_DATABASE));
    }

    public function testDropDatabase()
    {
        $this->assertFalse($this->adapter->hasDatabase('phinx_temp_database'));
        $this->adapter->createDatabase('phinx_temp_database');
        $this->assertTrue($this->adapter->hasDatabase('phinx_temp_database'));
        $this->adapter->dropDatabase('phinx_temp_database');
    }

    public function testAddColumnWithComment()
    {
        $table = new \Phinx\Db\Table('table1', array(), $this->adapter);
        $table->addColumn('column1', 'string', array('comment' => $comment = 'Comments from "column1"'))
              ->save();

        $rows = $this->adapter->fetchAll(sprintf(
            "SELECT column_name, column_comment FROM information_schema.columns WHERE table_schema='%s' AND table_name='table1'",
            TESTS_PHINX_DB_ADAPTER_MYSQL_DATABASE));
        $columnWithComment = $rows[1];

        $this->assertEquals($comment, $columnWithComment['column_comment'], 'Dont set column comment correctly');
    }

<<<<<<< HEAD
    public function testAddGeoSpatialColumns()
    {
        $table = new \Phinx\Db\Table('table1', array(), $this->adapter);
        $table->save();
        $this->assertFalse($table->hasColumn('geo_geom'));
        $table->addColumn('geo_geom', 'geometry')
              ->save();
        $rows = $this->adapter->fetchAll('SHOW COLUMNS FROM table1');
        $this->assertEquals('geometry', $rows[1]['Type']);
    }

    public function testHasColumn()
    {
        $table = new \Phinx\Db\Table('table1', array(), $this->adapter);
        $table->addColumn('column1', 'string')
              ->save();

        $this->assertFalse($table->hasColumn('column2'));
        $this->assertTrue($table->hasColumn('column1'));
    }

    public function testHasColumnReservedName()
    {
        $tableQuoted = new \Phinx\Db\Table('group', array(), $this->adapter);
        $tableQuoted->addColumn('value', 'string')
                    ->save();

        $this->assertFalse($tableQuoted->hasColumn('column2'));
        $this->assertTrue($tableQuoted->hasColumn('value'));

    }
=======
	public function testGetColumnTypes()
	{
		//smoke test
		$expected = [
			'string',
			'text',
			'integer',
			'biginteger',
			'float',
			'decimal',
			'datetime',
			'timestamp',
			'time',
			'date',
			'binary',
			'boolean',
			'char',
			'tinyint',
			'smallint',
			'enum',
			'set',
		];
		$this->assertSame($expected, $this->adapter->getColumnTypes());
	}
>>>>>>> e3ad5304
}<|MERGE_RESOLUTION|>--- conflicted
+++ resolved
@@ -77,7 +77,6 @@
         }
     }
 
-<<<<<<< HEAD
     public function testConnectionWithSocketConnection()
     {
         if (!TESTS_PHINX_DB_ADAPTER_MYSQL_UNIX_SOCKET) {
@@ -97,8 +96,6 @@
         $this->assertInstanceOf('\PDO', $this->adapter->getConnection());
     }
 
-=======
->>>>>>> e3ad5304
     public function testCreatingTheSchemaTableOnConnect()
     {
         $this->adapter->connect();
@@ -478,7 +475,6 @@
         $this->assertNull($rows[1]['Default']);
     }
 
-<<<<<<< HEAD
     public function testLongTextColumn()
     {
         $table = new \Phinx\Db\Table('t', array(), $this->adapter);
@@ -549,8 +545,6 @@
         $this->assertEquals('tinyint', $sqlType['name']);
     }
 
-=======
->>>>>>> e3ad5304
     public function testDropColumn()
     {
         $table = new \Phinx\Db\Table('t', array(), $this->adapter);
@@ -591,7 +585,6 @@
         }
     }
 
-<<<<<<< HEAD
     public function testDescribeTable()
     {
         $table = new \Phinx\Db\Table('t', array(), $this->adapter);
@@ -637,8 +630,6 @@
     }
 
 
-=======
->>>>>>> e3ad5304
     public function testAddIndex()
     {
         $table = new \Phinx\Db\Table('table1', array(), $this->adapter);
@@ -748,7 +739,6 @@
         $this->assertFalse($this->adapter->hasForeignKey($table->getName(), array('ref_table_id')));
     }
 
-<<<<<<< HEAD
     public function testDropForeignKeyAsString()
     {
         $refTable = new \Phinx\Db\Table('ref_table', array(), $this->adapter);
@@ -822,8 +812,6 @@
         $this->assertFalse($this->adapter->hasForeignKey($table->getName(), array('ref_table_id'), 'my_constraint2'));
     }
 
-=======
->>>>>>> e3ad5304
     public function testHasDatabase()
     {
         $this->assertFalse($this->adapter->hasDatabase('fake_database_name'));
@@ -852,7 +840,6 @@
         $this->assertEquals($comment, $columnWithComment['column_comment'], 'Dont set column comment correctly');
     }
 
-<<<<<<< HEAD
     public function testAddGeoSpatialColumns()
     {
         $table = new \Phinx\Db\Table('table1', array(), $this->adapter);
@@ -884,30 +871,32 @@
         $this->assertTrue($tableQuoted->hasColumn('value'));
 
     }
-=======
-	public function testGetColumnTypes()
-	{
-		//smoke test
-		$expected = [
-			'string',
-			'text',
-			'integer',
-			'biginteger',
-			'float',
-			'decimal',
-			'datetime',
-			'timestamp',
-			'time',
-			'date',
-			'binary',
-			'boolean',
-			'char',
-			'tinyint',
-			'smallint',
-			'enum',
-			'set',
-		];
-		$this->assertSame($expected, $this->adapter->getColumnTypes());
-	}
->>>>>>> e3ad5304
+
+    public function testGetColumnTypes()
+    {
+        //smoke test
+        $expected = [
+            'string',
+            'char',
+            'text',
+            'integer',
+            'biginteger',
+            'float',
+            'decimal',
+            'datetime',
+            'timestamp',
+            'time',
+            'date',
+            'binary',
+            'boolean',
+            'geometry',
+            'point',
+            'linestring',
+            'polygon',
+            'enum',
+            'set'
+        ];
+        
+        $this->assertSame($expected, $this->adapter->getColumnTypes());
+    }
 }