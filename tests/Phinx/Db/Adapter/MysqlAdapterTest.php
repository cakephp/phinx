--- conflicted
+++ resolved
@@ -11,7 +11,7 @@
      * @var \Phinx\Db\Adapter\MysqlAdapter
      */
     private $adapter;
-    
+
     public function setUp()
     {
         if (!TESTS_PHINX_DB_ADAPTER_MYSQL_ENABLED) {
@@ -34,17 +34,17 @@
         // leave the adapter in a disconnected state for each test
         $this->adapter->disconnect();
     }
-    
+
     public function tearDown()
     {
         unset($this->adapter);
     }
-    
+
     public function testConnection()
     {
         $this->assertTrue($this->adapter->getConnection() instanceof \PDO);
     }
-    
+
     public function testConnectionWithoutPort()
     {
         $options = $this->adapter->getOptions();
@@ -52,7 +52,7 @@
         $this->adapter->setOptions($options);
         $this->assertTrue($this->adapter->getConnection() instanceof \PDO);
     }
-    
+
     public function testConnectionWithInvalidCredentials()
     {
         $options = array(
@@ -62,7 +62,7 @@
             'user' => 'invaliduser',
             'pass' => 'invalidpass'
         );
-        
+
         try {
             $adapter = new MysqlAdapter($options, new NullOutput());
             $adapter->connect();
@@ -76,7 +76,7 @@
             $this->assertRegExp('/There was a problem connecting to the database/', $e->getMessage());
         }
     }
-    
+
     public function testCreatingTheSchemaTableOnConnect()
     {
         $this->adapter->connect();
@@ -87,17 +87,17 @@
         $this->adapter->connect();
         $this->assertTrue($this->adapter->hasTable($this->adapter->getSchemaTableName()));
     }
-    
+
     public function testQuoteTableName()
     {
         $this->assertEquals('`test_table`', $this->adapter->quoteTableName('test_table'));
     }
-    
+
     public function testQuoteColumnName()
     {
         $this->assertEquals('`test_column`', $this->adapter->quoteColumnName('test_column'));
     }
-    
+
     public function testCreateTable()
     {
         $table = new \Phinx\Db\Table('ntable', array(), $this->adapter);
@@ -129,7 +129,7 @@
         $this->markTestIncomplete();
         //$this->adapter->createTable('ntable', )
     }
-    
+
     public function testCreateTableWithNoPrimaryKey()
     {
         $options = array(
@@ -140,7 +140,7 @@
               ->save();
         $this->assertFalse($this->adapter->hasColumn('atable', 'id'));
     }
-    
+
     public function testCreateTableWithMultiplePrimaryKeys()
     {
         $options = array(
@@ -169,7 +169,7 @@
         $this->assertFalse($this->adapter->hasIndex('table1', array('email', 'user_email')));
         $this->assertFalse($this->adapter->hasIndex('table1', array('email', 'user_name')));
     }
-    
+
     public function testCreateTableWithUniqueIndexes()
     {
         $table = new \Phinx\Db\Table('table1', array(), $this->adapter);
@@ -189,12 +189,12 @@
         $this->assertTrue($this->adapter->hasIndex('table1', array('email')));
         $this->assertFalse($this->adapter->hasIndex('table1', array('email', 'user_email')));
     }
-    
+
     public function testCreateTableWithMultiplePKsAndUniqueIndexes()
     {
         $this->markTestIncomplete();
     }
-    
+
     public function testCreateTableWithMyISAMEngine()
     {
         $table = new \Phinx\Db\Table('ntable', array('engine' => 'MyISAM'), $this->adapter);
@@ -204,7 +204,7 @@
         $row = $this->adapter->fetchRow(sprintf("SHOW TABLE STATUS WHERE Name = '%s'", 'ntable'));
         $this->assertEquals('MyISAM', $row['Engine']);
     }
-    
+
     public function testCreateTableWithLatin1Collate()
     {
         $table = new \Phinx\Db\Table('latin1_table', array('collation' => 'latin1_general_ci'), $this->adapter);
@@ -214,7 +214,7 @@
         $row = $this->adapter->fetchRow(sprintf("SHOW TABLE STATUS WHERE Name = '%s'", 'latin1_table'));
         $this->assertEquals('latin1_general_ci', $row['Collation']);
     }
-    
+
     public function testRenameTable()
     {
         $table = new \Phinx\Db\Table('table1', array(), $this->adapter);
@@ -225,7 +225,7 @@
         $this->assertFalse($this->adapter->hasTable('table1'));
         $this->assertTrue($this->adapter->hasTable('table2'));
     }
-    
+
     public function testAddColumn()
     {
         $table = new \Phinx\Db\Table('table1', array(), $this->adapter);
@@ -315,13 +315,13 @@
         $this->assertFalse($this->adapter->hasColumn('t', 'column1'));
         $this->assertTrue($this->adapter->hasColumn('t', 'column2'));
     }
-    
+
     public function testRenamingANonExistentColumn()
     {
         $table = new \Phinx\Db\Table('t', array(), $this->adapter);
         $table->addColumn('column1', 'string')
               ->save();
-        
+
         try {
             $this->adapter->renameColumn('t', 'column2', 'column1');
             $this->fail('Expected the adapter to throw an exception');
@@ -334,7 +334,7 @@
             $this->assertEquals('The specified column doesn\'t exist: column2', $e->getMessage());
         }
     }
-    
+
     public function testChangeColumn()
     {
         $table = new \Phinx\Db\Table('t', array(), $this->adapter);
@@ -394,7 +394,7 @@
         $rows = $this->adapter->fetchAll('SHOW COLUMNS FROM t');
         $this->assertNull($rows[1]['Default']);
     }
-    
+
     public function testDropColumn()
     {
         $table = new \Phinx\Db\Table('t', array(), $this->adapter);
@@ -434,7 +434,7 @@
             $this->assertEquals($pendingColumns[$i], $columns[$i+1]);
         }
     }
-    
+
     public function testAddIndex()
     {
         $table = new \Phinx\Db\Table('table1', array(), $this->adapter);
@@ -445,7 +445,7 @@
               ->save();
         $this->assertTrue($table->hasIndex('email'));
     }
-    
+
     public function testDropIndex()
     {
         // single column index
@@ -456,7 +456,7 @@
         $this->assertTrue($table->hasIndex('email'));
         $this->adapter->dropIndex($table->getName(), 'email');
         $this->assertFalse($table->hasIndex('email'));
-        
+
         // multiple column index
         $table2 = new \Phinx\Db\Table('table2', array(), $this->adapter);
         $table2->addColumn('fname', 'string')
@@ -466,7 +466,7 @@
         $this->assertTrue($table2->hasIndex(array('fname', 'lname')));
         $this->adapter->dropIndex($table2->getName(), array('fname', 'lname'));
         $this->assertFalse($table2->hasIndex(array('fname', 'lname')));
-        
+
         // index with name specified, but dropping it by column name
         $table3 = new \Phinx\Db\Table('table3', array(), $this->adapter);
         $table3->addColumn('email', 'string')
@@ -475,7 +475,7 @@
         $this->assertTrue($table3->hasIndex('email'));
         $this->adapter->dropIndex($table3->getName(), 'email');
         $this->assertFalse($table3->hasIndex('email'));
-        
+
         // multiple column index with name specified
         $table4 = new \Phinx\Db\Table('table4', array(), $this->adapter);
         $table4->addColumn('fname', 'string')
@@ -486,7 +486,7 @@
         $this->adapter->dropIndex($table4->getName(), array('fname', 'lname'));
         $this->assertFalse($table4->hasIndex(array('fname', 'lname')));
     }
-    
+
     public function testDropIndexByName()
     {
         // single column index
@@ -497,7 +497,7 @@
         $this->assertTrue($table->hasIndex('email'));
         $this->adapter->dropIndexByName($table->getName(), 'myemailindex');
         $this->assertFalse($table->hasIndex('email'));
-        
+
         // multiple column index
         $table2 = new \Phinx\Db\Table('table2', array(), $this->adapter);
         $table2->addColumn('fname', 'string')
@@ -543,13 +543,13 @@
         $this->adapter->dropForeignKey($table->getName(), array('ref_table_id'));
         $this->assertFalse($this->adapter->hasForeignKey($table->getName(), array('ref_table_id')));
     }
-    
+
     public function testHasDatabase()
     {
         $this->assertFalse($this->adapter->hasDatabase('fake_database_name'));
         $this->assertTrue($this->adapter->hasDatabase(TESTS_PHINX_DB_ADAPTER_MYSQL_DATABASE));
     }
-    
+
     public function testDropDatabase()
     {
         $this->assertFalse($this->adapter->hasDatabase('phinx_temp_database'));
@@ -570,7 +570,6 @@
         $this->assertEquals($comment, $columnWithComment['column_comment'], 'Dont set column comment correctly');
     }
 
-<<<<<<< HEAD
     public function testGetTables()
     {
         $tableOne = new \Phinx\Db\Table('table_one', array(), $this->adapter);
@@ -622,10 +621,11 @@
     public function testGetPhinxTypeWithPrecision()
     {
         $this->assertEquals(
-            array('name'=>'float', 'limit'=>'5', 'precision'=> '2'),
+            array('name' => 'float', 'limit' => '5', 'precision' => '2'),
             $this->adapter->getPhinxType('float(5,2)')
         );
-=======
+    }
+
     public function testAddGeoSpatialColumns()
     {
         $table = new \Phinx\Db\Table('table1', array(), $this->adapter);
@@ -635,6 +635,5 @@
               ->save();
         $rows = $this->adapter->fetchAll('SHOW COLUMNS FROM table1');
         $this->assertEquals('geometry', $rows[1]['Type']);
->>>>>>> 54509845
     }
 }