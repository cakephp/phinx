<?php

namespace Test\Phinx\Db\Adapter;

use Symfony\Component\Console\Output\NullOutput;
use Phinx\Db\Adapter\MysqlAdapter;

class MysqlAdapterTest extends \PHPUnit_Framework_TestCase
{
    /**
     * @var \Phinx\Db\Adapter\MysqlAdapter
     */
    private $adapter;

    public function setUp()
    {
        if (!TESTS_PHINX_DB_ADAPTER_MYSQL_ENABLED) {
            $this->markTestSkipped('Mysql tests disabled. See TESTS_PHINX_DB_ADAPTER_MYSQL_ENABLED constant.');
        }

        $options = array(
            'host' => TESTS_PHINX_DB_ADAPTER_MYSQL_HOST,
            'name' => TESTS_PHINX_DB_ADAPTER_MYSQL_DATABASE,
            'user' => TESTS_PHINX_DB_ADAPTER_MYSQL_USERNAME,
            'pass' => TESTS_PHINX_DB_ADAPTER_MYSQL_PASSWORD,
            'port' => TESTS_PHINX_DB_ADAPTER_MYSQL_PORT
        );
        $this->adapter = new MysqlAdapter($options, new NullOutput());

        // ensure the database is empty for each test
        $this->adapter->dropDatabase($options['name']);
        $this->adapter->createDatabase($options['name']);

        // leave the adapter in a disconnected state for each test
        $this->adapter->disconnect();
    }

    public function tearDown()
    {
        unset($this->adapter);
    }

    public function testConnection()
    {
        $this->assertTrue($this->adapter->getConnection() instanceof \PDO);
    }

    public function testConnectionWithoutPort()
    {
        $options = $this->adapter->getOptions();
        unset($options['port']);
        $this->adapter->setOptions($options);
        $this->assertTrue($this->adapter->getConnection() instanceof \PDO);
    }

    public function testConnectionWithInvalidCredentials()
    {
        $options = array(
            'host' => TESTS_PHINX_DB_ADAPTER_MYSQL_HOST,
            'name' => TESTS_PHINX_DB_ADAPTER_MYSQL_DATABASE,
            'port' => TESTS_PHINX_DB_ADAPTER_MYSQL_PORT,
            'user' => 'invaliduser',
            'pass' => 'invalidpass'
        );

        try {
            $adapter = new MysqlAdapter($options, new NullOutput());
            $adapter->connect();
            $this->fail('Expected the adapter to throw an exception');
        } catch (\InvalidArgumentException $e) {
            $this->assertInstanceOf(
                'InvalidArgumentException',
                $e,
                'Expected exception of type InvalidArgumentException, got ' . get_class($e)
            );
            $this->assertRegExp('/There was a problem connecting to the database/', $e->getMessage());
        }
    }

    public function testCreatingTheSchemaTableOnConnect()
    {
        $this->adapter->connect();
        $this->assertTrue($this->adapter->hasTable($this->adapter->getSchemaTableName()));
        $this->adapter->dropTable($this->adapter->getSchemaTableName());
        $this->assertFalse($this->adapter->hasTable($this->adapter->getSchemaTableName()));
        $this->adapter->disconnect();
        $this->adapter->connect();
        $this->assertTrue($this->adapter->hasTable($this->adapter->getSchemaTableName()));
    }

    public function testQuoteTableName()
    {
        $this->assertEquals('`test_table`', $this->adapter->quoteTableName('test_table'));
    }

    public function testQuoteColumnName()
    {
        $this->assertEquals('`test_column`', $this->adapter->quoteColumnName('test_column'));
    }

    public function testCreateTable()
    {
        $table = new \Phinx\Db\Table('ntable', array(), $this->adapter);
        $table->addColumn('realname', 'string')
              ->addColumn('email', 'integer')
              ->save();
        $this->assertTrue($this->adapter->hasTable('ntable'));
        $this->assertTrue($this->adapter->hasColumn('ntable', 'id'));
        $this->assertTrue($this->adapter->hasColumn('ntable', 'realname'));
        $this->assertTrue($this->adapter->hasColumn('ntable', 'email'));
        $this->assertFalse($this->adapter->hasColumn('ntable', 'address'));
    }

    public function testCreateTableCustomIdColumn()
    {
        $table = new \Phinx\Db\Table('ntable', array('id' => 'custom_id'), $this->adapter);
        $table->addColumn('realname', 'string')
              ->addColumn('email', 'integer')
              ->save();
        $this->assertTrue($this->adapter->hasTable('ntable'));
        $this->assertTrue($this->adapter->hasColumn('ntable', 'custom_id'));
        $this->assertTrue($this->adapter->hasColumn('ntable', 'realname'));
        $this->assertTrue($this->adapter->hasColumn('ntable', 'email'));
        $this->assertFalse($this->adapter->hasColumn('ntable', 'address'));
    }

    public function testCreateTableWithNoOptions()
    {
        $this->markTestIncomplete();
        //$this->adapter->createTable('ntable', )
    }

    public function testCreateTableWithNoPrimaryKey()
    {
        $options = array(
            'id' => false
        );
        $table = new \Phinx\Db\Table('atable', $options, $this->adapter);
        $table->addColumn('user_id', 'integer')
              ->save();
        $this->assertFalse($this->adapter->hasColumn('atable', 'id'));
    }

    public function testCreateTableWithMultiplePrimaryKeys()
    {
        $options = array(
            'id'            => false,
            'primary_key'   => array('user_id', 'tag_id')
        );
        $table = new \Phinx\Db\Table('table1', $options, $this->adapter);
        $table->addColumn('user_id', 'integer')
              ->addColumn('tag_id', 'integer')
              ->save();
        $this->assertTrue($this->adapter->hasIndex('table1', array('user_id', 'tag_id')));
        $this->assertTrue($this->adapter->hasIndex('table1', array('tag_id', 'USER_ID')));
        $this->assertFalse($this->adapter->hasIndex('table1', array('tag_id', 'user_email')));
    }

    public function testCreateTableWithMultipleIndexes()
    {
        $table = new \Phinx\Db\Table('table1', array(), $this->adapter);
        $table->addColumn('email', 'string')
              ->addColumn('name', 'string')
              ->addIndex('email')
              ->addIndex('name')
              ->save();
        $this->assertTrue($this->adapter->hasIndex('table1', array('email')));
        $this->assertTrue($this->adapter->hasIndex('table1', array('name')));
        $this->assertFalse($this->adapter->hasIndex('table1', array('email', 'user_email')));
        $this->assertFalse($this->adapter->hasIndex('table1', array('email', 'user_name')));
    }

    public function testCreateTableWithUniqueIndexes()
    {
        $table = new \Phinx\Db\Table('table1', array(), $this->adapter);
        $table->addColumn('email', 'string')
              ->addIndex('email', array('unique' => true))
              ->save();
        $this->assertTrue($this->adapter->hasIndex('table1', array('email')));
        $this->assertFalse($this->adapter->hasIndex('table1', array('email', 'user_email')));
    }

    public function testCreateTableWithNamedIndex()
    {
        $table = new \Phinx\Db\Table('table1', array(), $this->adapter);
        $table->addColumn('email', 'string')
              ->addIndex('email', array('name' => 'myemailindex'))
              ->save();
        $this->assertTrue($this->adapter->hasIndex('table1', array('email')));
        $this->assertFalse($this->adapter->hasIndex('table1', array('email', 'user_email')));
    }

    public function testCreateTableWithMultiplePKsAndUniqueIndexes()
    {
        $this->markTestIncomplete();
    }

    public function testCreateTableWithMyISAMEngine()
    {
        $table = new \Phinx\Db\Table('ntable', array('engine' => 'MyISAM'), $this->adapter);
        $table->addColumn('realname', 'string')
              ->save();
        $this->assertTrue($this->adapter->hasTable('ntable'));
        $row = $this->adapter->fetchRow(sprintf('SHOW TABLE STATUS WHERE Name = "%s"', 'ntable'));
        $this->assertEquals('MyISAM', $row['Engine']);
    }

    public function testCreateTableWithLatin1Collate()
    {
        $table = new \Phinx\Db\Table('latin1_table', array('collation' => 'latin1_general_ci'), $this->adapter);
        $table->addColumn('name', 'string')
              ->save();
        $this->assertTrue($this->adapter->hasTable('latin1_table'));
        $row = $this->adapter->fetchRow(sprintf('SHOW TABLE STATUS WHERE Name = "%s"', 'latin1_table'));
        $this->assertEquals('latin1_general_ci', $row['Collation']);
    }

    public function testRenameTable()
    {
        $table = new \Phinx\Db\Table('table1', array(), $this->adapter);
        $table->save();
        $this->assertTrue($this->adapter->hasTable('table1'));
        $this->assertFalse($this->adapter->hasTable('table2'));
        $this->adapter->renameTable('table1', 'table2');
        $this->assertFalse($this->adapter->hasTable('table1'));
        $this->assertTrue($this->adapter->hasTable('table2'));
    }

    public function testAddColumn()
    {
        $table = new \Phinx\Db\Table('table1', array(), $this->adapter);
        $table->save();
        $this->assertFalse($table->hasColumn('email'));
        $table->addColumn('email', 'string')
              ->save();
        $this->assertTrue($table->hasColumn('email'));
        $table->addColumn('realname', 'string', array('after' => 'id'))
              ->save();
        $rows = $this->adapter->fetchAll('SHOW COLUMNS FROM table1');
        $this->assertEquals('realname', $rows[1]['Field']);
    }

    public function testAddColumnWithDefaultValue()
    {
        $table = new \Phinx\Db\Table('table1', array(), $this->adapter);
        $table->save();
        $table->addColumn('default_zero', 'string', array('default' => 'test'))
              ->save();
        $rows = $this->adapter->fetchAll('SHOW COLUMNS FROM table1');
        $this->assertEquals("test", $rows[1]['Default']);
    }

    public function testAddColumnWithDefaultZero()
    {
        $table = new \Phinx\Db\Table('table1', array(), $this->adapter);
        $table->save();
        $table->addColumn('default_zero', 'integer', array('default' => 0))
              ->save();
        $rows = $this->adapter->fetchAll('SHOW COLUMNS FROM table1');
        $this->assertNotNull($rows[1]['Default']);
        $this->assertEquals("0", $rows[1]['Default']);
    }

    public function testAddColumnWithDefaultEmptyString()
    {
        $table = new \Phinx\Db\Table('table1', array(), $this->adapter);
        $table->save();
        $table->addColumn('default_zero', 'integer', array('default' => null))
              ->save();
        $rows = $this->adapter->fetchAll('SHOW COLUMNS FROM table1');
        $this->assertNull($rows[1]['Default']);
    }

    public function testAddIntegerColumnWithDefaultSigned()
    {
        $table = new \Phinx\Db\Table('table1', array(), $this->adapter);
        $table->save();
        $this->assertFalse($table->hasColumn('user_id'));
        $table->addColumn('user_id', 'integer')
              ->save();
        $rows = $this->adapter->fetchAll('SHOW COLUMNS FROM table1');
        $this->assertEquals('int(11)', $rows[1]['Type']);
    }

    public function testAddIntegerColumnWithSignedEqualsFalse()
    {
        $table = new \Phinx\Db\Table('table1', array(), $this->adapter);
        $table->save();
        $this->assertFalse($table->hasColumn('user_id'));
        $table->addColumn('user_id', 'integer', array('signed' => false))
              ->save();
        $rows = $this->adapter->fetchAll('SHOW COLUMNS FROM table1');
        $this->assertEquals('int(11) unsigned', $rows[1]['Type']);
    }

    public function testAddStringColumnWithSignedEqualsFalse()
    {
        $table = new \Phinx\Db\Table('table1', array(), $this->adapter);
        $table->save();
        $this->assertFalse($table->hasColumn('user_id'));
        $table->addColumn('user_id', 'string', array('signed' => false))
              ->save();
        $rows = $this->adapter->fetchAll('SHOW COLUMNS FROM table1');
        $this->assertEquals('varchar(255)', $rows[1]['Type']);
    }

    public function testRenameColumn()
    {
        $table = new \Phinx\Db\Table('t', array(), $this->adapter);
        $table->addColumn('column1', 'string')
              ->save();
        $this->assertTrue($this->adapter->hasColumn('t', 'column1'));
        $this->assertFalse($this->adapter->hasColumn('t', 'column2'));
        $this->adapter->renameColumn('t', 'column1', 'column2');
        $this->assertFalse($this->adapter->hasColumn('t', 'column1'));
        $this->assertTrue($this->adapter->hasColumn('t', 'column2'));
    }

    public function testRenamingANonExistentColumn()
    {
        $table = new \Phinx\Db\Table('t', array(), $this->adapter);
        $table->addColumn('column1', 'string')
              ->save();

        try {
            $this->adapter->renameColumn('t', 'column2', 'column1');
            $this->fail('Expected the adapter to throw an exception');
        } catch (\InvalidArgumentException $e) {
            $this->assertInstanceOf(
                'InvalidArgumentException',
                $e,
                'Expected exception of type InvalidArgumentException, got ' . get_class($e)
            );
            $this->assertEquals('The specified column doesn\'t exist: column2', $e->getMessage());
        }
    }

    public function testChangeColumn()
    {
        $table = new \Phinx\Db\Table('t', array(), $this->adapter);
        $table->addColumn('column1', 'string')
              ->save();
        $this->assertTrue($this->adapter->hasColumn('t', 'column1'));
        $newColumn1 = new \Phinx\Db\Table\Column();
        $newColumn1->setType('string');
        $table->changeColumn('column1', $newColumn1);
        $this->assertTrue($this->adapter->hasColumn('t', 'column1'));
        $newColumn2 = new \Phinx\Db\Table\Column();
        $newColumn2->setName('column2')
                   ->setType('string');
        $table->changeColumn('column1', $newColumn2);
        $this->assertFalse($this->adapter->hasColumn('t', 'column1'));
        $this->assertTrue($this->adapter->hasColumn('t', 'column2'));
    }

    public function testChangeColumnDefaultValue()
    {
        $table = new \Phinx\Db\Table('t', array(), $this->adapter);
        $table->addColumn('column1', 'string', array('default' => 'test'))
              ->save();
        $newColumn1 = new \Phinx\Db\Table\Column();
        $newColumn1->setDefault('test1')
                   ->setType('string');
        $table->changeColumn('column1', $newColumn1);
        $rows = $this->adapter->fetchAll('SHOW COLUMNS FROM t');
        $this->assertNotNull($rows[1]['Default']);
        $this->assertEquals("test1", $rows[1]['Default']);
    }


    public function testChangeColumnDefaultToZero()
    {
        $table = new \Phinx\Db\Table('t', array(), $this->adapter);
        $table->addColumn('column1', 'integer')
              ->save();
        $newColumn1 = new \Phinx\Db\Table\Column();
        $newColumn1->setDefault(0)
                   ->setType('integer');
        $table->changeColumn('column1', $newColumn1);
        $rows = $this->adapter->fetchAll('SHOW COLUMNS FROM t');
        $this->assertNotNull($rows[1]['Default']);
        $this->assertEquals("0", $rows[1]['Default']);
    }

    public function testChangeColumnDefaultToNull()
    {
        $table = new \Phinx\Db\Table('t', array(), $this->adapter);
        $table->addColumn('column1', 'string', array('default' => 'test'))
              ->save();
        $newColumn1 = new \Phinx\Db\Table\Column();
        $newColumn1->setDefault(null)
                   ->setType('string');
        $table->changeColumn('column1', $newColumn1);
        $rows = $this->adapter->fetchAll('SHOW COLUMNS FROM t');
        $this->assertNull($rows[1]['Default']);
    }

    public function testDropColumn()
    {
        $table = new \Phinx\Db\Table('t', array(), $this->adapter);
        $table->addColumn('column1', 'string')
              ->save();
        $this->assertTrue($this->adapter->hasColumn('t', 'column1'));
        $this->adapter->dropColumn('t', 'column1');
        $this->assertFalse($this->adapter->hasColumn('t', 'column1'));
    }

    public function testGetColumns()
    {
        $table = new \Phinx\Db\Table('t', array(), $this->adapter);
        $table->addColumn('column1', 'string')
              ->addColumn('column2', 'integer')
              ->addColumn('column3', 'biginteger')
              ->addColumn('column4', 'text')
              ->addColumn('column5', 'float')
              ->addColumn('column6', 'decimal')
              ->addColumn('column7', 'datetime')
              ->addColumn('column8', 'time')
              ->addColumn('column9', 'timestamp')
              ->addColumn('column10', 'date')
              ->addColumn('column11', 'binary')
              ->addColumn('column12', 'boolean')
              ->addColumn('column13', 'string', array('limit' => 10))
              ->addColumn('column15', 'integer', array('limit' => 10));
        $pendingColumns = $table->getPendingColumns();
        $table->save();
        $columns = $this->adapter->getColumns('t');
        $this->assertCount(count($pendingColumns) + 1, $columns);
        for ($i = 0; $i++; $i < count($pendingColumns)) {
            $this->assertEquals($pendingColumns[$i], $columns[$i+1]);
        }
    }

    public function testAddIndex()
    {
        $table = new \Phinx\Db\Table('table1', array(), $this->adapter);
        $table->addColumn('email', 'string')
              ->save();
        $this->assertFalse($table->hasIndex('email'));
        $table->addIndex('email')
              ->save();
        $this->assertTrue($table->hasIndex('email'));
    }

    public function testDropIndex()
    {
        // single column index
        $table = new \Phinx\Db\Table('table1', array(), $this->adapter);
        $table->addColumn('email', 'string')
              ->addIndex('email')
              ->save();
        $this->assertTrue($table->hasIndex('email'));
        $this->adapter->dropIndex($table->getName(), 'email');
        $this->assertFalse($table->hasIndex('email'));

        // multiple column index
        $table2 = new \Phinx\Db\Table('table2', array(), $this->adapter);
        $table2->addColumn('fname', 'string')
               ->addColumn('lname', 'string')
               ->addIndex(array('fname', 'lname'))
               ->save();
        $this->assertTrue($table2->hasIndex(array('fname', 'lname')));
        $this->adapter->dropIndex($table2->getName(), array('fname', 'lname'));
        $this->assertFalse($table2->hasIndex(array('fname', 'lname')));

        // index with name specified, but dropping it by column name
        $table3 = new \Phinx\Db\Table('table3', array(), $this->adapter);
        $table3->addColumn('email', 'string')
              ->addIndex('email', array('name' => 'someindexname'))
              ->save();
        $this->assertTrue($table3->hasIndex('email'));
        $this->adapter->dropIndex($table3->getName(), 'email');
        $this->assertFalse($table3->hasIndex('email'));

        // multiple column index with name specified
        $table4 = new \Phinx\Db\Table('table4', array(), $this->adapter);
        $table4->addColumn('fname', 'string')
               ->addColumn('lname', 'string')
               ->addIndex(array('fname', 'lname'), array('name' => 'multiname'))
               ->save();
        $this->assertTrue($table4->hasIndex(array('fname', 'lname')));
        $this->adapter->dropIndex($table4->getName(), array('fname', 'lname'));
        $this->assertFalse($table4->hasIndex(array('fname', 'lname')));
    }

    public function testDropIndexByName()
    {
        // single column index
        $table = new \Phinx\Db\Table('table1', array(), $this->adapter);
        $table->addColumn('email', 'string')
              ->addIndex('email', array('name' => 'myemailindex'))
              ->save();
        $this->assertTrue($table->hasIndex('email'));
        $this->adapter->dropIndexByName($table->getName(), 'myemailindex');
        $this->assertFalse($table->hasIndex('email'));

        // multiple column index
        $table2 = new \Phinx\Db\Table('table2', array(), $this->adapter);
        $table2->addColumn('fname', 'string')
               ->addColumn('lname', 'string')
               ->addIndex(array('fname', 'lname'), array('name' => 'twocolumnindex'))
               ->save();
        $this->assertTrue($table2->hasIndex(array('fname', 'lname')));
        $this->adapter->dropIndexByName($table2->getName(), 'twocolumnindex');
        $this->assertFalse($table2->hasIndex(array('fname', 'lname')));
    }

    public function testAddForeignKey()
    {
        $refTable = new \Phinx\Db\Table('ref_table', array(), $this->adapter);
        $refTable->addColumn('field1', 'string')->save();

        $table = new \Phinx\Db\Table('table', array(), $this->adapter);
        $table->addColumn('ref_table_id', 'integer')->save();

        $fk = new \Phinx\Db\Table\ForeignKey();
        $fk->setReferencedTable($refTable)
           ->setColumns(array('ref_table_id'))
           ->setReferencedColumns(array('id'));

        $this->adapter->addForeignKey($table, $fk);
        $this->assertTrue($this->adapter->hasForeignKey($table->getName(), array('ref_table_id')));
    }

    public function dropForeignKey()
    {
        $refTable = new \Phinx\Db\Table('ref_table', array(), $this->adapter);
        $refTable->addColumn('field1', 'string')->save();

        $table = new \Phinx\Db\Table('table', array(), $this->adapter);
        $table->addColumn('ref_table_id', 'integer')->save();

        $fk = new \Phinx\Db\Table\ForeignKey();
        $fk->setReferencedTable($refTable)
           ->setColumns(array('ref_table_id'))
           ->setReferencedColumns(array('id'));

        $this->adapter->addForeignKey($table, $fk);
        $this->adapter->dropForeignKey($table->getName(), array('ref_table_id'));
        $this->assertFalse($this->adapter->hasForeignKey($table->getName(), array('ref_table_id')));
    }

    public function testHasDatabase()
    {
        $this->assertFalse($this->adapter->hasDatabase('fake_database_name'));
        $this->assertTrue($this->adapter->hasDatabase(TESTS_PHINX_DB_ADAPTER_MYSQL_DATABASE));
    }

    public function testDropDatabase()
    {
        $this->assertFalse($this->adapter->hasDatabase('phinx_temp_database'));
        $this->adapter->createDatabase('phinx_temp_database');
        $this->assertTrue($this->adapter->hasDatabase('phinx_temp_database'));
        $this->adapter->dropDatabase('phinx_temp_database');
    }

    public function testAddColumnWithComment()
    {
        $table = new \Phinx\Db\Table('table1', array(), $this->adapter);
        $table->addColumn('column1', 'string', array('comment' => $comment = 'Comments from "column1"'))
              ->save();

        $rows = $this->adapter->fetchAll('SELECT column_name, column_comment FROM information_schema.columns WHERE table_name = "table1"');
        $columnWithComment = $rows[1];

        $this->assertEquals($comment, $columnWithComment['column_comment'], 'Dont set column comment correctly');
    }

	public function testGetColumnTypes()
	{
		//smoke test
		$expected = [
<<<<<<< HEAD
			'primary_key',
=======
>>>>>>> e3ad5304
			'string',
			'text',
			'integer',
			'biginteger',
			'float',
			'decimal',
			'datetime',
			'timestamp',
			'time',
			'date',
			'binary',
			'boolean',
			'char',
			'tinyint',
			'smallint',
			'enum',
			'set',
		];
		$this->assertSame($expected, $this->adapter->getColumnTypes());
	}
}<|MERGE_RESOLUTION|>--- conflicted
+++ resolved
@@ -570,10 +570,6 @@
 	{
 		//smoke test
 		$expected = [
-<<<<<<< HEAD
-			'primary_key',
-=======
->>>>>>> e3ad5304
 			'string',
 			'text',
 			'integer',
