<?php

namespace Test\Phinx\Db\Adapter;

use Symfony\Component\Console\Output\NullOutput;
use Phinx\Db\Adapter\SQLiteAdapter;

class SQLiteAdapterTest extends \PHPUnit_Framework_TestCase
{
    /**
     * @var \Phinx\Db\Adapter\MysqlAdapter
     */
    private $adapter;

    public function setUp()
    {
        if (!TESTS_PHINX_DB_ADAPTER_SQLITE_ENABLED) {
            $this->markTestSkipped('SQLite tests disabled. See TESTS_PHINX_DB_ADAPTER_SQLITE_ENABLED constant.');
        }

        $options = array(
            'name' => TESTS_PHINX_DB_ADAPTER_SQLITE_DATABASE
        );
        $this->adapter = new SQLiteAdapter($options, new NullOutput());

        // ensure the database is empty for each test
        $this->adapter->dropDatabase($options['name']);
        $this->adapter->createDatabase($options['name']);

        // leave the adapter in a disconnected state for each test
        $this->adapter->disconnect();
    }

    public function tearDown()
    {
        unset($this->adapter);
    }

    public function testConnection()
    {
        $this->assertTrue($this->adapter->getConnection() instanceof \PDO);
    }

    public function testBeginTransaction()
    {
        $this->adapter->getConnection()
            ->setAttribute(\PDO::ATTR_ERRMODE, \PDO::ERRMODE_EXCEPTION);
        $this->adapter->beginTransaction();

        $this->assertTrue(true, 'Transaction query succeeded');
    }

    public function testCreatingTheSchemaTableOnConnect()
    {
        $this->adapter->connect();
        $this->assertTrue($this->adapter->hasTable($this->adapter->getSchemaTableName()));
        $this->adapter->dropTable($this->adapter->getSchemaTableName());
        $this->assertFalse($this->adapter->hasTable($this->adapter->getSchemaTableName()));
        $this->adapter->disconnect();
        $this->adapter->connect();
        $this->assertTrue($this->adapter->hasTable($this->adapter->getSchemaTableName()));
    }

    public function testQuoteTableName()
    {
        $this->assertEquals('`test_table`', $this->adapter->quoteTableName('test_table'));
    }

    public function testQuoteColumnName()
    {
        $this->assertEquals('`test_column`', $this->adapter->quoteColumnName('test_column'));
    }

    public function testCreateTable()
    {
        $table = new \Phinx\Db\Table('ntable', array(), $this->adapter);
        $table->addColumn('realname', 'string')
              ->addColumn('email', 'integer')
              ->save();
        $this->assertTrue($this->adapter->hasTable('ntable'));
        $this->assertTrue($this->adapter->hasColumn('ntable', 'id'));
        $this->assertTrue($this->adapter->hasColumn('ntable', 'realname'));
        $this->assertTrue($this->adapter->hasColumn('ntable', 'email'));
        $this->assertFalse($this->adapter->hasColumn('ntable', 'address'));
    }

    public function testCreateTableCustomIdColumn()
    {
        $table = new \Phinx\Db\Table('ntable', array('id' => 'custom_id'), $this->adapter);
        $table->addColumn('realname', 'string')
              ->addColumn('email', 'integer')
              ->save();

        $this->assertTrue($this->adapter->hasTable('ntable'));
        $this->assertTrue($this->adapter->hasColumn('ntable', 'custom_id'));
        $this->assertTrue($this->adapter->hasColumn('ntable', 'realname'));
        $this->assertTrue($this->adapter->hasColumn('ntable', 'email'));
        $this->assertFalse($this->adapter->hasColumn('ntable', 'address'));
    }

    public function testCreateTableWithNoOptions()
    {
        $this->markTestIncomplete();
        //$this->adapter->createTable('ntable', )
    }

    public function testCreateTableWithNoPrimaryKey()
    {
        $options = array(
            'id' => false
        );
        $table = new \Phinx\Db\Table('atable', $options, $this->adapter);
        $table->addColumn('user_id', 'integer')
              ->save();
        $this->assertFalse($this->adapter->hasColumn('atable', 'id'));
    }

    public function testCreateTableWithMultiplePrimaryKeys()
    {
        $options = array(
            'id'            => false,
            'primary_key'   => array('user_id', 'tag_id')
        );
        $table = new \Phinx\Db\Table('table1', $options, $this->adapter);
        $table->addColumn('user_id', 'integer')
              ->addColumn('tag_id', 'integer')
              ->save();
        $this->assertTrue($this->adapter->hasIndex('table1', array('user_id', 'tag_id')));
        $this->assertTrue($this->adapter->hasIndex('table1', array('tag_id', 'USER_ID')));
        $this->assertFalse($this->adapter->hasIndex('table1', array('tag_id', 'user_email')));
    }

    public function testCreateTableWithMultipleIndexes()
    {
        $table = new \Phinx\Db\Table('table1', array(), $this->adapter);
        $table->addColumn('email', 'string')
              ->addColumn('name', 'string')
              ->addIndex('email')
              ->addIndex('name')
              ->save();
        $this->assertTrue($this->adapter->hasIndex('table1', array('email')));
        $this->assertTrue($this->adapter->hasIndex('table1', array('name')));
        $this->assertFalse($this->adapter->hasIndex('table1', array('email', 'user_email')));
        $this->assertFalse($this->adapter->hasIndex('table1', array('email', 'user_name')));
    }

    public function testCreateTableWithUniqueIndexes()
    {
        $table = new \Phinx\Db\Table('table1', array(), $this->adapter);
        $table->addColumn('email', 'string')
              ->addIndex('email', array('unique' => true))
              ->save();
        $this->assertTrue($this->adapter->hasIndex('table1', array('email')));
        $this->assertFalse($this->adapter->hasIndex('table1', array('email', 'user_email')));
    }

    public function testCreateTableWithNamedIndexes()
    {
        $table = new \Phinx\Db\Table('table1', array(), $this->adapter);
        $table->addColumn('email', 'string')
              ->addIndex('email', array('name' => 'myemailindex'))
              ->save();
        $this->assertTrue($this->adapter->hasIndex('table1', array('email')));
        $this->assertFalse($this->adapter->hasIndex('table1', array('email', 'user_email')));
    }

    public function testCreateTableWithMultiplePKsAndUniqueIndexes()
    {
        $this->markTestIncomplete();
    }

    public function testCreateTableWithForeignKey()
    {
        $refTable = new \Phinx\Db\Table('ref_table', array(), $this->adapter);
        $refTable->addColumn('field1', 'string')->save();

        $table = new \Phinx\Db\Table('table', array(), $this->adapter);
        $table->addColumn('ref_table_id', 'integer');
        $table->addForeignKey('ref_table_id', 'ref_table', 'id');
        $table->save();

        $this->assertTrue($this->adapter->hasTable($table->getName()));
        $this->assertTrue($this->adapter->hasForeignKey($table->getName(), array('ref_table_id')));
    }

    public function testRenameTable()
    {
        $table = new \Phinx\Db\Table('table1', array(), $this->adapter);
        $table->save();
        $this->assertTrue($this->adapter->hasTable('table1'));
        $this->assertFalse($this->adapter->hasTable('table2'));
        $this->adapter->renameTable('table1', 'table2');
        $this->assertFalse($this->adapter->hasTable('table1'));
        $this->assertTrue($this->adapter->hasTable('table2'));
    }

    public function testAddColumn()
    {
        $table = new \Phinx\Db\Table('table1', array(), $this->adapter);
        $table->save();

        $table->addColumn('email', 'string')
              ->save();
        $this->assertTrue($table->hasColumn('email'));

        // In SQLite it is not possible to dictate order of added columns.
        // $table->addColumn('realname', 'string', array('after' => 'id'))
        //       ->save();
        // $this->assertEquals('realname', $rows[1]['Field']);
    }

    public function testAddColumnWithDefaultValue()
    {
        $table = new \Phinx\Db\Table('table1', array(), $this->adapter);
        $table->save();
        $table->addColumn('default_zero', 'string', array('default' => 'test'))
              ->save();
        $rows = $this->adapter->fetchAll(sprintf('pragma table_info(%s)', 'table1'));
        $this->assertEquals("'test'", $rows[1]['dflt_value']);
    }

    public function testAddColumnWithDefaultZero()
    {
        $table = new \Phinx\Db\Table('table1', array(), $this->adapter);
        $table->save();
        $table->addColumn('default_zero', 'integer', array('default' => 0))
              ->save();
        $rows = $this->adapter->fetchAll(sprintf('pragma table_info(%s)', 'table1'));
        $this->assertNotNull($rows[1]['dflt_value']);
        $this->assertEquals("0", $rows[1]['dflt_value']);
    }

    public function testAddColumnWithDefaultEmptyString()
    {
        $table = new \Phinx\Db\Table('table1', array(), $this->adapter);
        $table->save();
        $table->addColumn('default_zero', 'integer', array('default' => null))
              ->save();
        $rows = $this->adapter->fetchAll(sprintf('pragma table_info(%s)', 'table1'));
        $this->assertNull($rows[1]['dflt_value']);
    }

    public function testRenameColumn()
    {
        $table = new \Phinx\Db\Table('t', array(), $this->adapter);
        $table->addColumn('column1', 'string')
              ->save();
        $this->assertTrue($this->adapter->hasColumn('t', 'column1'));
        $this->adapter->renameColumn('t', 'column1', 'column2');
        $this->assertFalse($this->adapter->hasColumn('t', 'column1'));
        $this->assertTrue($this->adapter->hasColumn('t', 'column2'));
    }

    public function testRenamingANonExistentColumn()
    {
        $table = new \Phinx\Db\Table('t', array(), $this->adapter);
        $table->addColumn('column1', 'string')
              ->save();

        try {
            $this->adapter->renameColumn('t', 'column2', 'column1');
            $this->fail('Expected the adapter to throw an exception');
        } catch (\InvalidArgumentException $e) {
            $this->assertInstanceOf(
                'InvalidArgumentException',
                $e,
                'Expected exception of type InvalidArgumentException, got ' . get_class($e)
            );
            $this->assertEquals('The specified column doesn\'t exist: column2', $e->getMessage());
        }
    }

    public function testChangeColumn()
    {
        $table = new \Phinx\Db\Table('t', array(), $this->adapter);
        $table->addColumn('column1', 'string')
              ->save();
        $this->assertTrue($this->adapter->hasColumn('t', 'column1'));
        $newColumn1 = new \Phinx\Db\Table\Column();
        $newColumn1->setType('string');
        $table->changeColumn('column1', $newColumn1);
        $this->assertTrue($this->adapter->hasColumn('t', 'column1'));
        $newColumn2 = new \Phinx\Db\Table\Column();
        $newColumn2->setName('column2')
                   ->setType('string');
        $table->changeColumn('column1', $newColumn2);
        $this->assertFalse($this->adapter->hasColumn('t', 'column1'));
        $this->assertTrue($this->adapter->hasColumn('t', 'column2'));
    }

    public function testChangeColumnDefaultValue()
    {
        $table = new \Phinx\Db\Table('t', array(), $this->adapter);
        $table->addColumn('column1', 'string', array('default' => 'test'))
              ->save();
        $newColumn1 = new \Phinx\Db\Table\Column();
        $newColumn1->setDefault('test1')
                   ->setType('string');
        $table->changeColumn('column1', $newColumn1);
        $rows = $this->adapter->fetchAll('pragma table_info(t)');

        $this->assertEquals("'test1'", $rows[1]['dflt_value']);
    }


    public function testChangeColumnDefaultToZero()
    {
        $table = new \Phinx\Db\Table('t', array(), $this->adapter);
        $table->addColumn('column1', 'integer')
              ->save();
        $newColumn1 = new \Phinx\Db\Table\Column();
        $newColumn1->setDefault(0)
                   ->setType('integer');
        $table->changeColumn('column1', $newColumn1);
        $rows = $this->adapter->fetchAll('pragma table_info(t)');
        $this->assertEquals("0", $rows[1]['dflt_value']);
    }

    public function testChangeColumnDefaultToNull()
    {
        $table = new \Phinx\Db\Table('t', array(), $this->adapter);
        $table->addColumn('column1', 'string', array('default' => 'test'))
              ->save();
        $newColumn1 = new \Phinx\Db\Table\Column();
        $newColumn1->setDefault(null)
                   ->setType('string');
        $table->changeColumn('column1', $newColumn1);
        $rows = $this->adapter->fetchAll('pragma table_info(t)');
        $this->assertNull($rows[1]['dflt_value']);
    }

    public function testDropColumn()
    {
        $table = new \Phinx\Db\Table('t', array(), $this->adapter);
        $table->addColumn('column1', 'string')
              ->save();
        $this->assertTrue($this->adapter->hasColumn('t', 'column1'));
        $this->adapter->dropColumn('t', 'column1');
        $this->assertFalse($this->adapter->hasColumn('t', 'column1'));
    }

    public function testGetColumns()
    {
        $table = new \Phinx\Db\Table('t', array(), $this->adapter);
        $table->addColumn('column1', 'string')
              ->addColumn('column2', 'integer')
              ->addColumn('column3', 'biginteger')
              ->addColumn('column4', 'text')
              ->addColumn('column5', 'float')
              ->addColumn('column6', 'decimal')
              ->addColumn('column7', 'datetime')
              ->addColumn('column8', 'time')
              ->addColumn('column9', 'timestamp')
              ->addColumn('column10', 'date')
              ->addColumn('column11', 'binary')
              ->addColumn('column12', 'boolean')
              ->addColumn('column13', 'string', array('limit' => 10))
              ->addColumn('column15', 'integer', array('limit' => 10));
        $pendingColumns = $table->getPendingColumns();
        $table->save();
        $columns = $this->adapter->getColumns('t');
        $this->assertCount(count($pendingColumns) + 1, $columns);
        for ($i = 0; $i++; $i < count($pendingColumns)) {
            $this->assertEquals($pendingColumns[$i], $columns[$i+1]);
        }
    }

    public function testAddIndex()
    {
        $table = new \Phinx\Db\Table('table1', array(), $this->adapter);
        $table->addColumn('email', 'string')
              ->save();
        $this->assertFalse($table->hasIndex('email'));
        $table->addIndex('email')
              ->save();
        $this->assertTrue($table->hasIndex('email'));
    }

    public function testDropIndex()
    {
        // single column index
        $table = new \Phinx\Db\Table('table1', array(), $this->adapter);
        $table->addColumn('email', 'string')
              ->addIndex('email')
              ->save();
        $this->assertTrue($table->hasIndex('email'));
        $this->adapter->dropIndex($table->getName(), 'email');
        $this->assertFalse($table->hasIndex('email'));

        // multiple column index
        $table2 = new \Phinx\Db\Table('table2', array(), $this->adapter);
        $table2->addColumn('fname', 'string')
               ->addColumn('lname', 'string')
               ->addIndex(array('fname', 'lname'))
               ->save();
        $this->assertTrue($table2->hasIndex(array('fname', 'lname')));
        $this->adapter->dropIndex($table2->getName(), array('fname', 'lname'));
        $this->assertFalse($table2->hasIndex(array('fname', 'lname')));

        // single column index with name specified
        $table3 = new \Phinx\Db\Table('table3', array(), $this->adapter);
        $table3->addColumn('email', 'string')
               ->addIndex('email', array('name' => 'someindexname'))
               ->save();
        $this->assertTrue($table3->hasIndex('email'));
        $this->adapter->dropIndex($table3->getName(), 'email');
        $this->assertFalse($table3->hasIndex('email'));

        // multiple column index with name specified
        $table4 = new \Phinx\Db\Table('table4', array(), $this->adapter);
        $table4->addColumn('fname', 'string')
               ->addColumn('lname', 'string')
               ->addIndex(array('fname', 'lname'), array('name' => 'multiname'))
               ->save();
        $this->assertTrue($table4->hasIndex(array('fname', 'lname')));
        $this->adapter->dropIndex($table4->getName(), array('fname', 'lname'));
        $this->assertFalse($table4->hasIndex(array('fname', 'lname')));
    }

    public function testDropIndexByName()
    {
        // single column index
        $table = new \Phinx\Db\Table('table1', array(), $this->adapter);
        $table->addColumn('email', 'string')
              ->addIndex('email', array('name' => 'myemailindex'))
              ->save();
        $this->assertTrue($table->hasIndex('email'));
        $this->adapter->dropIndexByName($table->getName(), 'myemailindex');
        $this->assertFalse($table->hasIndex('email'));

        // multiple column index
        $table2 = new \Phinx\Db\Table('table2', array(), $this->adapter);
        $table2->addColumn('fname', 'string')
               ->addColumn('lname', 'string')
               ->addIndex(array('fname', 'lname'), array('name' => 'twocolumnindex'))
               ->save();
        $this->assertTrue($table2->hasIndex(array('fname', 'lname')));
        $this->adapter->dropIndexByName($table2->getName(), 'twocolumnindex');
        $this->assertFalse($table2->hasIndex(array('fname', 'lname')));
    }

    public function testAddForeignKey()
    {
        $refTable = new \Phinx\Db\Table('ref_table', array(), $this->adapter);
        $refTable->addColumn('field1', 'string')->save();

        $table = new \Phinx\Db\Table('table', array(), $this->adapter);
        $table->addColumn('ref_table_id', 'integer')->save();

        $fk = new \Phinx\Db\Table\ForeignKey();
        $fk->setReferencedTable($refTable)
           ->setColumns(array('ref_table_id'))
           ->setReferencedColumns(array('id'));

        $this->adapter->addForeignKey($table, $fk);

        $this->assertTrue($this->adapter->hasForeignKey($table->getName(), array('ref_table_id')));
    }

    public function testAddForeignKeyWithPdoExceptionErrorMode()
    {
        $this->adapter->getConnection()
            ->setAttribute(\PDO::ATTR_ERRMODE, \PDO::ERRMODE_EXCEPTION);
        $refTable = new \Phinx\Db\Table('ref_table', array(), $this->adapter);
        $refTable->addColumn('field1', 'string')->save();

        $table = new \Phinx\Db\Table('table', array(), $this->adapter);
        $table->addColumn('ref_table_id', 'integer')->save();

        $fk = new \Phinx\Db\Table\ForeignKey();
        $fk->setReferencedTable($refTable)
            ->setColumns(array('ref_table_id'))
            ->setReferencedColumns(array('id'));

        $this->adapter->addForeignKey($table, $fk);

        $this->assertTrue($this->adapter->hasForeignKey($table->getName(), array('ref_table_id')));
    }

    public function testDropForeignKey()
    {
        $refTable = new \Phinx\Db\Table('ref_table', array(), $this->adapter);
        $refTable->addColumn('field1', 'string')->save();

        $table = new \Phinx\Db\Table('table', array(), $this->adapter);
        $table->addColumn('ref_table_id', 'integer')->save();

        $fk = new \Phinx\Db\Table\ForeignKey();
        $fk->setReferencedTable($refTable)
           ->setColumns(array('ref_table_id'))
           ->setReferencedColumns(array('id'));

        $this->adapter->addForeignKey($table, $fk);
        $this->assertTrue($this->adapter->hasForeignKey($table->getName(), array('ref_table_id')));

        $this->adapter->dropForeignKey($table->getName(), array('ref_table_id'));
        $this->assertFalse($this->adapter->hasForeignKey($table->getName(), array('ref_table_id')));

        $this->adapter->addForeignKey($table, $fk);
        $this->assertTrue($this->adapter->hasForeignKey($table->getName(), array('ref_table_id')));

        $this->adapter->dropForeignKey($table->getName(), array('ref_table_id'));
        $this->assertFalse($this->adapter->hasForeignKey($table->getName(), array('ref_table_id')));
    }

    public function testHasDatabase()
    {
        $this->assertFalse($this->adapter->hasDatabase('fake_database_name'));
        $this->assertTrue($this->adapter->hasDatabase(TESTS_PHINX_DB_ADAPTER_SQLITE_DATABASE));
    }

    public function testDropDatabase()
    {
        $this->assertFalse($this->adapter->hasDatabase('phinx_temp_database'));
        $this->adapter->createDatabase('phinx_temp_database');
        $this->assertTrue($this->adapter->hasDatabase('phinx_temp_database'));
        $this->adapter->dropDatabase('phinx_temp_database');
    }

    public function testAddColumnWithComment()
    {
        $table = new \Phinx\Db\Table('table1', array(), $this->adapter);
        $table->addColumn('column1', 'string', array('comment' => $comment = 'Comments from "column1"'))
              ->save();

        $rows = $this->adapter->fetchAll('select * from sqlite_master where `type` = \'table\'');

        foreach ($rows as $row) {
            if ($row['tbl_name'] == 'table1') {
                $sql = $row['sql'];
            }
        }

        $this->assertRegExp('/\/\* Comments from "column1" \*\//', $sql);
    }

    public function testPhinxTypeNotValidType()
    {
        $this->setExpectedException('\RuntimeException','The type: "fake" is not supported.');
        $this->adapter->getPhinxType('fake');
    }

    public function testPhinxTypeNotValidTypeRegex()
    {
        $this->setExpectedException('\RuntimeException','Column type ?int? is not supported');
        $this->adapter->getPhinxType('?int?');
    }

<<<<<<< HEAD
    public function testInsertData()
    {
        $table = new \Phinx\Db\Table('table1', array(), $this->adapter);
        $table->addColumn('column1', 'string')
            ->addColumn('column2', 'integer')
            ->insert(
                array("column1", "column2"),
                array(
                    array('value1', 1),
                    array('value2', 2)
                )
            )
            ->insert(
                array("column1", "column2"),
                array(
                    array('value3', 3),
                )
            )
            ->save();

        $rows = $this->adapter->fetchAll('SELECT * FROM table1');

        $this->assertEquals('value1', $rows[0]['column1']);
        $this->assertEquals('value2', $rows[1]['column1']);
        $this->assertEquals('value3', $rows[2]['column1']);
        $this->assertEquals(1, $rows[0]['column2']);
        $this->assertEquals(2, $rows[1]['column2']);
        $this->assertEquals(3, $rows[2]['column2']);
    }
=======

    public function testAddIndexTwoTablesSameIndex()
    {
        $table = new \Phinx\Db\Table('table1', array(), $this->adapter);
        $table->addColumn('email', 'string')
              ->save();
        $table2 = new \Phinx\Db\Table('table2', array(), $this->adapter);
        $table2->addColumn('email', 'string')
               ->save();

        $this->assertFalse($table->hasIndex('email'));
        $this->assertFalse($table2->hasIndex('email'));

        $table->addIndex('email')
              ->save();
        $table2->addIndex('email')
               ->save();

        $this->assertTrue($table->hasIndex('email'));
        $this->assertTrue($table2->hasIndex('email'));
    }

>>>>>>> c4c7ff8a
}<|MERGE_RESOLUTION|>--- conflicted
+++ resolved
@@ -546,7 +546,29 @@
         $this->adapter->getPhinxType('?int?');
     }
 
-<<<<<<< HEAD
+
+    public function testAddIndexTwoTablesSameIndex()
+    {
+        $table = new \Phinx\Db\Table('table1', array(), $this->adapter);
+        $table->addColumn('email', 'string')
+              ->save();
+        $table2 = new \Phinx\Db\Table('table2', array(), $this->adapter);
+        $table2->addColumn('email', 'string')
+               ->save();
+
+        $this->assertFalse($table->hasIndex('email'));
+        $this->assertFalse($table2->hasIndex('email'));
+
+        $table->addIndex('email')
+              ->save();
+        $table2->addIndex('email')
+               ->save();
+
+        $this->assertTrue($table->hasIndex('email'));
+        $this->assertTrue($table2->hasIndex('email'));
+    }
+
+
     public function testInsertData()
     {
         $table = new \Phinx\Db\Table('table1', array(), $this->adapter);
@@ -576,28 +598,4 @@
         $this->assertEquals(2, $rows[1]['column2']);
         $this->assertEquals(3, $rows[2]['column2']);
     }
-=======
-
-    public function testAddIndexTwoTablesSameIndex()
-    {
-        $table = new \Phinx\Db\Table('table1', array(), $this->adapter);
-        $table->addColumn('email', 'string')
-              ->save();
-        $table2 = new \Phinx\Db\Table('table2', array(), $this->adapter);
-        $table2->addColumn('email', 'string')
-               ->save();
-
-        $this->assertFalse($table->hasIndex('email'));
-        $this->assertFalse($table2->hasIndex('email'));
-
-        $table->addIndex('email')
-              ->save();
-        $table2->addIndex('email')
-               ->save();
-
-        $this->assertTrue($table->hasIndex('email'));
-        $this->assertTrue($table2->hasIndex('email'));
-    }
-
->>>>>>> c4c7ff8a
 }