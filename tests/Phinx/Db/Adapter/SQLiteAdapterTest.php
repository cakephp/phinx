--- conflicted
+++ resolved
@@ -50,27 +50,6 @@
         $this->assertTrue(true, 'Transaction query succeeded');
     }
 
-<<<<<<< HEAD
-=======
-    public function testCreatingTheSchemaTableOnConnect()
-    {
-        $this->adapter->connect();
-        $this->assertTrue($this->adapter->hasTable($this->adapter->getSchemaTableName()));
-        $this->adapter->dropTable($this->adapter->getSchemaTableName());
-        $this->assertFalse($this->adapter->hasTable($this->adapter->getSchemaTableName()));
-        $this->adapter->disconnect();
-        $this->adapter->connect();
-        $this->assertTrue($this->adapter->hasTable($this->adapter->getSchemaTableName()));
-    }
-
-    public function testSchemaTableIsCreatedWithPrimaryKey()
-    {
-        $this->adapter->connect();
-        $table = new \Phinx\Db\Table($this->adapter->getSchemaTableName(), array(), $this->adapter);
-        $this->assertTrue($this->adapter->hasIndex($this->adapter->getSchemaTableName(), array('version')));
-    }
-
->>>>>>> 1351ca36
     public function testQuoteTableName()
     {
         $this->assertEquals('`test_table`', $this->adapter->quoteTableName('test_table'));
@@ -608,7 +587,6 @@
         $this->assertEquals(3, $rows[2]['column2']);
     }
 
-<<<<<<< HEAD
     public function testSeedTable()
     {
         // create a test seed table for SeedTable tests
@@ -640,7 +618,8 @@
         // test insert actually works. This will throw exception if not
         $this->adapter->query("create table test_seed2 like test_seed");
         $this->adapter->query(str_replace('test_seed', 'test_seed2', $insert));
-=======
+    }
+
     public function testNullWithoutDefaultValue()
     {
         $this->markTestSkipped('Skipping for now. See Github Issue #265.');
@@ -678,6 +657,5 @@
         $this->assertEquals("dd", $dd->getName());
         $this->assertEquals(false, $dd->isNull());
         $this->assertEquals("some2", $dd->getDefault());
->>>>>>> 1351ca36
     }
 }