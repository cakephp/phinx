--- conflicted
+++ resolved
@@ -1377,214 +1377,6 @@
         $this->adapter->hasForeignKey('t', [], 'named_constraint');
     }
 
-<<<<<<< HEAD
-    /** @dataProvider provideDatabaseVersionStrings
-     *  @covers \Phinx\Db\Adapter\SQLiteAdapter::databaseVersionAtLeast */
-    public function testDatabaseVersionAtLeast($ver, $exp)
-    {
-        $this->assertSame($exp, $this->adapter->databaseVersionAtLeast($ver));
-    }
-
-    public function provideDatabaseVersionStrings()
-    {
-        return [
-            ["2", true],
-            ["3", true],
-            ["4", false],
-            ["3.0", true],
-            ["3.0.0.0.0.0", true],
-            ["3.0.0.0.0.99999", true],
-            ["3.9999", false],
-        ];
-    }
-
-    /** @dataProvider provideColumnNamesToCheck
-     *  @covers \Phinx\Db\Adapter\SQLiteAdapter::getSchemaName
-     *  @covers \Phinx\Db\Adapter\SQLiteAdapter::getTableInfo
-     *  @covers \Phinx\Db\Adapter\SQLiteAdapter::hasColumn */
-    public function testHasColumn($tableDef, $col, $exp)
-    {
-        $conn = $this->adapter->getConnection();
-        $conn->exec($tableDef);
-        $this->assertEquals($exp, $this->adapter->hasColumn('t', $col));
-    }
-
-    public function provideColumnNamesToCheck()
-    {
-        return [
-            ['create table t(a text)', 'a', true],
-            ['create table t(A text)', 'a', true],
-            ['create table t("a" text)', 'a', true],
-            ['create table t([a] text)', 'a', true],
-            ['create table t(\'a\' text)', 'a', true],
-            ['create table t("A" text)', 'a', true],
-            ['create table t(a text)', 'A', true],
-            ['create table t(b text)', 'a', false],
-            ['create table t(b text, a text)', 'a', true],
-            ['create table t("0" text)', '0', true],
-            ['create table t("0" text)', '0e0', false],
-            ['create table t("0e0" text)', '0', false],
-            ['create table t("0" text)', 0, true],
-            ['create table t(b text); create temp table t(a text)', 'a', true],
-            ['create table not_t(a text)', 'a', false],
-        ];
-    }
-
-    /** @covers \Phinx\Db\Adapter\SQLiteAdapter::getSchemaName
-     *  @covers \Phinx\Db\Adapter\SQLiteAdapter::getTableInfo
-     *  @covers \Phinx\Db\Adapter\SQLiteAdapter::getColumns */
-    public function testGetColumns()
-    {
-        $conn = $this->adapter->getConnection();
-        $conn->exec('create table t(a integer, b text, c char(5), d integer(12,6), e integer not null, f integer null)');
-        $exp = [
-            ['name' => 'a', 'type' => 'integer', 'null' => true,  'limit' => null, 'precision' => null, 'scale' => null],
-            ['name' => 'b', 'type' => 'text',    'null' => true,  'limit' => null, 'precision' => null, 'scale' => null],
-            ['name' => 'c', 'type' => 'char',    'null' => true,  'limit' => 5,    'precision' => 5,    'scale' => null],
-            ['name' => 'd', 'type' => 'integer', 'null' => true,  'limit' => 12,   'precision' => 12,   'scale' => 6],
-            ['name' => 'e', 'type' => 'integer', 'null' => false, 'limit' => null, 'precision' => null, 'scale' => null],
-            ['name' => 'f', 'type' => 'integer', 'null' => true,  'limit' => null, 'precision' => null, 'scale' => null],
-        ];
-        $act = $this->adapter->getColumns('t');
-        $this->assertCount(sizeof($exp), $act);
-        foreach ($exp as $index => $data) {
-            $this->assertInstanceOf(Column::class, $act[$index]);
-            foreach ($data as $key => $value) {
-                $m = 'get' . ucfirst($key);
-                $this->assertEquals($value, $act[$index]->$m(), "Parameter '$key' of column at index $index did not match expectations.");
-            }
-        }
-    }
-
-    /** @dataProvider provideIdentityCandidates
-     *  @covers \Phinx\Db\Adapter\SQLiteAdapter::resolveIdentity */
-    public function testGetColumnsForIdentity($tableDef, $exp)
-    {
-        $conn = $this->adapter->getConnection();
-        $conn->exec($tableDef);
-        $cols = $this->adapter->getColumns('t');
-        $act = [];
-        foreach ($cols as $col) {
-            if ($col->getIdentity()) {
-                $act[] = $col->getName();
-            }
-        }
-        $this->assertEquals((array)$exp, $act);
-    }
-
-    public function provideIdentityCandidates()
-    {
-        return [
-            ['create table t(a text)', null],
-            ['create table t(a text primary key)', null],
-            ['create table t(a integer, b text, primary key(a,b))', null],
-            ['create table t(a integer primary key desc)', null],
-            ['create table t(a integer primary key) without rowid', null],
-            ['create table t(a integer primary key)', 'a'],
-            ['CREATE TABLE T(A INTEGER PRIMARY KEY)', 'A'],
-            ['create table t(a integer, primary key(a))', 'a'],
-        ];
-    }
-
-    /** @dataProvider provideDefaultValues
-     *  @covers \Phinx\Db\Adapter\SQLiteAdapter::parseDefaultValue */
-    public function testGetColumnsForDefaults($tableDef, $exp)
-    {
-        $conn = $this->adapter->getConnection();
-        $conn->exec($tableDef);
-        $act = $this->adapter->getColumns('t')[0]->getDefault();
-        if (is_object($exp)) {
-            $this->assertEquals($exp, $act);
-        } else {
-            $this->assertSame($exp, $act);
-        }
-    }
-
-    public function provideDefaultValues()
-    {
-        return [
-            'Implicit null'          => ['create table t(a integer)', null],
-            'Explicit null LC'       => ['create table t(a integer default null)', null],
-            'Explicit null UC'       => ['create table t(a integer default NULL)', null],
-            'Explicit null MC'       => ['create table t(a integer default nuLL)', null],
-            'Extra parentheses'      => ['create table t(a integer default ( ( null ) ))', null],
-            'Comment 1'              => ["create table t(a integer default ( /* this is perfectly fine */ null ))", null],
-            'Comment 2'              => ["create table t(a integer default ( /* this\nis\nperfectly\nfine */ null ))", null],
-            'Line comment 1'         => ["create table t(a integer default ( -- this is perfectly fine, too\n null ))", null],
-            'Line comment 2'         => ["create table t(a integer default ( -- this is perfectly fine, too\r\n null ))", null],
-            'Current date LC'        => ['create table t(a date default current_date)', "CURRENT_DATE"],
-            'Current date UC'        => ['create table t(a date default CURRENT_DATE)', "CURRENT_DATE"],
-            'Current date MC'        => ['create table t(a date default CURRENT_date)', "CURRENT_DATE"],
-            'Current time LC'        => ['create table t(a time default current_time)', "CURRENT_TIME"],
-            'Current time UC'        => ['create table t(a time default CURRENT_TIME)', "CURRENT_TIME"],
-            'Current time MC'        => ['create table t(a time default CURRENT_time)', "CURRENT_TIME"],
-            'Current timestamp LC'   => ['create table t(a datetime default current_timestamp)', "CURRENT_TIMESTAMP"],
-            'Current timestamp UC'   => ['create table t(a datetime default CURRENT_TIMESTAMP)', "CURRENT_TIMESTAMP"],
-            'Current timestamp MC'   => ['create table t(a datetime default CURRENT_timestamp)', "CURRENT_TIMESTAMP"],
-            'String 1'               => ['create table t(a text default \'\')', Literal::from('')],
-            'String 2'               => ['create table t(a text default \'value!\')', Literal::from('value!')],
-            'String 3'               => ['create table t(a text default \'O\'\'Brien\')', Literal::from('O\'Brien')],
-            'String 4'               => ['create table t(a text default \'CURRENT_TIMESTAMP\')', Literal::from('CURRENT_TIMESTAMP')],
-            'String 5'               => ['create table t(a text default \'current_timestamp\')', Literal::from('current_timestamp')],
-            'String 6'               => ['create table t(a text default \'\' /* comment */)', Literal::from('')],
-            'Hexadecimal LC'         => ['create table t(a integer default 0xff)', 255],
-            'Hexadecimal UC'         => ['create table t(a integer default 0XFF)', 255],
-            'Hexadecimal MC'         => ['create table t(a integer default 0x1F)', 31],
-            'Integer 1'              => ['create table t(a integer default 1)', 1],
-            'Integer 2'              => ['create table t(a integer default -1)', -1],
-            'Integer 3'              => ['create table t(a integer default +1)', 1],
-            'Integer 4'              => ['create table t(a integer default 2112)', 2112],
-            'Integer 5'              => ['create table t(a integer default 002112)', 2112],
-            'Integer boolean 1'      => ['create table t(a boolean default 1)', true],
-            'Integer boolean 2'      => ['create table t(a boolean default 0)', false],
-            'Integer boolean 3'      => ['create table t(a boolean default -1)', -1],
-            'Integer boolean 4'      => ['create table t(a boolean default 2)', 2],
-            'Float 1'                => ['create table t(a float default 1.0)', 1.0],
-            'Float 2'                => ['create table t(a float default +1.0)', 1.0],
-            'Float 3'                => ['create table t(a float default -1.0)', -1.0],
-            'Float 4'                => ['create table t(a float default 1.)', 1.0],
-            'Float 5'                => ['create table t(a float default 0.1)', 0.1],
-            'Float 6'                => ['create table t(a float default .1)', 0.1],
-            'Float 7'                => ['create table t(a float default 1e0)', 1.0],
-            'Float 8'                => ['create table t(a float default 1e+0)', 1.0],
-            'Float 9'                => ['create table t(a float default 1e+1)', 10.0],
-            'Float 10'               => ['create table t(a float default 1e-1)', 0.1],
-            'Float 11'               => ['create table t(a float default 1E-1)', 0.1],
-            'Blob literal 1'         => ['create table t(a float default x\'ff\')', Expression::from('x\'ff\'')],
-            'Blob literal 2'         => ['create table t(a float default X\'FF\')', Expression::from('X\'FF\'')],
-            'Arbitrary expression'   => ['create table t(a float default ((2) + (2)))', Expression::from('(2) + (2)')],
-            'Pathological case 1'    => ['create table t(a float default (\'/*\' || \'*/\'))', Expression::from('\'/*\' || \'*/\'')],
-            'Pathological case 2'    => ['create table t(a float default (\'--\' || \'stuff\'))', Expression::from('\'--\' || \'stuff\'')],
-        ];
-    }
-
-    /** @dataProvider provideBooleanDefaultValues
-     *  @covers \Phinx\Db\Adapter\SQLiteAdapter::parseDefaultValue */
-    public function testGetColumnsForBooleanDefaults($tableDef, $exp)
-    {
-        if (!$this->adapter->databaseVersionAtLeast('3.24')) {
-            $this->markTestSkipped('SQLite 3.24.0 or later is required for this test.');
-        }
-        $conn = $this->adapter->getConnection();
-        $conn->exec($tableDef);
-        $act = $this->adapter->getColumns('t')[0]->getDefault();
-        if (is_object($exp)) {
-            $this->assertEquals($exp, $act);
-        } else {
-            $this->assertSame($exp, $act);
-        }
-    }
-
-    public function provideBooleanDefaultValues()
-    {
-        return [
-            'True LC'  => ['create table t(a boolean default true)', true],
-            'True UC'  => ['create table t(a boolean default TRUE)', true],
-            'True MC'  => ['create table t(a boolean default TRue)', true],
-            'False LC' => ['create table t(a boolean default false)', false],
-            'False UC' => ['create table t(a boolean default FALSE)', false],
-            'False MC' => ['create table t(a boolean default FALse)', false],
-=======
     /** @dataProvider providePhinxTypes
      *  @covers \Phinx\Db\Adapter\SQLiteAdapter::getSqlType */
     public function testGetSqlType($phinxType, $limit, $exp)
@@ -1888,7 +1680,208 @@
             [SQLiteAdapter::PHINX_TYPE_SET,           false],
             [Literal::from('someType'),               true],
             ['someType',                              false]
->>>>>>> 7da46b01
+        ];
+    }
+
+    public function provideDatabaseVersionStrings()
+    {
+        return [
+            ["2", true],
+            ["3", true],
+            ["4", false],
+            ["3.0", true],
+            ["3.0.0.0.0.0", true],
+            ["3.0.0.0.0.99999", true],
+            ["3.9999", false],
+        ];
+    }
+
+    /** @dataProvider provideColumnNamesToCheck
+     *  @covers \Phinx\Db\Adapter\SQLiteAdapter::getSchemaName
+     *  @covers \Phinx\Db\Adapter\SQLiteAdapter::getTableInfo
+     *  @covers \Phinx\Db\Adapter\SQLiteAdapter::hasColumn */
+    public function testHasColumn($tableDef, $col, $exp)
+    {
+        $conn = $this->adapter->getConnection();
+        $conn->exec($tableDef);
+        $this->assertEquals($exp, $this->adapter->hasColumn('t', $col));
+    }
+
+    public function provideColumnNamesToCheck()
+    {
+        return [
+            ['create table t(a text)', 'a', true],
+            ['create table t(A text)', 'a', true],
+            ['create table t("a" text)', 'a', true],
+            ['create table t([a] text)', 'a', true],
+            ['create table t(\'a\' text)', 'a', true],
+            ['create table t("A" text)', 'a', true],
+            ['create table t(a text)', 'A', true],
+            ['create table t(b text)', 'a', false],
+            ['create table t(b text, a text)', 'a', true],
+            ['create table t("0" text)', '0', true],
+            ['create table t("0" text)', '0e0', false],
+            ['create table t("0e0" text)', '0', false],
+            ['create table t("0" text)', 0, true],
+            ['create table t(b text); create temp table t(a text)', 'a', true],
+            ['create table not_t(a text)', 'a', false],
+        ];
+    }
+
+    /** @covers \Phinx\Db\Adapter\SQLiteAdapter::getSchemaName
+     *  @covers \Phinx\Db\Adapter\SQLiteAdapter::getTableInfo
+     *  @covers \Phinx\Db\Adapter\SQLiteAdapter::getColumns */
+    public function testGetColumns()
+    {
+        $conn = $this->adapter->getConnection();
+        $conn->exec('create table t(a integer, b text, c char(5), d integer(12,6), e integer not null, f integer null)');
+        $exp = [
+            ['name' => 'a', 'type' => 'integer', 'null' => true,  'limit' => null, 'precision' => null, 'scale' => null],
+            ['name' => 'b', 'type' => 'text',    'null' => true,  'limit' => null, 'precision' => null, 'scale' => null],
+            ['name' => 'c', 'type' => 'char',    'null' => true,  'limit' => 5,    'precision' => 5,    'scale' => null],
+            ['name' => 'd', 'type' => 'integer', 'null' => true,  'limit' => 12,   'precision' => 12,   'scale' => 6],
+            ['name' => 'e', 'type' => 'integer', 'null' => false, 'limit' => null, 'precision' => null, 'scale' => null],
+            ['name' => 'f', 'type' => 'integer', 'null' => true,  'limit' => null, 'precision' => null, 'scale' => null],
+        ];
+        $act = $this->adapter->getColumns('t');
+        $this->assertCount(sizeof($exp), $act);
+        foreach ($exp as $index => $data) {
+            $this->assertInstanceOf(Column::class, $act[$index]);
+            foreach ($data as $key => $value) {
+                $m = 'get' . ucfirst($key);
+                $this->assertEquals($value, $act[$index]->$m(), "Parameter '$key' of column at index $index did not match expectations.");
+            }
+        }
+    }
+
+    /** @dataProvider provideIdentityCandidates
+     *  @covers \Phinx\Db\Adapter\SQLiteAdapter::resolveIdentity */
+    public function testGetColumnsForIdentity($tableDef, $exp)
+    {
+        $conn = $this->adapter->getConnection();
+        $conn->exec($tableDef);
+        $cols = $this->adapter->getColumns('t');
+        $act = [];
+        foreach ($cols as $col) {
+            if ($col->getIdentity()) {
+                $act[] = $col->getName();
+            }
+        }
+        $this->assertEquals((array)$exp, $act);
+    }
+
+    public function provideIdentityCandidates()
+    {
+        return [
+            ['create table t(a text)', null],
+            ['create table t(a text primary key)', null],
+            ['create table t(a integer, b text, primary key(a,b))', null],
+            ['create table t(a integer primary key desc)', null],
+            ['create table t(a integer primary key) without rowid', null],
+            ['create table t(a integer primary key)', 'a'],
+            ['CREATE TABLE T(A INTEGER PRIMARY KEY)', 'A'],
+            ['create table t(a integer, primary key(a))', 'a'],
+        ];
+    }
+
+    /** @dataProvider provideDefaultValues
+     *  @covers \Phinx\Db\Adapter\SQLiteAdapter::parseDefaultValue */
+    public function testGetColumnsForDefaults($tableDef, $exp)
+    {
+        $conn = $this->adapter->getConnection();
+        $conn->exec($tableDef);
+        $act = $this->adapter->getColumns('t')[0]->getDefault();
+        if (is_object($exp)) {
+            $this->assertEquals($exp, $act);
+        } else {
+            $this->assertSame($exp, $act);
+        }
+    }
+
+    public function provideDefaultValues()
+    {
+        return [
+            'Implicit null'          => ['create table t(a integer)', null],
+            'Explicit null LC'       => ['create table t(a integer default null)', null],
+            'Explicit null UC'       => ['create table t(a integer default NULL)', null],
+            'Explicit null MC'       => ['create table t(a integer default nuLL)', null],
+            'Extra parentheses'      => ['create table t(a integer default ( ( null ) ))', null],
+            'Comment 1'              => ["create table t(a integer default ( /* this is perfectly fine */ null ))", null],
+            'Comment 2'              => ["create table t(a integer default ( /* this\nis\nperfectly\nfine */ null ))", null],
+            'Line comment 1'         => ["create table t(a integer default ( -- this is perfectly fine, too\n null ))", null],
+            'Line comment 2'         => ["create table t(a integer default ( -- this is perfectly fine, too\r\n null ))", null],
+            'Current date LC'        => ['create table t(a date default current_date)', "CURRENT_DATE"],
+            'Current date UC'        => ['create table t(a date default CURRENT_DATE)', "CURRENT_DATE"],
+            'Current date MC'        => ['create table t(a date default CURRENT_date)', "CURRENT_DATE"],
+            'Current time LC'        => ['create table t(a time default current_time)', "CURRENT_TIME"],
+            'Current time UC'        => ['create table t(a time default CURRENT_TIME)', "CURRENT_TIME"],
+            'Current time MC'        => ['create table t(a time default CURRENT_time)', "CURRENT_TIME"],
+            'Current timestamp LC'   => ['create table t(a datetime default current_timestamp)', "CURRENT_TIMESTAMP"],
+            'Current timestamp UC'   => ['create table t(a datetime default CURRENT_TIMESTAMP)', "CURRENT_TIMESTAMP"],
+            'Current timestamp MC'   => ['create table t(a datetime default CURRENT_timestamp)', "CURRENT_TIMESTAMP"],
+            'String 1'               => ['create table t(a text default \'\')', Literal::from('')],
+            'String 2'               => ['create table t(a text default \'value!\')', Literal::from('value!')],
+            'String 3'               => ['create table t(a text default \'O\'\'Brien\')', Literal::from('O\'Brien')],
+            'String 4'               => ['create table t(a text default \'CURRENT_TIMESTAMP\')', Literal::from('CURRENT_TIMESTAMP')],
+            'String 5'               => ['create table t(a text default \'current_timestamp\')', Literal::from('current_timestamp')],
+            'String 6'               => ['create table t(a text default \'\' /* comment */)', Literal::from('')],
+            'Hexadecimal LC'         => ['create table t(a integer default 0xff)', 255],
+            'Hexadecimal UC'         => ['create table t(a integer default 0XFF)', 255],
+            'Hexadecimal MC'         => ['create table t(a integer default 0x1F)', 31],
+            'Integer 1'              => ['create table t(a integer default 1)', 1],
+            'Integer 2'              => ['create table t(a integer default -1)', -1],
+            'Integer 3'              => ['create table t(a integer default +1)', 1],
+            'Integer 4'              => ['create table t(a integer default 2112)', 2112],
+            'Integer 5'              => ['create table t(a integer default 002112)', 2112],
+            'Integer boolean 1'      => ['create table t(a boolean default 1)', true],
+            'Integer boolean 2'      => ['create table t(a boolean default 0)', false],
+            'Integer boolean 3'      => ['create table t(a boolean default -1)', -1],
+            'Integer boolean 4'      => ['create table t(a boolean default 2)', 2],
+            'Float 1'                => ['create table t(a float default 1.0)', 1.0],
+            'Float 2'                => ['create table t(a float default +1.0)', 1.0],
+            'Float 3'                => ['create table t(a float default -1.0)', -1.0],
+            'Float 4'                => ['create table t(a float default 1.)', 1.0],
+            'Float 5'                => ['create table t(a float default 0.1)', 0.1],
+            'Float 6'                => ['create table t(a float default .1)', 0.1],
+            'Float 7'                => ['create table t(a float default 1e0)', 1.0],
+            'Float 8'                => ['create table t(a float default 1e+0)', 1.0],
+            'Float 9'                => ['create table t(a float default 1e+1)', 10.0],
+            'Float 10'               => ['create table t(a float default 1e-1)', 0.1],
+            'Float 11'               => ['create table t(a float default 1E-1)', 0.1],
+            'Blob literal 1'         => ['create table t(a float default x\'ff\')', Expression::from('x\'ff\'')],
+            'Blob literal 2'         => ['create table t(a float default X\'FF\')', Expression::from('X\'FF\'')],
+            'Arbitrary expression'   => ['create table t(a float default ((2) + (2)))', Expression::from('(2) + (2)')],
+            'Pathological case 1'    => ['create table t(a float default (\'/*\' || \'*/\'))', Expression::from('\'/*\' || \'*/\'')],
+            'Pathological case 2'    => ['create table t(a float default (\'--\' || \'stuff\'))', Expression::from('\'--\' || \'stuff\'')],
+        ];
+    }
+
+    /** @dataProvider provideBooleanDefaultValues
+     *  @covers \Phinx\Db\Adapter\SQLiteAdapter::parseDefaultValue */
+    public function testGetColumnsForBooleanDefaults($tableDef, $exp)
+    {
+        if (!$this->adapter->databaseVersionAtLeast('3.24')) {
+            $this->markTestSkipped('SQLite 3.24.0 or later is required for this test.');
+        }
+        $conn = $this->adapter->getConnection();
+        $conn->exec($tableDef);
+        $act = $this->adapter->getColumns('t')[0]->getDefault();
+        if (is_object($exp)) {
+            $this->assertEquals($exp, $act);
+        } else {
+            $this->assertSame($exp, $act);
+        }
+    }
+
+    public function provideBooleanDefaultValues()
+    {
+        return [
+            'True LC'  => ['create table t(a boolean default true)', true],
+            'True UC'  => ['create table t(a boolean default TRUE)', true],
+            'True MC'  => ['create table t(a boolean default TRue)', true],
+            'False LC' => ['create table t(a boolean default false)', false],
+            'False UC' => ['create table t(a boolean default FALSE)', false],
+            'False MC' => ['create table t(a boolean default FALse)', false],
         ];
     }
 }