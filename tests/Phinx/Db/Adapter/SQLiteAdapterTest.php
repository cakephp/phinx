--- conflicted
+++ resolved
@@ -575,7 +575,75 @@
         $this->assertTrue($table2->hasIndex('email'));
     }
 
-<<<<<<< HEAD
+    public function testInsertData()
+    {
+        $table = new \Phinx\Db\Table('table1', array(), $this->adapter);
+        $table->addColumn('column1', 'string')
+            ->addColumn('column2', 'integer')
+            ->insert(
+                array("column1", "column2"),
+                array(
+                    array('value1', 1),
+                    array('value2', 2)
+                )
+            )
+            ->insert(
+                array("column1", "column2"),
+                array(
+                    array('value3', 3),
+                )
+            )
+            ->save();
+
+        $rows = $this->adapter->fetchAll('SELECT * FROM table1');
+
+        $this->assertEquals('value1', $rows[0]['column1']);
+        $this->assertEquals('value2', $rows[1]['column1']);
+        $this->assertEquals('value3', $rows[2]['column1']);
+        $this->assertEquals(1, $rows[0]['column2']);
+        $this->assertEquals(2, $rows[1]['column2']);
+        $this->assertEquals(3, $rows[2]['column2']);
+    }
+
+    public function testNullWithoutDefaultValue()
+    {
+        $this->markTestSkipped('Skipping for now. See Github Issue #265.');
+
+        // construct table with default/null combinations
+        $table = new \Phinx\Db\Table('table1', array(), $this->adapter);
+        $table->addColumn("aa", "string", array("null" => true)) // no default value
+        ->addColumn("bb", "string", array("null" => false)) // no default value
+        ->addColumn("cc", "string", array("null" => true, "default" => "some1"))
+            ->addColumn("dd", "string", array("null" => false, "default" => "some2"))
+            ->save();
+
+        // load table info
+        $columns = $this->adapter->getColumns("table1");
+
+        $this->assertEquals(count($columns), 5);
+
+        $aa = $columns[1];
+        $bb = $columns[2];
+        $cc = $columns[3];
+        $dd = $columns[4];
+
+        $this->assertEquals("aa", $aa->getName());
+        $this->assertEquals(true, $aa->isNull());
+        $this->assertEquals(null, $aa->getDefault());
+
+        $this->assertEquals("bb", $bb->getName());
+        $this->assertEquals(false, $bb->isNull());
+        $this->assertEquals(null, $bb->getDefault());
+
+        $this->assertEquals("cc", $cc->getName());
+        $this->assertEquals(true, $cc->isNull());
+        $this->assertEquals("some1", $cc->getDefault());
+
+        $this->assertEquals("dd", $dd->getName());
+        $this->assertEquals(false, $dd->isNull());
+        $this->assertEquals("some2", $dd->getDefault());
+    }
+
     /**
      * @depends testCreateTable
      * @dataProvider positionalQueryParams
@@ -698,75 +766,4 @@
             )
         );
     }
-
-=======
->>>>>>> 1351ca36
-    public function testInsertData()
-    {
-        $table = new \Phinx\Db\Table('table1', array(), $this->adapter);
-        $table->addColumn('column1', 'string')
-            ->addColumn('column2', 'integer')
-            ->insert(
-                array("column1", "column2"),
-                array(
-                    array('value1', 1),
-                    array('value2', 2)
-                )
-            )
-            ->insert(
-                array("column1", "column2"),
-                array(
-                    array('value3', 3),
-                )
-            )
-            ->save();
-
-        $rows = $this->adapter->fetchAll('SELECT * FROM table1');
-
-        $this->assertEquals('value1', $rows[0]['column1']);
-        $this->assertEquals('value2', $rows[1]['column1']);
-        $this->assertEquals('value3', $rows[2]['column1']);
-        $this->assertEquals(1, $rows[0]['column2']);
-        $this->assertEquals(2, $rows[1]['column2']);
-        $this->assertEquals(3, $rows[2]['column2']);
-    }
-
-    public function testNullWithoutDefaultValue()
-    {
-        $this->markTestSkipped('Skipping for now. See Github Issue #265.');
-
-        // construct table with default/null combinations
-        $table = new \Phinx\Db\Table('table1', array(), $this->adapter);
-        $table->addColumn("aa", "string", array("null" => true)) // no default value
-              ->addColumn("bb", "string", array("null" => false)) // no default value
-              ->addColumn("cc", "string", array("null" => true, "default" => "some1"))
-              ->addColumn("dd", "string", array("null" => false, "default" => "some2"))
-              ->save();
-
-        // load table info
-        $columns = $this->adapter->getColumns("table1");
-
-        $this->assertEquals(count($columns), 5);
-
-        $aa = $columns[1];
-        $bb = $columns[2];
-        $cc = $columns[3];
-        $dd = $columns[4];
-
-        $this->assertEquals("aa", $aa->getName());
-        $this->assertEquals(true, $aa->isNull());
-        $this->assertEquals(null, $aa->getDefault());
-
-        $this->assertEquals("bb", $bb->getName());
-        $this->assertEquals(false, $bb->isNull());
-        $this->assertEquals(null, $bb->getDefault());
-
-        $this->assertEquals("cc", $cc->getName());
-        $this->assertEquals(true, $cc->isNull());
-        $this->assertEquals("some1", $cc->getDefault());
-
-        $this->assertEquals("dd", $dd->getName());
-        $this->assertEquals(false, $dd->isNull());
-        $this->assertEquals("some2", $dd->getDefault());
-    }
 }