--- conflicted
+++ resolved
@@ -820,7 +820,6 @@
         }
     }
 
-<<<<<<< HEAD
     /**
      * @depends testCreateTable
      * @dataProvider positionalQueryParams
@@ -942,7 +941,8 @@
                 )
             )
         );
-=======
+    }
+
     public function testInsertData()
     {
         $table = new \Phinx\Db\Table('table1', array(), $this->adapter);
@@ -963,6 +963,5 @@
         $this->assertEquals('value2', $rows[1]['column1']);
         $this->assertEquals(1, $rows[0]['column2']);
         $this->assertEquals(2, $rows[1]['column2']);
->>>>>>> 786b0824
     }
 }