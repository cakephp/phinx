<?php

namespace Test\Phinx\Db\Adapter;

use PDOException;
use PHPUnit\Framework\TestCase;
use RuntimeException;
<<<<<<< HEAD

class PdoAdapterTestPDOMock extends \PDO
{
    public function __construct()
    {
    }
}

class MockPdoStatement
{
    public function execute()
    {
        return true;
    }

    public function rowCount()
    {
        return 1;
    }
}

/**
 * A mock PDO that stores its last prepare()'d SQL that can be retrieved for queries.
 *
 * This exists as $this->getMockForAbstractClass('\PDO') fails under PHP5.4 and
 * an older PHPUnit; a PDO instance cannot be serialised.
 */
class PdoAdapterTestPDOMockWithExecChecks extends PdoAdapterTestPDOMock
{
    private $sql;

    public function exec($sql)
    {
        $this->sql = $sql;
    }

    public function prepare($sql, $options = [])
    {
        $this->sql = $sql;

        return new MockPdoStatement();
    }

    public function getExecutedSqlForTest()
    {
        return $this->sql;
    }
}
=======
use Test\Phinx\Db\Mock\PdoAdapterTestPDOMock;
use Test\Phinx\Db\Mock\PdoAdapterTestPDOMockWithExecChecks;
>>>>>>> 986a3554

class PdoAdapterTest extends TestCase
{
    /**
     * @var \Phinx\Db\Adapter\PdoAdapter|\PHPUnit\Framework\MockObject\MockObject
     */
    private $adapter;

    protected function setUp(): void
    {
        $this->adapter = $this->getMockForAbstractClass('\Phinx\Db\Adapter\PdoAdapter', [['foo' => 'bar']]);
    }

    protected function tearDown(): void
    {
        unset($this->adapter);
    }

    public function testOptions()
    {
        $options = $this->adapter->getOptions();
        $this->assertArrayHasKey('foo', $options);
        $this->assertEquals('bar', $options['foo']);
    }

    public function testOptionsSetConnection()
    {
        $this->assertNull($this->adapter->getConnection());

        $connection = new PdoAdapterTestPDOMock();
        $this->adapter->setOptions(['connection' => $connection]);

        $this->assertSame($connection, $this->adapter->getConnection());
    }

    public function testOptionsSetSchemaTableName()
    {
        $this->assertEquals('phinxlog', $this->adapter->getSchemaTableName());
        $this->adapter->setOptions(['migration_table' => 'schema_table_test']);
        $this->assertEquals('schema_table_test', $this->adapter->getSchemaTableName());
    }

    public function testOptionsSetDefaultMigrationTableThrowsDeprecation()
    {
        $this->assertEquals('phinxlog', $this->adapter->getSchemaTableName());

        $this->expectDeprecation();
        $this->expectExceptionMessage('The default_migration_table setting for adapter has been deprecated since 0.13.0. Use `migration_table` instead.');
        $this->adapter->setOptions(['default_migration_table' => 'schema_table_test']);
        $this->assertEquals('schema_table_test', $this->adapter->getSchemaTableName());
    }

    public function testSchemaTableName()
    {
        $this->assertEquals('phinxlog', $this->adapter->getSchemaTableName());
        $this->adapter->setSchemaTableName('schema_table_test');
        $this->assertEquals('schema_table_test', $this->adapter->getSchemaTableName());
    }

    /**
     * @dataProvider getVersionLogDataProvider
     */
    public function testGetVersionLog($versionOrder, $expectedOrderBy)
    {
        $adapter = $this->getMockForAbstractClass(
            '\Phinx\Db\Adapter\PdoAdapter',
            [['version_order' => $versionOrder]],
            '',
            true,
            true,
            true,
            ['fetchAll', 'getSchemaTableName', 'quoteTableName']
        );

        $schemaTableName = 'log';
        $adapter->expects($this->once())
            ->method('getSchemaTableName')
            ->will($this->returnValue($schemaTableName));
        $adapter->expects($this->once())
            ->method('quoteTableName')
            ->with($schemaTableName)
            ->will($this->returnValue("'$schemaTableName'"));

        $mockRows = [
            [
                'version' => '20120508120534',
                'key' => 'value',
            ],
            [
                'version' => '20130508120534',
                'key' => 'value',
            ],
        ];

        $adapter->expects($this->once())
            ->method('fetchAll')
            ->with("SELECT * FROM '$schemaTableName' ORDER BY $expectedOrderBy")
            ->will($this->returnValue($mockRows));

        // we expect the mock rows but indexed by version creation time
        $expected = [
            '20120508120534' => [
                'version' => '20120508120534',
                'key' => 'value',
            ],
            '20130508120534' => [
                'version' => '20130508120534',
                'key' => 'value',
            ],
        ];

        $this->assertEquals($expected, $adapter->getVersionLog());
    }

    public function getVersionLogDataProvider()
    {
        return [
            'With Creation Time Version Order' => [
                \Phinx\Config\Config::VERSION_ORDER_CREATION_TIME, 'version ASC',
            ],
            'With Execution Time Version Order' => [
                \Phinx\Config\Config::VERSION_ORDER_EXECUTION_TIME, 'start_time ASC, version ASC',
            ],
        ];
    }

    public function testGetVersionLogInvalidVersionOrderKO()
    {
        $this->expectExceptionMessage('Invalid version_order configuration option');
        $adapter = $this->getMockForAbstractClass(
            '\Phinx\Db\Adapter\PdoAdapter',
            [['version_order' => 'invalid']]
        );

        $this->expectException(RuntimeException::class);

        $adapter->getVersionLog();
    }

    public function testGetVersionLongDryRun()
    {
        $adapter = $this->getMockForAbstractClass(
            '\Phinx\Db\Adapter\PdoAdapter',
            [['version_order' => \Phinx\Config\Config::VERSION_ORDER_CREATION_TIME]],
            '',
            true,
            true,
            true,
            ['isDryRunEnabled', 'fetchAll', 'getSchemaTableName', 'quoteTableName']
        );

        $schemaTableName = 'log';

        $adapter->expects($this->once())
            ->method('isDryRunEnabled')
            ->will($this->returnValue(true));
        $adapter->expects($this->once())
            ->method('getSchemaTableName')
            ->will($this->returnValue($schemaTableName));
        $adapter->expects($this->once())
            ->method('quoteTableName')
            ->with($schemaTableName)
            ->will($this->returnValue("'$schemaTableName'"));
        $adapter->expects($this->once())
            ->method('fetchAll')
            ->with("SELECT * FROM '$schemaTableName' ORDER BY version ASC")
            ->will($this->throwException(new PDOException()));

        $this->assertEquals([], $adapter->getVersionLog());
    }

    /**
     * Tests that execute() can be called on the adapter, and that the SQL is passed through to the PDO.
     */
    public function testExecuteCanBeCalled()
    {
        $pdo = new PdoAdapterTestPDOMockWithExecChecks();

        $this->adapter->setConnection($pdo);

        $this->adapter->execute('SELECT 1');

        $this->assertSame('SELECT 1;', $pdo->getExecutedSqlForTest());
    }

    public function testExecuteRightTrimsSemiColons()
    {
        $pdo = new PdoAdapterTestPDOMockWithExecChecks();

        $this->adapter->setConnection($pdo);

        $this->adapter->execute('SELECT 1;;');

        $this->assertSame('SELECT 1;', $pdo->getExecutedSqlForTest());
    }
}<|MERGE_RESOLUTION|>--- conflicted
+++ resolved
@@ -5,59 +5,8 @@
 use PDOException;
 use PHPUnit\Framework\TestCase;
 use RuntimeException;
-<<<<<<< HEAD
-
-class PdoAdapterTestPDOMock extends \PDO
-{
-    public function __construct()
-    {
-    }
-}
-
-class MockPdoStatement
-{
-    public function execute()
-    {
-        return true;
-    }
-
-    public function rowCount()
-    {
-        return 1;
-    }
-}
-
-/**
- * A mock PDO that stores its last prepare()'d SQL that can be retrieved for queries.
- *
- * This exists as $this->getMockForAbstractClass('\PDO') fails under PHP5.4 and
- * an older PHPUnit; a PDO instance cannot be serialised.
- */
-class PdoAdapterTestPDOMockWithExecChecks extends PdoAdapterTestPDOMock
-{
-    private $sql;
-
-    public function exec($sql)
-    {
-        $this->sql = $sql;
-    }
-
-    public function prepare($sql, $options = [])
-    {
-        $this->sql = $sql;
-
-        return new MockPdoStatement();
-    }
-
-    public function getExecutedSqlForTest()
-    {
-        return $this->sql;
-    }
-}
-=======
 use Test\Phinx\Db\Mock\PdoAdapterTestPDOMock;
 use Test\Phinx\Db\Mock\PdoAdapterTestPDOMockWithExecChecks;
->>>>>>> 986a3554
 
 class PdoAdapterTest extends TestCase
 {
