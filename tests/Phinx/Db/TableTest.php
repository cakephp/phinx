<?php

namespace Test\Phinx\Db;

use Phinx\Db\Action\DropIndex;
use Phinx\Db\Adapter\AdapterInterface;
use Phinx\Db\Adapter\MysqlAdapter;
use Phinx\Db\Adapter\PostgresAdapter;
use Phinx\Db\Adapter\SQLiteAdapter;
use Phinx\Db\Adapter\SqlServerAdapter;
<<<<<<< HEAD
use Phinx\Db\Table\Column;
=======
use Phinx\Db\Table\Index;
>>>>>>> f341f189
use PHPUnit\Framework\TestCase;

class TableTest extends TestCase
{
    public function provideTimestampColumnNames()
    {
        $result = [];
        $adapters = array_filter(
            [
                TESTS_PHINX_DB_ADAPTER_SQLSRV_ENABLED ? new SqlServerAdapter([]) : false,
                TESTS_PHINX_DB_ADAPTER_MYSQL_ENABLED ? new MysqlAdapter([]) : false,
                TESTS_PHINX_DB_ADAPTER_POSTGRES_ENABLED ? new PostgresAdapter([]) : false,
                TESTS_PHINX_DB_ADAPTER_SQLITE_ENABLED ? new SQLiteAdapter([]) : false,
            ]
        );
        foreach ($adapters as $adapter) {
            $result = array_merge(
                $result,
                [
                    [$adapter, null, null, 'created_at', 'updated_at', false],
                    [$adapter, 'created_at', 'updated_at', 'created_at', 'updated_at', true],
                    [$adapter, 'created', 'updated', 'created', 'updated', false],
                    [$adapter, null, 'amendment_date', 'created_at', 'amendment_date', true],
                    [$adapter, 'insertion_date', null, 'insertion_date', 'updated_at', true],
                ]
            );
        }

        return $result;
    }

    public function testAddColumnWithAnInvalidColumnType()
    {
        try {
            $adapter = new MysqlAdapter([]);
            $column = new \Phinx\Db\Table\Column();
            $column->setType('badtype');
            $table = new \Phinx\Db\Table('ntable', [], $adapter);
            $table->addColumn($column);
        } catch (\InvalidArgumentException $e) {
            $this->assertInstanceOf(
                'InvalidArgumentException',
                $e,
                'Expected exception of type InvalidArgumentException, got ' . get_class($e)
            );
            $this->assertRegExp('/^An invalid column type /', $e->getMessage());
        }
    }

    public function testAddColumnWithColumnObject()
    {
        $adapter = new MysqlAdapter([]);
        $column = new \Phinx\Db\Table\Column();
        $column->setName('email')
               ->setType('integer');
        $table = new \Phinx\Db\Table('ntable', [], $adapter);
        $table->addColumn($column);
        $actions = $this->getPendingActions($table);
        $this->assertInstanceOf('Phinx\Db\Action\AddColumn', $actions[0]);
        $this->assertSame($column, $actions[0]->getColumn());
    }

    public function testAddColumnWithNoAdapterSpecified()
    {
        try {
            $table = new \Phinx\Db\Table('ntable');
            $table->addColumn('realname', 'string');
            $this->fail('Expected the table object to throw an exception');
        } catch (\RuntimeException $e) {
            $this->assertInstanceOf(
                'RuntimeException',
                $e,
                'Expected exception of type RuntimeException, got ' . get_class($e)
            );
        }
    }

    public function testAddComment()
    {
        $adapter = new MysqlAdapter([]);
        $table = new \Phinx\Db\Table('ntable', ['comment' => 'test comment'], $adapter);
        $options = $table->getOptions();
        $this->assertEquals('test comment', $options['comment']);
    }

    public function testAddIndexWithIndexObject()
    {
        $adapter = new MysqlAdapter([]);
        $index = new \Phinx\Db\Table\Index();
        $index->setType(\Phinx\Db\Table\Index::INDEX)
              ->setColumns(['email']);
        $table = new \Phinx\Db\Table('ntable', [], $adapter);
        $table->addIndex($index);
        $actions = $this->getPendingActions($table);
        $this->assertInstanceOf('Phinx\Db\Action\AddIndex', $actions[0]);
        $this->assertSame($index, $actions[0]->getIndex());
    }

    /**
     * @dataProvider provideTimestampColumnNames
     *
     * @param AdapterInterface $adapter
     * @param string|null      $createdAtColumnName
     * @param string|null      $updatedAtColumnName
     * @param string           $expectedCreatedAtColumnName
     * @param string           $expectedUpdatedAtColumnName
     * @param boolean          $withTimezone
     */
    public function testAddTimestamps(AdapterInterface $adapter, $createdAtColumnName, $updatedAtColumnName, $expectedCreatedAtColumnName, $expectedUpdatedAtColumnName, $withTimezone)
    {
        $table = new \Phinx\Db\Table('ntable', [], $adapter);
        $table->addTimestamps($createdAtColumnName, $updatedAtColumnName, $withTimezone);
        $actions = $this->getPendingActions($table);

        $columns = [];

        foreach ($actions as $action) {
            $columns[] = $action->getColumn();
        }

        $this->assertEquals($expectedCreatedAtColumnName, $columns[0]->getName());
        $this->assertEquals('timestamp', $columns[0]->getType());
        $this->assertEquals('CURRENT_TIMESTAMP', $columns[0]->getDefault());
        $this->assertEquals($withTimezone, $columns[0]->getTimezone());
        $this->assertEquals('', $columns[0]->getUpdate());

        $this->assertEquals($expectedUpdatedAtColumnName, $columns[1]->getName());
        $this->assertEquals('timestamp', $columns[1]->getType());
        $this->assertEquals($withTimezone, $columns[1]->getTimezone());
        $this->assertEquals('', $columns[1]->getUpdate());
        $this->assertTrue($columns[1]->isNull());
        $this->assertNull($columns[1]->getDefault());
    }

    /**
     * @dataProvider provideTimestampColumnNames
     *
     * @param AdapterInterface $adapter
     * @param string|null      $createdAtColumnName
     * @param string|null      $updatedAtColumnName
     * @param string           $expectedCreatedAtColumnName
     * @param string           $expectedUpdatedAtColumnName
     * @param boolean          $withTimezone
     */
    public function testAddTimestampsWithTimezone(AdapterInterface $adapter, $createdAtColumnName, $updatedAtColumnName, $expectedCreatedAtColumnName, $expectedUpdatedAtColumnName, $withTimezone)
    {
        $table = new \Phinx\Db\Table('ntable', [], $adapter);
        $table->addTimestampsWithTimezone($createdAtColumnName, $updatedAtColumnName);
        $actions = $this->getPendingActions($table);

        $columns = [];

        foreach ($actions as $action) {
            $columns[] = $action->getColumn();
        }

        $this->assertEquals($expectedCreatedAtColumnName, $columns[0]->getName());
        $this->assertEquals('timestamp', $columns[0]->getType());
        $this->assertEquals('CURRENT_TIMESTAMP', $columns[0]->getDefault());
        $this->assertEquals(true, $columns[0]->getTimezone());
        $this->assertEquals('', $columns[0]->getUpdate());

        $this->assertEquals($expectedUpdatedAtColumnName, $columns[1]->getName());
        $this->assertEquals('timestamp', $columns[1]->getType());
        $this->assertEquals(true, $columns[1]->getTimezone());
        $this->assertEquals('', $columns[1]->getUpdate());
        $this->assertTrue($columns[1]->isNull());
        $this->assertNull($columns[1]->getDefault());
    }

    public function testInsert()
    {
        $adapterStub = $this->getMockBuilder('\Phinx\Db\Adapter\MysqlAdapter')
            ->setConstructorArgs([[]])
            ->getMock();
        $table = new \Phinx\Db\Table('ntable', [], $adapterStub);
        $data = [
            'column1' => 'value1',
            'column2' => 'value2',
        ];
        $table->insert($data);
        $expectedData = [
            $data,
        ];
        $this->assertEquals($expectedData, $table->getData());
    }

    public function testInsertMultipleRowsWithoutZeroKey()
    {
        $adapterStub = $this->getMockBuilder('\Phinx\Db\Adapter\MysqlAdapter')
            ->setConstructorArgs([[]])
            ->getMock();
<<<<<<< HEAD
        $adapterStub->expects($this->once())
                    ->method('changeColumn');

        $adapterStub
            ->expects($this->any())
            ->method('getColumnForType')
            ->will($this->returnCallback(function ($name, $type, $options) {
                $col = new Column();
                $col->setName($name);
                $col->setType($type);
                $col->setOptions($options);

                return $col;
            }));

=======
>>>>>>> f341f189
        $table = new \Phinx\Db\Table('ntable', [], $adapterStub);
        $data = [
            1 => [
                'column1' => 'value1',
                'column2' => 'value2',
            ],
            2 => [
                'column1' => 'value1',
                'column2' => 'value2',
            ]
        ];
        $table->insert($data);
        $expectedData = array_values($data);
        $this->assertEquals($expectedData, $table->getData());
    }

    public function testInsertSaveEmptyData()
    {
        $adapterStub = $this->getMockBuilder('\Phinx\Db\Adapter\MysqlAdapter')
            ->setConstructorArgs([[]])
            ->getMock();
        $table = new \Phinx\Db\Table('ntable', [], $adapterStub);

        $adapterStub->expects($this->never())->method('bulkinsert');

        $table->insert([])->save();
    }

    public function testInsertSaveData()
    {
        $adapterStub = $this->getMockBuilder('\Phinx\Db\Adapter\MysqlAdapter')
            ->setConstructorArgs([[]])
            ->getMock();
        $table = new \Phinx\Db\Table('ntable', [], $adapterStub);
        $data = [
            [
                'column1' => 'value1',
            ],
            [
                'column1' => 'value2',
            ],
        ];

        $moreData = [
            [
                'column1' => 'value3',
            ],
            [
                'column1' => 'value4',
            ],
        ];

        $adapterStub->expects($this->exactly(1))
                    ->method('bulkinsert')
                    ->with($table->getTable(), [$data[0], $data[1], $moreData[0], $moreData[1]]);

        $table->insert($data)
              ->insert($moreData)
              ->save();
    }

    public function testSaveAfterSaveData()
    {
        $adapterStub = $this->getMockBuilder('\Phinx\Db\Adapter\MysqlAdapter')
            ->setConstructorArgs([[]])
            ->getMock();
        $table = new \Phinx\Db\Table('ntable', [], $adapterStub);
        $data = [
            [
                'column1' => 'value1',
            ],
            [
                'column1' => 'value2',
            ],
        ];

        $adapterStub->expects($this->any())
            ->method('isValidColumnType')
            ->willReturn(true);
        $adapterStub->expects($this->exactly(1))
            ->method('bulkinsert')
            ->with($table->getTable(), [$data[0], $data[1]]);

        $table
            ->addColumn('column1', 'string', ['null' => true])
            ->save();
        $table
            ->insert($data)
            ->saveData();
        $table
            ->changeColumn('column1', 'string', ['null' => false])
            ->save();
    }

    public function testResetAfterAddingData()
    {
        $adapterStub = $this->getMockBuilder('\Phinx\Db\Adapter\MysqlAdapter')
            ->setConstructorArgs([[]])
            ->getMock();
        $table = new \Phinx\Db\Table('ntable', [], $adapterStub);
        $columns = ["column1"];
        $data = [["value1"]];
        $table->insert($columns, $data)->save();
        $this->assertEquals([], $table->getData());
    }

    public function testPendingAfterAddingData()
    {
        $adapterStub = $this->getMockBuilder('\Phinx\Db\Adapter\MysqlAdapter')
            ->setConstructorArgs([[]])
            ->getMock();
        $table = new \Phinx\Db\Table('ntable', [], $adapterStub);
        $columns = ["column1"];
        $data = [["value1"]];
        $table->insert($columns, $data);
        $this->assertEquals(true, $table->hasPendingActions());
    }

    public function testPendingAfterAddingColumn()
    {
        $adapterStub = $this->getMockBuilder('\Phinx\Db\Adapter\MysqlAdapter')
            ->setConstructorArgs([[]])
            ->getMock();
        $adapterStub->expects($this->any())
            ->method('isValidColumnType')
            ->willReturn(true);
        $table = new \Phinx\Db\Table('ntable', [], $adapterStub);
        $table->addColumn("column1", "integer", ['null' => true]);
        $this->assertEquals(true, $table->hasPendingActions());
    }

    public function testGetColumn()
    {
        $adapterStub = $this->getMockBuilder('\Phinx\Db\Adapter\MysqlAdapter')
            ->setConstructorArgs([[]])
            ->getMock();

        $column1 = (new \Phinx\Db\Table\Column())->setName('column1');

        $adapterStub->expects($this->exactly(2))
            ->method('getColumns')
            ->willReturn([
                $column1
            ]);

        $table = new \Phinx\Db\Table('ntable', [], $adapterStub);

        $this->assertEquals($column1, $table->getColumn('column1'));
        $this->assertNull($table->getColumn('column2'));
    }

    /**
     * @dataProvider removeIndexDataprovider
     *
     * @param string $indexIdentifier
     * @param Index $index
     */
    public function testRemoveIndex($indexIdentifier, Index $index)
    {
        $adapterStub = $this->getMockBuilder('\Phinx\Db\Adapter\MysqlAdapter')
            ->setConstructorArgs([[]])
            ->getMock();

        $table = new \Phinx\Db\Table('table', [], $adapterStub);
        $table->removeIndex($indexIdentifier);

        $indexes = array_map(function (DropIndex $action) {
            return $action->getIndex();
        }, $this->getPendingActions($table));

        $this->assertEquals([$index], $indexes);
    }

    public function removeIndexDataprovider()
    {
        return [
            [
                'indexA',
                (new Index())->setColumns(['indexA'])
            ],
            [
                ['indexB', 'indexC'],
                (new Index())->setColumns(['indexB', 'indexC'])
            ],
            [
                ['indexD'],
                (new Index())->setColumns(['indexD'])
            ]
        ];
    }

    protected function getPendingActions($table)
    {
        $prop = new \ReflectionProperty(get_class($table), 'actions');
        $prop->setAccessible(true);

        return $prop->getValue($table)->getActions();
    }
}<|MERGE_RESOLUTION|>--- conflicted
+++ resolved
@@ -8,11 +8,7 @@
 use Phinx\Db\Adapter\PostgresAdapter;
 use Phinx\Db\Adapter\SQLiteAdapter;
 use Phinx\Db\Adapter\SqlServerAdapter;
-<<<<<<< HEAD
-use Phinx\Db\Table\Column;
-=======
 use Phinx\Db\Table\Index;
->>>>>>> f341f189
 use PHPUnit\Framework\TestCase;
 
 class TableTest extends TestCase
@@ -205,24 +201,6 @@
         $adapterStub = $this->getMockBuilder('\Phinx\Db\Adapter\MysqlAdapter')
             ->setConstructorArgs([[]])
             ->getMock();
-<<<<<<< HEAD
-        $adapterStub->expects($this->once())
-                    ->method('changeColumn');
-
-        $adapterStub
-            ->expects($this->any())
-            ->method('getColumnForType')
-            ->will($this->returnCallback(function ($name, $type, $options) {
-                $col = new Column();
-                $col->setName($name);
-                $col->setType($type);
-                $col->setOptions($options);
-
-                return $col;
-            }));
-
-=======
->>>>>>> f341f189
         $table = new \Phinx\Db\Table('ntable', [], $adapterStub);
         $data = [
             1 => [
