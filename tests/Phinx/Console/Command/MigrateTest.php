--- conflicted
+++ resolved
@@ -79,15 +79,10 @@
         $commandTester = new CommandTester($command);
         $exitCode = $commandTester->execute(['command' => $command->getName()], ['decorated' => false]);
 
-<<<<<<< HEAD
         $output = $commandTester->getDisplay();
         $this->assertRegExp('/no environment specified/', $output);
         $this->assertRegExp('/ordering by creation time/', $output);
-        $this->assertSame(0, $exitCode);
-=======
-        $this->assertRegExp('/no environment specified/', $commandTester->getDisplay());
-        $this->assertSame(AbstractCommand::CODE_SUCCESS, $exitCode);
->>>>>>> 2136fa13
+        $this->assertSame(AbstractCommand::CODE_SUCCESS, $exitCode);
     }
 
     public function testExecuteWithEnvironmentOption()
@@ -222,6 +217,6 @@
         $output = $commandTester->getDisplay();
         $this->assertRegExp('/no environment specified/', $output);
         $this->assertRegExp('/ordering by execution time/', $output);
-        $this->assertSame(0, $exitCode);
+        $this->assertSame(AbstractCommand::CODE_SUCCESS, $exitCode);
     }
 }