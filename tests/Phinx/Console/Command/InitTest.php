<?php

namespace Test\Phinx\Console\Command;

use InvalidArgumentException;
use Phinx\Console\Command\Init;
use Phinx\Console\PhinxApplication;
use PHPUnit\Framework\TestCase;
use Symfony\Component\Console\Tester\CommandTester;

class InitTest extends TestCase
{
    public function setUp(): void
    {
        foreach (['.yaml', '.yml', '.json', '.php'] as $format) {
            $file = sys_get_temp_dir() . '/phinx' . $format;
            if (is_file($file)) {
                unlink($file);
            }
        }
    }

    protected function writeConfig($configName = '')
    {
        $application = new PhinxApplication('testing');
        $application->add(new Init());
        $command = $application->find("init");
        $commandTester = new CommandTester($command);
        $fullPath = sys_get_temp_dir() . DIRECTORY_SEPARATOR . $configName;

        $command = [
            'command' => $command->getName(),
            'path' => $fullPath,
        ];

        if ($configName !== '') {
            $command['--format'] = pathinfo($configName, PATHINFO_EXTENSION);
        }

        $commandTester->execute($command, ['decorated' => false]);

        $this->assertStringContainsString(
            "created $fullPath",
            $commandTester->getDisplay()
        );

        $this->assertFileExists(
            $fullPath,
            'Phinx configuration not existent'
        );
    }

    public function testDefaultConfigIsWritten()
    {
        $this->writeConfig();
        $this->assertFileExists(sys_get_temp_dir() . DIRECTORY_SEPARATOR . 'phinx.yml', 'Default format was not yaml');
    }

    public function formatDataProvider()
    {
        return [['.yml'], ['.json'], ['.php']];
    }

    /**
     * @dataProvider formatDataProvider
     *
     * @param string $format format to use for file
     */
    public function testConfigIsWritten($format)
    {
        $this->writeConfig('phinx' . $format);
    }

    /**
     * @dataProvider formatDataProvider
     *
     * @param string $format format to use for file
     */
    public function testCustomNameConfigIsWritten($format)
    {
        $this->writeConfig(uniqid() . $format);
    }

    public function testDefaults()
    {
        $current_dir = getcwd();
        chdir(sys_get_temp_dir());

        $application = new PhinxApplication('testing');
        $application->add(new Init());

        $command = $application->find('init');

        $commandTester = new CommandTester($command);
        $commandTester->execute(['command' => $command->getName()], ['decorated' => false]);
        $this->assertRegExp(
            "/created (.*)[\/\\\\]phinx.yml\\n/",
            $commandTester->getDisplay(true)
        );

        $this->assertFileExists(
            'phinx.yml',
            'Phinx configuration not existent'
        );

        chdir($current_dir);
    }

<<<<<<< HEAD
    public function testYamlFormat()
    {
        $current_dir = getcwd();
        chdir(sys_get_temp_dir());

        $application = new PhinxApplication('testing');
        $application->add(new Init());

        $command = $application->find('init');

        $commandTester = new CommandTester($command);
        $commandTester->execute(['command' => $command->getName(), '--format' => 'yaml'], ['decorated' => false]);
        $this->assertRegExp(
            "/created (.*)[\/\\\\]phinx.yaml\\n/",
            $commandTester->getDisplay(true)
        );

        $this->assertFileExists(
            'phinx.yaml',
            'Phinx configuration not existent'
        );

        chdir($current_dir);
    }

    /**
     * @expectedException              \InvalidArgumentException
     * @expectedExceptionMessageRegExp /Config file ".*" already exists./
     */
=======
>>>>>>> 7b3ca6c0
    public function testThrowsExceptionWhenConfigFilePresent()
    {
        touch(sys_get_temp_dir() . DIRECTORY_SEPARATOR . 'phinx.yml');
        $application = new PhinxApplication('testing');
        $application->add(new Init());

        $command = $application->find('init');

        $commandTester = new CommandTester($command);

        $this->expectException(InvalidArgumentException::class);
        $this->expectExceptionMessageMatches('/Config file ".*" already exists./');

        $commandTester->execute([
            'command' => $command->getName(),
            'path' => sys_get_temp_dir(),
        ], [
            'decorated' => false,
        ]);
    }

    public function testThrowsExceptionWhenInvalidDir()
    {
        $application = new PhinxApplication('testing');
        $application->add(new Init());

        $command = $application->find('init');

        $commandTester = new CommandTester($command);

        $this->expectException(InvalidArgumentException::class);
        $this->expectExceptionMessageMatches('/Invalid path ".*" for config file./');

        $commandTester->execute([
            'command' => $command->getName(),
            'path' => '/this/dir/does/not/exists',
        ], [
            'decorated' => false,
        ]);
    }

<<<<<<< HEAD
    /**
     * @expectedException              \InvalidArgumentException
     * @expectedExceptionMessageRegExp /Invalid format "invalid". Format must be either yaml, yml, json, or php./
     */
=======
>>>>>>> 7b3ca6c0
    public function testThrowsExceptionWhenInvalidFormat()
    {
        $application = new PhinxApplication('testing');
        $application->add(new Init());

        $command = $application->find('init');

        $commandTester = new CommandTester($command);

        $this->expectException(InvalidArgumentException::class);
        $this->expectExceptionMessage('Invalid format "invalid". Format must be either yml, json, or php.');

        $commandTester->execute([
            'command' => $command->getName(),
            'path' => sys_get_temp_dir() . DIRECTORY_SEPARATOR,
            '--format' => 'invalid'
        ], [
            'decorated' => false
        ]);
    }
}<|MERGE_RESOLUTION|>--- conflicted
+++ resolved
@@ -106,38 +106,6 @@
         chdir($current_dir);
     }
 
-<<<<<<< HEAD
-    public function testYamlFormat()
-    {
-        $current_dir = getcwd();
-        chdir(sys_get_temp_dir());
-
-        $application = new PhinxApplication('testing');
-        $application->add(new Init());
-
-        $command = $application->find('init');
-
-        $commandTester = new CommandTester($command);
-        $commandTester->execute(['command' => $command->getName(), '--format' => 'yaml'], ['decorated' => false]);
-        $this->assertRegExp(
-            "/created (.*)[\/\\\\]phinx.yaml\\n/",
-            $commandTester->getDisplay(true)
-        );
-
-        $this->assertFileExists(
-            'phinx.yaml',
-            'Phinx configuration not existent'
-        );
-
-        chdir($current_dir);
-    }
-
-    /**
-     * @expectedException              \InvalidArgumentException
-     * @expectedExceptionMessageRegExp /Config file ".*" already exists./
-     */
-=======
->>>>>>> 7b3ca6c0
     public function testThrowsExceptionWhenConfigFilePresent()
     {
         touch(sys_get_temp_dir() . DIRECTORY_SEPARATOR . 'phinx.yml');
@@ -179,13 +147,6 @@
         ]);
     }
 
-<<<<<<< HEAD
-    /**
-     * @expectedException              \InvalidArgumentException
-     * @expectedExceptionMessageRegExp /Invalid format "invalid". Format must be either yaml, yml, json, or php./
-     */
-=======
->>>>>>> 7b3ca6c0
     public function testThrowsExceptionWhenInvalidFormat()
     {
         $application = new PhinxApplication('testing');
