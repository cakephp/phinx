<?php

namespace Test\Phinx\Migration\Manager;

use Phinx\Db\Adapter\AdapterFactory;
use Phinx\Migration\Manager\Environment;
use Phinx\Migration\MigrationInterface;
use PHPUnit\Framework\TestCase;
use RuntimeException;

class PDOMock extends \PDO
{
    public $attributes = [];

    public function __construct()
    {
    }

    public function getAttribute($attribute)
    {
        return isset($this->attributes[$attribute]) ? $this->attributes[$attribute] : 'pdomock';
    }

    public function setAttribute($attribute, $value)
    {
        $this->attributes[$attribute] = $value;
    }
}

class EnvironmentTest extends TestCase
{
    /**
     * @var \Phinx\Migration\Manager\Environment
     */
    private $environment;

    public function setUp(): void
    {
        $this->environment = new Environment('test', []);
    }

    public function testConstructorWorksAsExpected()
    {
        $env = new Environment('testenv', ['foo' => 'bar']);
        $this->assertEquals('testenv', $env->getName());
        $this->assertArrayHasKey('foo', $env->getOptions());
    }

    public function testSettingTheName()
    {
        $this->environment->setName('prod123');
        $this->assertEquals('prod123', $this->environment->getName());
    }

    public function testSettingOptions()
    {
        $this->environment->setOptions(['foo' => 'bar']);
        $this->assertArrayHasKey('foo', $this->environment->getOptions());
    }

<<<<<<< HEAD
    public function testConnectionOptionsCanBeSpecifiedWithDsn()
    {
        $dsn = 'pdomock://phinx:supersecret@my-database-host:1234/my_app_database';
        $env = new Environment('testenv', ['dsn' => $dsn]);
        $options = $env->getOptions();
        $this->assertArrayHasKey('adapter', $options);
        $this->assertSame('pdomock', $options['adapter']);
        $this->assertArrayHasKey('user', $options);
        $this->assertSame('phinx', $options['user']);
        $this->assertArrayHasKey('pass', $options);
        $this->assertSame('supersecret', $options['pass']);
        $this->assertArrayHasKey('host', $options);
        $this->assertSame('my-database-host', $options['host']);
        $this->assertArrayHasKey('port', $options);
        $this->assertEquals(1234, $options['port']);
        $this->assertArrayHasKey('name', $options);
        $this->assertSame('my_app_database', $options['name']);
    }

    public function testDsnOnlySetsSpecifiedOptions()
    {
        $dsn = 'pdomock://my-database-host/my_app_database';
        $env = new Environment('testenv', ['dsn' => $dsn]);
        $options = $env->getOptions();
        $this->assertArrayNotHasKey('user', $options);
        $this->assertArrayNotHasKey('pass', $options);
        $this->assertArrayNotHasKey('port', $options);
    }

    public function testDsnGetsRemovedWhenAfterSuccessfulParsing()
    {
        $dsn = 'pdomock://phinx:supersecret@my-database-host:1234/my_app_database';
        $env = new Environment('testenv', ['dsn' => $dsn]);
        $this->assertArrayNotHasKey('dsn', $env->getOptions());
    }

    public function testOptionsAreLeftAsIsOnInvalidDsn()
    {
        $dsn = 'pdomock://phinx:supersecret@localhost:12badport34/db_name';
        $env = new Environment('testenv', ['dsn' => $dsn]);
        $options = $env->getOptions();
        $this->assertArrayHasKey('dsn', $options);
        $this->assertSame($dsn, $options['dsn']);
    }

    public function testDsnDoesNotOverrideSpecifiedOptions()
    {
        $dsn = 'pdomock://my-database-host:1234/my_web_database';
        $env = new Environment('testenv', [
            'user' => 'api_user',
            'dsn' => $dsn,
            'name' => 'my_api_database',
        ]);
        $options = $env->getOptions();
        $this->assertArrayHasKey('user', $options);
        $this->assertSame('api_user', $options['user']);
        $this->assertArrayNotHasKey('pass', $options);
        $this->assertArrayHasKey('name', $options);
        $this->assertSame('my_api_database', $options['name']);
    }

    public function testNoModificationToOptionsOnInvalidDsn()
    {
        $dsn = 'pdomock://phinx:supersecret@localhost:12badport34/db_name';
        $env = new Environment('testenv', [
            'user' => 'api_user',
            'dsn' => $dsn,
            'name' => 'my_api_database',
        ]);
        $options = $env->getOptions();
        $this->assertArrayHasKey('user', $options);
        $this->assertSame('api_user', $options['user']);
        $this->assertArrayHasKey('name', $options);
        $this->assertSame('my_api_database', $options['name']);
        $this->assertArrayHasKey('dsn', $options);
    }

    public function testDsnQueryProvidesAdditionalOptions()
    {
        $dsn = 'pdomock://phinx:supersecret@my-database-host:1234/my_app_database?charset=utf8&unrelated=thing&';
        $env = new Environment('testenv', ['dsn' => $dsn]);
        $options = $env->getOptions();
        $this->assertArrayHasKey('charset', $options);
        $this->assertSame('utf8', $options['charset']);
        $this->assertArrayHasKey('unrelated', $options);
        $this->assertSame('thing', $options['unrelated']);
        $this->assertArrayNotHasKey('query', $options);
    }

    public function testDsnQueryDoesNotOverrideDsnParameters()
    {
        $dsn = 'pdomock://phinx:supersecret@my-database-host:1234/my_app_database?port=80&host=another-host';
        $env = new Environment('testenv', ['dsn' => $dsn]);
        $options = $env->getOptions();
        $this->assertSame('my-database-host', $options['host']);
        $this->assertEquals(1234, $options['port']);
    }

    public function dataProviderValidDsn()
    {
        return [
            ['mysql://user:pass@host:1234/name?charset=utf8'],
            ['postgres://user:pass@host/name?'],
            ['mssql://user:@host:1234/name'],
            ['sqlite3://user@host:1234/name'],
            ['pdomock://host:1234/name'],
            ['pdomock://user:pass@host/name'],
            ['pdomock://host/name'],
            // The RegEx that parses the DSN is purely to extract information
            // from the string in the right order, it is not responsible for
            // ensuring that the information is correct. Technically the
            // following, whilst useless, is valid (validation will happen
            // during connection):
            ['£$%^&}{@>://$%*(*&^}{:?£}{@^>}"{$:1234/>@"}%{^>£}:/^'],
            ['pdomock://user:pass@host/:1234/name'],
            ['pdomock://user:pa:ss@host:1234/name'],
        ];
    }

    public function dataProviderInvalidDsn()
    {
        return [
            ['pdomock://user:pass@host:/name'],
            ['pdomock://user:pass@host:1234/ '],
            ['pdomock://user:pass@:1234/name'],
            ['pdomock://:pass@host:1234/name'],
            ['://user:pass@host:1234/name'],
            ['pdomock:/user:p@ss@host:1234/name'],
            ['pdomock://user:pass@host:/1234name'],
            ['pdomock://user:pass@host:01234/name'],
        ];
    }

    /** @dataProvider \Test\Phinx\Migration\Manager\EnvironmentTest::dataProviderValidDsn() */
    public function testValidDsn($dsn)
    {
        $env = new Environment('testenv', ['dsn' => $dsn]);
        $this->assertArrayNotHasKey('dsn', $env->getOptions());
    }

    /** @dataProvider \Test\Phinx\Migration\Manager\EnvironmentTest::dataProviderInvalidDsn() */
    public function testInvalidDsn($dsn)
    {
        $env = new Environment('testenv', ['dsn' => $dsn]);
        $this->assertArrayHasKey('dsn', $env->getOptions());
    }

=======
>>>>>>> 2b0eab89
    public function testInvalidAdapter()
    {
        $this->environment->setOptions(['adapter' => 'fakeadapter']);

        $this->expectException(RuntimeException::class);
        $this->expectExceptionMessage('Adapter "fakeadapter" has not been registered');

        $this->environment->getAdapter();
    }

    public function testNoAdapter()
    {
        $this->expectException(RuntimeException::class);

        $this->environment->getAdapter();
    }

    public function testGetAdapterWithExistingPdoInstance()
    {
        $adapter = $this->getMockForAbstractClass('\Phinx\Db\Adapter\PdoAdapter', [['foo' => 'bar']]);
        AdapterFactory::instance()->registerAdapter('pdomock', $adapter);
        $this->environment->setOptions(['connection' => new PDOMock()]);
        $options = $this->environment->getAdapter()->getOptions();
        $this->assertEquals('pdomock', $options['adapter']);
    }

    public function testSetPdoAttributeToErrmodeException()
    {
        $pdoMock = new PDOMock();
        $adapter = $this->getMockForAbstractClass('\Phinx\Db\Adapter\PdoAdapter', [['foo' => 'bar']]);
        AdapterFactory::instance()->registerAdapter('pdomock', $adapter);
        $this->environment->setOptions(['connection' => $pdoMock]);
        $options = $this->environment->getAdapter()->getOptions();
        $this->assertEquals(\PDO::ERRMODE_EXCEPTION, $options['connection']->getAttribute(\PDO::ATTR_ERRMODE));
    }

    public function testGetAdapterWithBadExistingPdoInstance()
    {
        $this->environment->setOptions(['connection' => new \stdClass()]);

        $this->expectException(RuntimeException::class);
        $this->expectExceptionMessage('The specified connection is not a PDO instance');

        $this->environment->getAdapter();
    }

    public function testTablePrefixAdapter()
    {
        $this->environment->setOptions(['table_prefix' => 'tbl_', 'adapter' => 'mysql']);
        $this->assertInstanceOf(\Phinx\Db\Adapter\TablePrefixAdapter::class, $this->environment->getAdapter());

        $tablePrefixAdapter = $this->environment->getAdapter();
        $this->assertInstanceOf('Phinx\Db\Adapter\MysqlAdapter', $tablePrefixAdapter->getAdapter()->getAdapter());
    }

    public function testSchemaName()
    {
        $this->assertEquals('phinxlog', $this->environment->getSchemaTableName());

        $this->environment->setSchemaTableName('changelog');
        $this->assertEquals('changelog', $this->environment->getSchemaTableName());
    }

    public function testCurrentVersion()
    {
        $stub = $this->getMockBuilder('\Phinx\Db\Adapter\PdoAdapter')
            ->setConstructorArgs([[]])
            ->getMock();
        $stub->expects($this->any())
             ->method('getVersions')
             ->will($this->returnValue(['20110301080000']));

        $this->environment->setAdapter($stub);

        $this->assertEquals('20110301080000', $this->environment->getCurrentVersion());
    }

    public function testExecutingAMigrationUp()
    {
        // stub adapter
        $adapterStub = $this->getMockBuilder('\Phinx\Db\Adapter\PdoAdapter')
            ->setConstructorArgs([[]])
            ->getMock();
        $adapterStub->expects($this->once())
                    ->method('migrated')
                    ->will($this->returnArgument(0));

        $this->environment->setAdapter($adapterStub);

        // up
        $upMigration = $this->getMockBuilder('\Phinx\Migration\AbstractMigration')
            ->setConstructorArgs(['mockenv', '20110301080000'])
            ->setMethods(['up'])
            ->getMock();
        $upMigration->expects($this->once())
                    ->method('up');

        $this->environment->executeMigration($upMigration, MigrationInterface::UP);
    }

    public function testExecutingAMigrationDown()
    {
        // stub adapter
        $adapterStub = $this->getMockBuilder('\Phinx\Db\Adapter\PdoAdapter')
            ->setConstructorArgs([[]])
            ->getMock();
        $adapterStub->expects($this->once())
                    ->method('migrated')
                    ->will($this->returnArgument(0));

        $this->environment->setAdapter($adapterStub);

        // down
        $downMigration = $this->getMockBuilder('\Phinx\Migration\AbstractMigration')
            ->setConstructorArgs(['mockenv', '20110301080000'])
            ->setMethods(['down'])
            ->getMock();
        $downMigration->expects($this->once())
                      ->method('down');

        $this->environment->executeMigration($downMigration, MigrationInterface::DOWN);
    }

    public function testExecutingAMigrationWithTransactions()
    {
        // stub adapter
        $adapterStub = $this->getMockBuilder('\Phinx\Db\Adapter\PdoAdapter')
            ->setConstructorArgs([[]])
            ->getMock();
        $adapterStub->expects($this->once())
                    ->method('beginTransaction');

        $adapterStub->expects($this->once())
                    ->method('commitTransaction');

        $adapterStub->expects($this->exactly(2))
                    ->method('hasTransactions')
                    ->will($this->returnValue(true));

        $this->environment->setAdapter($adapterStub);

        // migrate
        $migration = $this->getMockBuilder('\Phinx\Migration\AbstractMigration')
            ->setConstructorArgs(['mockenv', '20110301080000'])
            ->setMethods(['up'])
            ->getMock();
        $migration->expects($this->once())
                  ->method('up');

        $this->environment->executeMigration($migration, MigrationInterface::UP);
    }

    public function testExecutingAChangeMigrationUp()
    {
        // stub adapter
        $adapterStub = $this->getMockBuilder('\Phinx\Db\Adapter\PdoAdapter')
            ->setConstructorArgs([[]])
            ->getMock();
        $adapterStub->expects($this->once())
                    ->method('migrated')
                    ->will($this->returnArgument(0));

        $this->environment->setAdapter($adapterStub);

        // migration
        $migration = $this->getMockBuilder('\Phinx\Migration\AbstractMigration')
            ->setConstructorArgs(['mockenv', '20130301080000'])
            ->setMethods(['change'])
            ->getMock();
        $migration->expects($this->once())
                  ->method('change');

        $this->environment->executeMigration($migration, MigrationInterface::UP);
    }

    public function testExecutingAChangeMigrationDown()
    {
        // stub adapter
        $adapterStub = $this->getMockBuilder('\Phinx\Db\Adapter\PdoAdapter')
            ->setConstructorArgs([[]])
            ->getMock();
        $adapterStub->expects($this->once())
                    ->method('migrated')
                    ->will($this->returnArgument(0));

        $this->environment->setAdapter($adapterStub);

        // migration
        $migration = $this->getMockBuilder('\Phinx\Migration\AbstractMigration')
            ->setConstructorArgs(['mockenv', '20130301080000'])
            ->setMethods(['change'])
            ->getMock();
        $migration->expects($this->once())
                  ->method('change');

        $this->environment->executeMigration($migration, MigrationInterface::DOWN);
    }

    public function testGettingInputObject()
    {
        $mock = $this->getMockBuilder('\Symfony\Component\Console\Input\InputInterface')
            ->getMock();
        $this->environment->setInput($mock);
        $inputObject = $this->environment->getInput();
        $this->assertInstanceOf('\Symfony\Component\Console\Input\InputInterface', $inputObject);
    }

    public function testExecuteMigrationCallsInit()
    {
        // stub adapter
        $adapterStub = $this->getMockBuilder('\Phinx\Db\Adapter\PdoAdapter')
            ->setConstructorArgs([[]])
            ->getMock();
        $adapterStub->expects($this->once())
                    ->method('migrated')
                    ->will($this->returnArgument(0));

        $this->environment->setAdapter($adapterStub);

        // up
        $upMigration = $this->getMockBuilder('\Phinx\Migration\AbstractMigration')
            ->setConstructorArgs(['mockenv', '20110301080000'])
            ->setMethods(['up', 'init'])
            ->getMock();
        $upMigration->expects($this->once())
                    ->method('up');
        $upMigration->expects($this->once())
                    ->method('init');

        $this->environment->executeMigration($upMigration, MigrationInterface::UP);
    }

    public function testExecuteSeedInit()
    {
        // stub adapter
        $adapterStub = $this->getMockBuilder('\Phinx\Db\Adapter\PdoAdapter')
            ->setConstructorArgs([[]])
            ->getMock();

        $this->environment->setAdapter($adapterStub);

        // up
        $seed = $this->getMockBuilder('\Phinx\Seed\AbstractSeed')
            ->setMethods(['run', 'init'])
            ->getMock();

        $seed->expects($this->once())
                    ->method('run');
        $seed->expects($this->once())
                    ->method('init');

        $this->environment->executeSeed($seed);
    }
}<|MERGE_RESOLUTION|>--- conflicted
+++ resolved
@@ -58,156 +58,6 @@
         $this->assertArrayHasKey('foo', $this->environment->getOptions());
     }
 
-<<<<<<< HEAD
-    public function testConnectionOptionsCanBeSpecifiedWithDsn()
-    {
-        $dsn = 'pdomock://phinx:supersecret@my-database-host:1234/my_app_database';
-        $env = new Environment('testenv', ['dsn' => $dsn]);
-        $options = $env->getOptions();
-        $this->assertArrayHasKey('adapter', $options);
-        $this->assertSame('pdomock', $options['adapter']);
-        $this->assertArrayHasKey('user', $options);
-        $this->assertSame('phinx', $options['user']);
-        $this->assertArrayHasKey('pass', $options);
-        $this->assertSame('supersecret', $options['pass']);
-        $this->assertArrayHasKey('host', $options);
-        $this->assertSame('my-database-host', $options['host']);
-        $this->assertArrayHasKey('port', $options);
-        $this->assertEquals(1234, $options['port']);
-        $this->assertArrayHasKey('name', $options);
-        $this->assertSame('my_app_database', $options['name']);
-    }
-
-    public function testDsnOnlySetsSpecifiedOptions()
-    {
-        $dsn = 'pdomock://my-database-host/my_app_database';
-        $env = new Environment('testenv', ['dsn' => $dsn]);
-        $options = $env->getOptions();
-        $this->assertArrayNotHasKey('user', $options);
-        $this->assertArrayNotHasKey('pass', $options);
-        $this->assertArrayNotHasKey('port', $options);
-    }
-
-    public function testDsnGetsRemovedWhenAfterSuccessfulParsing()
-    {
-        $dsn = 'pdomock://phinx:supersecret@my-database-host:1234/my_app_database';
-        $env = new Environment('testenv', ['dsn' => $dsn]);
-        $this->assertArrayNotHasKey('dsn', $env->getOptions());
-    }
-
-    public function testOptionsAreLeftAsIsOnInvalidDsn()
-    {
-        $dsn = 'pdomock://phinx:supersecret@localhost:12badport34/db_name';
-        $env = new Environment('testenv', ['dsn' => $dsn]);
-        $options = $env->getOptions();
-        $this->assertArrayHasKey('dsn', $options);
-        $this->assertSame($dsn, $options['dsn']);
-    }
-
-    public function testDsnDoesNotOverrideSpecifiedOptions()
-    {
-        $dsn = 'pdomock://my-database-host:1234/my_web_database';
-        $env = new Environment('testenv', [
-            'user' => 'api_user',
-            'dsn' => $dsn,
-            'name' => 'my_api_database',
-        ]);
-        $options = $env->getOptions();
-        $this->assertArrayHasKey('user', $options);
-        $this->assertSame('api_user', $options['user']);
-        $this->assertArrayNotHasKey('pass', $options);
-        $this->assertArrayHasKey('name', $options);
-        $this->assertSame('my_api_database', $options['name']);
-    }
-
-    public function testNoModificationToOptionsOnInvalidDsn()
-    {
-        $dsn = 'pdomock://phinx:supersecret@localhost:12badport34/db_name';
-        $env = new Environment('testenv', [
-            'user' => 'api_user',
-            'dsn' => $dsn,
-            'name' => 'my_api_database',
-        ]);
-        $options = $env->getOptions();
-        $this->assertArrayHasKey('user', $options);
-        $this->assertSame('api_user', $options['user']);
-        $this->assertArrayHasKey('name', $options);
-        $this->assertSame('my_api_database', $options['name']);
-        $this->assertArrayHasKey('dsn', $options);
-    }
-
-    public function testDsnQueryProvidesAdditionalOptions()
-    {
-        $dsn = 'pdomock://phinx:supersecret@my-database-host:1234/my_app_database?charset=utf8&unrelated=thing&';
-        $env = new Environment('testenv', ['dsn' => $dsn]);
-        $options = $env->getOptions();
-        $this->assertArrayHasKey('charset', $options);
-        $this->assertSame('utf8', $options['charset']);
-        $this->assertArrayHasKey('unrelated', $options);
-        $this->assertSame('thing', $options['unrelated']);
-        $this->assertArrayNotHasKey('query', $options);
-    }
-
-    public function testDsnQueryDoesNotOverrideDsnParameters()
-    {
-        $dsn = 'pdomock://phinx:supersecret@my-database-host:1234/my_app_database?port=80&host=another-host';
-        $env = new Environment('testenv', ['dsn' => $dsn]);
-        $options = $env->getOptions();
-        $this->assertSame('my-database-host', $options['host']);
-        $this->assertEquals(1234, $options['port']);
-    }
-
-    public function dataProviderValidDsn()
-    {
-        return [
-            ['mysql://user:pass@host:1234/name?charset=utf8'],
-            ['postgres://user:pass@host/name?'],
-            ['mssql://user:@host:1234/name'],
-            ['sqlite3://user@host:1234/name'],
-            ['pdomock://host:1234/name'],
-            ['pdomock://user:pass@host/name'],
-            ['pdomock://host/name'],
-            // The RegEx that parses the DSN is purely to extract information
-            // from the string in the right order, it is not responsible for
-            // ensuring that the information is correct. Technically the
-            // following, whilst useless, is valid (validation will happen
-            // during connection):
-            ['£$%^&}{@>://$%*(*&^}{:?£}{@^>}"{$:1234/>@"}%{^>£}:/^'],
-            ['pdomock://user:pass@host/:1234/name'],
-            ['pdomock://user:pa:ss@host:1234/name'],
-        ];
-    }
-
-    public function dataProviderInvalidDsn()
-    {
-        return [
-            ['pdomock://user:pass@host:/name'],
-            ['pdomock://user:pass@host:1234/ '],
-            ['pdomock://user:pass@:1234/name'],
-            ['pdomock://:pass@host:1234/name'],
-            ['://user:pass@host:1234/name'],
-            ['pdomock:/user:p@ss@host:1234/name'],
-            ['pdomock://user:pass@host:/1234name'],
-            ['pdomock://user:pass@host:01234/name'],
-        ];
-    }
-
-    /** @dataProvider \Test\Phinx\Migration\Manager\EnvironmentTest::dataProviderValidDsn() */
-    public function testValidDsn($dsn)
-    {
-        $env = new Environment('testenv', ['dsn' => $dsn]);
-        $this->assertArrayNotHasKey('dsn', $env->getOptions());
-    }
-
-    /** @dataProvider \Test\Phinx\Migration\Manager\EnvironmentTest::dataProviderInvalidDsn() */
-    public function testInvalidDsn($dsn)
-    {
-        $env = new Environment('testenv', ['dsn' => $dsn]);
-        $this->assertArrayHasKey('dsn', $env->getOptions());
-    }
-
-=======
->>>>>>> 2b0eab89
     public function testInvalidAdapter()
     {
         $this->environment->setOptions(['adapter' => 'fakeadapter']);
