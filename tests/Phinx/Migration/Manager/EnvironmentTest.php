--- conflicted
+++ resolved
@@ -58,12 +58,6 @@
         $this->assertArrayHasKey('foo', $this->environment->getOptions());
     }
 
-<<<<<<< HEAD
-    /**
-     * @expectedException \RuntimeException
-     * @expectedExceptionMessage Adapter "fakeadapter" has not been registered
-     */
-=======
     public function testConnectionOptionsCanBeSpecifiedWithDsn()
     {
         $dsn = 'pdomock://phinx:supersecret@my-database-host:1234/my_app_database';
@@ -211,7 +205,6 @@
         $this->assertArrayHasKey('dsn', $env->getOptions());
     }
 
->>>>>>> 7b3ca6c0
     public function testInvalidAdapter()
     {
         $this->environment->setOptions(['adapter' => 'fakeadapter']);
