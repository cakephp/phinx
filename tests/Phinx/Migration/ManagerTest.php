<?php

namespace Test\Phinx\Migration;

use Phinx\Config\Config;
use Phinx\Migration\Manager;
use PHPUnit\Framework\TestCase;
use Symfony\Component\Console\Input\ArrayInput;
use Symfony\Component\Console\Input\InputInterface;
use Symfony\Component\Console\Output\OutputInterface;
use Symfony\Component\Console\Output\StreamOutput;

class ManagerTest extends TestCase
{
    /** @var Config */
    protected $config;

    /**
     * @var InputInterface $input
     */
    protected $input;

    /**
     * @var OutputInterface $output
     */
    protected $output;

    /**
     * @var Manager
     */
    private $manager;

    protected function setUp()
    {
        $this->config = new Config($this->getConfigArray());
        $this->input = new ArrayInput([]);
        $this->output = new StreamOutput(fopen('php://memory', 'a', false));
        $this->output->setDecorated(false);
        $this->manager = new Manager($this->config, $this->input, $this->output);
    }

    protected function getConfigWithNamespace($paths = [])
    {
        if (empty($paths)) {
            $paths = [
                'migrations' => [
                    'Foo\Bar' => $this->getCorrectedPath(__DIR__ . '/_files_foo_bar/migrations'),
                ],
                'seeds' => [
                    'Foo\Bar' => $this->getCorrectedPath(__DIR__ . '/_files_foo_bar/seeds'),
                ],
            ];
        }
        $config = clone $this->config;
        $config['paths'] = $paths;

        return $config;
    }

    protected function getConfigWithMixedNamespace($paths = [])
    {
        if (empty($paths)) {
            $paths = [
                'migrations' => [
                    $this->getCorrectedPath(__DIR__ . '/_files/migrations'),
                    'Baz' => $this->getCorrectedPath(__DIR__ . '/_files_baz/migrations'),
                    'Foo\Bar' => $this->getCorrectedPath(__DIR__ . '/_files_foo_bar/migrations'),
                ],
                'seeds' => [
                    $this->getCorrectedPath(__DIR__ . '/_files/seeds'),
                    'Baz' => $this->getCorrectedPath(__DIR__ . '/_files_baz/seeds'),
                    'Foo\Bar' => $this->getCorrectedPath(__DIR__ . '/_files_foo_bar/seeds'),
                ],
            ];
        }
        $config = clone $this->config;
        $config['paths'] = $paths;

        return $config;
    }

    protected function tearDown()
    {
        $this->manager = null;
    }

    private function getCorrectedPath($path)
    {
        return str_replace('/', DIRECTORY_SEPARATOR, $path);
    }

    /**
     * Returns a sample configuration array for use with the unit tests.
     *
     * @return array
     */
    public function getConfigArray()
    {
        return [
            'paths' => [
                'migrations' => $this->getCorrectedPath(__DIR__ . '/_files/migrations'),
                'seeds' => $this->getCorrectedPath(__DIR__ . '/_files/seeds'),
            ],
            'environments' => [
                'default_migration_table' => 'phinxlog',
                'default_database' => 'production',
                'production' => [
                    'adapter' => 'mysql',
                    'host' => TESTS_PHINX_DB_ADAPTER_MYSQL_HOST,
                    'name' => TESTS_PHINX_DB_ADAPTER_MYSQL_DATABASE,
                    'user' => TESTS_PHINX_DB_ADAPTER_MYSQL_USERNAME,
                    'pass' => TESTS_PHINX_DB_ADAPTER_MYSQL_PASSWORD,
                    'port' => TESTS_PHINX_DB_ADAPTER_MYSQL_PORT
                ]
            ]
        ];
    }

    public function testInstantiation()
    {
        $this->assertInstanceOf(
            'Symfony\Component\Console\Output\StreamOutput',
            $this->manager->getOutput()
        );
    }

    public function testPrintStatusMethod()
    {
        // stub environment
        $envStub = $this->getMockBuilder('\Phinx\Migration\Manager\Environment')
            ->setConstructorArgs(['mockenv', []])
            ->getMock();
        $envStub->expects($this->once())
                ->method('getVersionLog')
                ->will($this->returnValue(
                    [
                        '20120111235330' =>
                            [
                                'version' => '20120111235330',
                                'start_time' => '2012-01-11 23:53:36',
                                'end_time' => '2012-01-11 23:53:37',
                                'migration_name' => '',
                                'breakpoint' => '0',
                            ],
                        '20120116183504' =>
                            [
                                'version' => '20120116183504',
                                'start_time' => '2012-01-16 18:35:40',
                                'end_time' => '2012-01-16 18:35:41',
                                'migration_name' => '',
                                'breakpoint' => '0',
                            ],
                    ]
                ));

        $this->manager->setEnvironments(['mockenv' => $envStub]);
        $this->manager->getOutput()->setDecorated(false);
        $return = $this->manager->printStatus('mockenv');
        $this->assertEquals(0, $return);

        rewind($this->manager->getOutput()->getStream());
        $outputStr = stream_get_contents($this->manager->getOutput()->getStream());
        $this->assertRegExp('/up  20120111235330  2012-01-11 23:53:36  2012-01-11 23:53:37  TestMigration/', $outputStr);
        $this->assertRegExp('/up  20120116183504  2012-01-16 18:35:40  2012-01-16 18:35:41  TestMigration2/', $outputStr);
    }

    public function testPrintStatusMethodJsonFormat()
    {
        // stub environment
        $envStub = $this->getMockBuilder('\Phinx\Migration\Manager\Environment')
            ->setConstructorArgs(['mockenv', []])
            ->getMock();
        $envStub->expects($this->once())
                ->method('getVersionLog')
                ->will($this->returnValue(
                    [
                        '20120111235330' =>
                            [
                                'version' => '20120111235330',
                                'start_time' => '2012-01-11 23:53:36',
                                'end_time' => '2012-01-11 23:53:37',
                                'migration_name' => '',
                                'breakpoint' => '0',
                            ],
                        '20120116183504' =>
                            [
                                'version' => '20120116183504',
                                'start_time' => '2012-01-16 18:35:40',
                                'end_time' => '2012-01-16 18:35:41',
                                'migration_name' => '',
                                'breakpoint' => '0',
                            ]
                    ]
                ));
        $this->manager->setEnvironments(['mockenv' => $envStub]);
        $this->manager->getOutput()->setDecorated(false);
        $return = $this->manager->printStatus('mockenv', 'json');
        $this->assertSame(0, $return);
        rewind($this->manager->getOutput()->getStream());
        $outputStr = trim(stream_get_contents($this->manager->getOutput()->getStream()));
        $this->assertEquals('{"pending_count":0,"missing_count":0,"total_count":2,"migrations":[{"migration_status":"up","migration_id":"20120111235330","migration_name":"TestMigration"},{"migration_status":"up","migration_id":"20120116183504","migration_name":"TestMigration2"}]}', $outputStr);
    }

    public function testPrintStatusMethodWithNamespace()
    {
        // stub environment
        $envStub = $this->getMockBuilder('\Phinx\Migration\Manager\Environment')
            ->setConstructorArgs(['mockenv', []])
            ->getMock();
        $envStub->expects($this->once())
                ->method('getVersionLog')
                ->will($this->returnValue(
                    [
                        '20160111235330' =>
                            [
                                'version' => '20160111235330',
                                'start_time' => '2016-01-11 23:53:36',
                                'end_time' => '2016-01-11 23:53:37',
                                'migration_name' => '',
                                'breakpoint' => '0',
                            ],
                        '20160116183504' =>
                            [
                                'version' => '20160116183504',
                                'start_time' => '2016-01-16 18:35:40',
                                'end_time' => '2016-01-16 18:35:41',
                                'migration_name' => '',
                                'breakpoint' => '0',
                            ],
                    ]
                ));

        $this->manager->setEnvironments(['mockenv' => $envStub]);
        $this->manager->getOutput()->setDecorated(false);
        $this->manager->setConfig($this->getConfigWithNamespace());
        $return = $this->manager->printStatus('mockenv');
        $this->assertEquals(0, $return);

        rewind($this->manager->getOutput()->getStream());
        $outputStr = stream_get_contents($this->manager->getOutput()->getStream());
        $this->assertRegExp('/up  20160111235330  2016-01-11 23:53:36  2016-01-11 23:53:37  Foo\\\\Bar\\\\TestMigration/', $outputStr);
        $this->assertRegExp('/up  20160116183504  2016-01-16 18:35:40  2016-01-16 18:35:41  Foo\\\\Bar\\\\TestMigration2/', $outputStr);
    }

    public function testPrintStatusMethodWithMixedNamespace()
    {
        // stub environment
        $envStub = $this->getMockBuilder('\Phinx\Migration\Manager\Environment')
            ->setConstructorArgs(['mockenv', []])
            ->getMock();
        $envStub->expects($this->once())
                ->method('getVersionLog')
                ->will($this->returnValue(
                    [
                        '20120111235330' =>
                            [
                                'version' => '20120111235330',
                                'start_time' => '2012-01-11 23:53:36',
                                'end_time' => '2012-01-11 23:53:37',
                                'migration_name' => '',
                                'breakpoint' => '0',
                            ],
                        '20120116183504' =>
                            [
                                'version' => '20120116183504',
                                'start_time' => '2012-01-16 18:35:40',
                                'end_time' => '2012-01-16 18:35:41',
                                'migration_name' => '',
                                'breakpoint' => '0',
                            ],
                        '20150111235330' =>
                            [
                                'version' => '20150111235330',
                                'start_time' => '2015-01-11 23:53:36',
                                'end_time' => '2015-01-11 23:53:37',
                                'migration_name' => '',
                                'breakpoint' => '0',
                            ],
                        '20150116183504' =>
                            [
                                'version' => '20150116183504',
                                'start_time' => '2015-01-16 18:35:40',
                                'end_time' => '2015-01-16 18:35:41',
                                'migration_name' => '',
                                'breakpoint' => '0',
                            ],
                        '20160111235330' =>
                            [
                                'version' => '20160111235330',
                                'start_time' => '2016-01-11 23:53:36',
                                'end_time' => '2016-01-11 23:53:37',
                                'migration_name' => '',
                                'breakpoint' => '0',
                            ],
                        '20160116183504' =>
                            [
                                'version' => '20160116183504',
                                'start_time' => '2016-01-16 18:35:40',
                                'end_time' => '2016-01-16 18:35:41',
                                'migration_name' => '',
                                'breakpoint' => '0',
                            ],
                    ]
                ));

        $this->manager->setEnvironments(['mockenv' => $envStub]);
        $this->manager->getOutput()->setDecorated(false);
        $this->manager->setConfig($this->getConfigWithMixedNamespace());
        $return = $this->manager->printStatus('mockenv');
        $this->assertEquals(0, $return);

        rewind($this->manager->getOutput()->getStream());
        $outputStr = stream_get_contents($this->manager->getOutput()->getStream());
        $this->assertRegExp('/up  20120111235330  2012-01-11 23:53:36  2012-01-11 23:53:37  TestMigration/', $outputStr);
        $this->assertRegExp('/up  20120116183504  2012-01-16 18:35:40  2012-01-16 18:35:41  TestMigration2/', $outputStr);
        $this->assertRegExp('/up  20150111235330  2015-01-11 23:53:36  2015-01-11 23:53:37  Baz\\\\TestMigration/', $outputStr);
        $this->assertRegExp('/up  20150116183504  2015-01-16 18:35:40  2015-01-16 18:35:41  Baz\\\\TestMigration2/', $outputStr);
        $this->assertRegExp('/up  20160111235330  2016-01-11 23:53:36  2016-01-11 23:53:37  Foo\\\\Bar\\\\TestMigration/', $outputStr);
        $this->assertRegExp('/up  20160116183504  2016-01-16 18:35:40  2016-01-16 18:35:41  Foo\\\\Bar\\\\TestMigration2/', $outputStr);
    }

    public function testPrintStatusMethodWithBreakpointSet()
    {
        // stub environment
        $envStub = $this->getMockBuilder('\Phinx\Migration\Manager\Environment')
            ->setConstructorArgs(['mockenv', []])
            ->getMock();
        $envStub->expects($this->once())
                ->method('getVersionLog')
                ->will($this->returnValue(
                    [
                        '20120111235330' =>
                            [
                                'version' => '20120111235330',
                                'start_time' => '2012-01-11 23:53:36',
                                'end_time' => '2012-01-11 23:53:37',
                                'migration_name' => '',
                                'breakpoint' => '1',
                            ],
                        '20120116183504' =>
                            [
                                'version' => '20120116183504',
                                'start_time' => '2012-01-16 18:35:40',
                                'end_time' => '2012-01-16 18:35:41',
                                'migration_name' => '',
                                'breakpoint' => '0',
                            ],
                    ]
                ));

        $this->manager->setEnvironments(['mockenv' => $envStub]);
        $this->manager->getOutput()->setDecorated(false);
        $return = $this->manager->printStatus('mockenv');
        $this->assertEquals(0, $return);

        rewind($this->manager->getOutput()->getStream());
        $outputStr = stream_get_contents($this->manager->getOutput()->getStream());
        $this->assertRegExp('/BREAKPOINT SET/', $outputStr);
    }

    public function testPrintStatusMethodWithNoMigrations()
    {
        // stub environment
        $envStub = $this->getMockBuilder('\Phinx\Migration\Manager\Environment')
            ->setConstructorArgs(['mockenv', []])
            ->getMock();

        // override the migrations directory to an empty one
        $configArray = $this->getConfigArray();
        $configArray['paths']['migrations'] = $this->getCorrectedPath(__DIR__ . '/_files/nomigrations');
        $config = new Config($configArray);

        $this->manager->setConfig($config);
        $this->manager->setEnvironments(['mockenv' => $envStub]);
        $this->manager->getOutput()->setDecorated(false);
        $return = $this->manager->printStatus('mockenv');
        $this->assertEquals(0, $return);

        rewind($this->manager->getOutput()->getStream());
        $outputStr = stream_get_contents($this->manager->getOutput()->getStream());
        $this->assertRegExp('/There are no available migrations. Try creating one using the create command./', $outputStr);
    }

    public function testPrintStatusMethodWithMissingMigrations()
    {
        // stub environment
        $envStub = $this->getMockBuilder('\Phinx\Migration\Manager\Environment')
            ->setConstructorArgs(['mockenv', []])
            ->getMock();
        $envStub->expects($this->once())
                ->method('getVersionLog')
                ->will($this->returnValue(
                    [
                        '20120103083300' =>
                            [
                                'version' => '20120103083300',
                                'start_time' => '2012-01-11 23:53:36',
                                'end_time' => '2012-01-11 23:53:37',
                                'migration_name' => '',
                                'breakpoint' => '0',
                            ],
                        '20120815145812' =>
                            [
                                'version' => '20120815145812',
                                'start_time' => '2012-01-16 18:35:40',
                                'end_time' => '2012-01-16 18:35:41',
                                'migration_name' => 'Example',
                                'breakpoint' => '0',
                            ],
                    ]
                ));

        $this->manager->setEnvironments(['mockenv' => $envStub]);
        $this->manager->getOutput()->setDecorated(false);
        $return = $this->manager->printStatus('mockenv');
        $this->assertEquals(Manager::EXIT_STATUS_MISSING, $return);

        rewind($this->manager->getOutput()->getStream());
        $outputStr = stream_get_contents($this->manager->getOutput()->getStream());

        // note that the order is important: missing migrations should appear before down migrations
        $this->assertRegExp('/\s*up  20120103083300  2012-01-11 23:53:36  2012-01-11 23:53:37  *\*\* MISSING \*\*' . PHP_EOL .
            '\s*up  20120815145812  2012-01-16 18:35:40  2012-01-16 18:35:41  Example   *\*\* MISSING \*\*' . PHP_EOL .
            '\s*down  20120111235330                                            TestMigration' . PHP_EOL .
            '\s*down  20120116183504                                            TestMigration2/', $outputStr);
    }

    public function testPrintStatusMethodWithMissingMigrationsWithNamespace()
    {
        // stub environment
        $envStub = $this->getMockBuilder('\Phinx\Migration\Manager\Environment')
            ->setConstructorArgs(['mockenv', []])
            ->getMock();
        $envStub->expects($this->once())
                ->method('getVersionLog')
                ->will($this->returnValue(
                    [
                        '20160103083300' =>
                            [
                                'version' => '20160103083300',
                                'start_time' => '2016-01-11 23:53:36',
                                'end_time' => '2016-01-11 23:53:37',
                                'migration_name' => '',
                                'breakpoint' => '0',
                            ],
                        '20160815145812' =>
                            [
                                'version' => '20160815145812',
                                'start_time' => '2016-01-16 18:35:40',
                                'end_time' => '2016-01-16 18:35:41',
                                'migration_name' => 'Example',
                                'breakpoint' => '0',
                            ],
                    ]
                ));

        $this->manager->setEnvironments(['mockenv' => $envStub]);
        $this->manager->getOutput()->setDecorated(false);
        $this->manager->setConfig($this->getConfigWithNamespace());
        $return = $this->manager->printStatus('mockenv');
        $this->assertEquals(Manager::EXIT_STATUS_MISSING, $return);

        rewind($this->manager->getOutput()->getStream());
        $outputStr = stream_get_contents($this->manager->getOutput()->getStream());

        // note that the order is important: missing migrations should appear before down migrations
        $this->assertRegExp('/\s*up  20160103083300  2016-01-11 23:53:36  2016-01-11 23:53:37  *\*\* MISSING \*\*' . PHP_EOL .
            '\s*up  20160815145812  2016-01-16 18:35:40  2016-01-16 18:35:41  Example   *\*\* MISSING \*\*' . PHP_EOL .
            '\s*down  20160111235330                                            Foo\\\\Bar\\\\TestMigration' . PHP_EOL .
            '\s*down  20160116183504                                            Foo\\\\Bar\\\\TestMigration2/', $outputStr);
    }

    public function testPrintStatusMethodWithMissingMigrationsWithMixedNamespace()
    {
        // stub environment
        $envStub = $this->getMockBuilder('\Phinx\Migration\Manager\Environment')
            ->setConstructorArgs(['mockenv', []])
            ->getMock();
        $envStub->expects($this->once())
                ->method('getVersionLog')
                ->will($this->returnValue(
                    [
                        '20160103083300' =>
                            [
                                'version' => '20160103083300',
                                'start_time' => '2016-01-11 23:53:36',
                                'end_time' => '2016-01-11 23:53:37',
                                'migration_name' => '',
                                'breakpoint' => '0',
                            ],
                        '20160815145812' =>
                            [
                                'version' => '20160815145812',
                                'start_time' => '2016-01-16 18:35:40',
                                'end_time' => '2016-01-16 18:35:41',
                                'migration_name' => 'Example',
                                'breakpoint' => '0',
                            ],
                    ]
                ));

        $this->manager->setEnvironments(['mockenv' => $envStub]);
        $this->manager->getOutput()->setDecorated(false);
        $this->manager->setConfig($this->getConfigWithMixedNamespace());
        $return = $this->manager->printStatus('mockenv');
        $this->assertEquals(Manager::EXIT_STATUS_MISSING, $return);

        rewind($this->manager->getOutput()->getStream());
        $outputStr = stream_get_contents($this->manager->getOutput()->getStream());

        // note that the order is important: missing migrations should appear before down migrations
        $this->assertRegExp('/\s*up  20160103083300  2016-01-11 23:53:36  2016-01-11 23:53:37  *\*\* MISSING \*\*' . PHP_EOL .
            '\s*up  20160815145812  2016-01-16 18:35:40  2016-01-16 18:35:41  Example   *\*\* MISSING \*\*' . PHP_EOL .
            '\s*down  20120111235330                                            TestMigration' . PHP_EOL .
            '\s*down  20120116183504                                            TestMigration2' . PHP_EOL .
            '\s*down  20150111235330                                            Baz\\\\TestMigration' . PHP_EOL .
            '\s*down  20150116183504                                            Baz\\\\TestMigration2' . PHP_EOL .
            '\s*down  20160111235330                                            Foo\\\\Bar\\\\TestMigration' . PHP_EOL .
            '\s*down  20160116183504                                            Foo\\\\Bar\\\\TestMigration2/', $outputStr);
    }

    public function testPrintStatusMethodWithMissingLastMigration()
    {
        // stub environment
        $envStub = $this->getMockBuilder('\Phinx\Migration\Manager\Environment')
            ->setConstructorArgs(['mockenv', []])
            ->getMock();
        $envStub->expects($this->once())
                ->method('getVersionLog')
                ->will($this->returnValue(
                    [
                        '20120111235330' =>
                            [
                                'version' => '20120111235330',
                                'start_time' => '2012-01-16 18:35:40',
                                'end_time' => '2012-01-16 18:35:41',
                                'migration_name' => '',
                                'breakpoint' => 0
                            ],
                        '20120116183504' =>
                            [
                                'version' => '20120116183504',
                                'start_time' => '2012-01-16 18:35:40',
                                'end_time' => '2012-01-16 18:35:41',
                                'migration_name' => '',
                                'breakpoint' => '0',
                            ],
                        '20120120145114' =>
                            [
                                'version' => '20120120145114',
                                'start_time' => '2012-01-20 14:51:14',
                                'end_time' => '2012-01-20 14:51:14',
                                'migration_name' => 'Example',
                                'breakpoint' => '0',
                            ],
                    ]
                ));

        $this->manager->setEnvironments(['mockenv' => $envStub]);
        $this->manager->getOutput()->setDecorated(false);
        $return = $this->manager->printStatus('mockenv');
        $this->assertEquals(Manager::EXIT_STATUS_MISSING, $return);

        rewind($this->manager->getOutput()->getStream());
        $outputStr = stream_get_contents($this->manager->getOutput()->getStream());

        // note that the order is important: missing migrations should appear before down migrations
        $this->assertRegExp('/\s*up  20120111235330  2012-01-16 18:35:40  2012-01-16 18:35:41  TestMigration' . PHP_EOL .
            '\s*up  20120116183504  2012-01-16 18:35:40  2012-01-16 18:35:41  TestMigration2' . PHP_EOL .
            '\s*up  20120120145114  2012-01-20 14:51:14  2012-01-20 14:51:14  Example   *\*\* MISSING \*\*/', $outputStr);
    }

    public function testPrintStatusMethodWithMissingLastMigrationWithNamespace()
    {
        // stub environment
        $envStub = $this->getMockBuilder('\Phinx\Migration\Manager\Environment')
            ->setConstructorArgs(['mockenv', []])
            ->getMock();
        $envStub->expects($this->once())
                ->method('getVersionLog')
                ->will($this->returnValue(
                    [
                        '20160111235330' =>
                            [
                                'version' => '20160111235330',
                                'start_time' => '2016-01-16 18:35:40',
                                'end_time' => '2016-01-16 18:35:41',
                                'migration_name' => '',
                                'breakpoint' => 0
                            ],
                        '20160116183504' =>
                            [
                                'version' => '20160116183504',
                                'start_time' => '2016-01-16 18:35:40',
                                'end_time' => '2016-01-16 18:35:41',
                                'migration_name' => '',
                                'breakpoint' => '0',
                            ],
                        '20160120145114' =>
                            [
                                'version' => '20160120145114',
                                'start_time' => '2016-01-20 14:51:14',
                                'end_time' => '2016-01-20 14:51:14',
                                'migration_name' => 'Example',
                                'breakpoint' => '0',
                            ],
                    ]
                ));

        $this->manager->setEnvironments(['mockenv' => $envStub]);
        $this->manager->getOutput()->setDecorated(false);
        $this->manager->setConfig($this->getConfigWithNamespace());
        $return = $this->manager->printStatus('mockenv');
        $this->assertEquals(Manager::EXIT_STATUS_MISSING, $return);

        rewind($this->manager->getOutput()->getStream());
        $outputStr = stream_get_contents($this->manager->getOutput()->getStream());

        // note that the order is important: missing migrations should appear before down migrations
        $this->assertRegExp('/\s*up  20160111235330  2016-01-16 18:35:40  2016-01-16 18:35:41  Foo\\\\Bar\\\\TestMigration' . PHP_EOL .
            '\s*up  20160116183504  2016-01-16 18:35:40  2016-01-16 18:35:41  Foo\\\\Bar\\\\TestMigration2' . PHP_EOL .
            '\s*up  20160120145114  2016-01-20 14:51:14  2016-01-20 14:51:14  Example   *\*\* MISSING \*\*/', $outputStr);
    }

    public function testPrintStatusMethodWithMissingLastMigrationWithMixedNamespace()
    {
        // stub environment
        $envStub = $this->getMockBuilder('\Phinx\Migration\Manager\Environment')
            ->setConstructorArgs(['mockenv', []])
            ->getMock();
        $envStub->expects($this->once())
                ->method('getVersionLog')
                ->will($this->returnValue(
                    [
                        '20120111235330' =>
                            [
                                'version' => '20120111235330',
                                'start_time' => '2012-01-16 18:35:40',
                                'end_time' => '2012-01-16 18:35:41',
                                'migration_name' => '',
                                'breakpoint' => 0
                            ],
                        '20120116183504' =>
                            [
                                'version' => '20120116183504',
                                'start_time' => '2012-01-16 18:35:40',
                                'end_time' => '2012-01-16 18:35:41',
                                'migration_name' => '',
                                'breakpoint' => '0',
                            ],
                        '20150111235330' =>
                            [
                                'version' => '20150111235330',
                                'start_time' => '2015-01-16 18:35:40',
                                'end_time' => '2015-01-16 18:35:41',
                                'migration_name' => '',
                                'breakpoint' => 0
                            ],
                        '20150116183504' =>
                            [
                                'version' => '20150116183504',
                                'start_time' => '2015-01-16 18:35:40',
                                'end_time' => '2015-01-16 18:35:41',
                                'migration_name' => '',
                                'breakpoint' => '0',
                            ],
                        '20160111235330' =>
                            [
                                'version' => '20160111235330',
                                'start_time' => '2016-01-16 18:35:40',
                                'end_time' => '2016-01-16 18:35:41',
                                'migration_name' => '',
                                'breakpoint' => 0
                            ],
                        '20160116183504' =>
                            [
                                'version' => '20160116183504',
                                'start_time' => '2016-01-16 18:35:40',
                                'end_time' => '2016-01-16 18:35:41',
                                'migration_name' => '',
                                'breakpoint' => '0',
                            ],
                        '20170120145114' =>
                            [
                                'version' => '20170120145114',
                                'start_time' => '2017-01-20 14:51:14',
                                'end_time' => '2017-01-20 14:51:14',
                                'migration_name' => 'Example',
                                'breakpoint' => '0',
                            ],
                    ]
                ));

        $this->manager->setEnvironments(['mockenv' => $envStub]);
        $this->manager->getOutput()->setDecorated(false);
        $this->manager->setConfig($this->getConfigWithMixedNamespace());
        $return = $this->manager->printStatus('mockenv');
        $this->assertEquals(Manager::EXIT_STATUS_MISSING, $return);

        rewind($this->manager->getOutput()->getStream());
        $outputStr = stream_get_contents($this->manager->getOutput()->getStream());

        // note that the order is important: missing migrations should appear before down migrations
        $this->assertRegExp(
            '/\s*up  20120111235330  2012-01-16 18:35:40  2012-01-16 18:35:41  TestMigration' . PHP_EOL .
            '\s*up  20120116183504  2012-01-16 18:35:40  2012-01-16 18:35:41  TestMigration2' . PHP_EOL .
            '\s*up  20150111235330  2015-01-16 18:35:40  2015-01-16 18:35:41  Baz\\\\TestMigration' . PHP_EOL .
            '\s*up  20150116183504  2015-01-16 18:35:40  2015-01-16 18:35:41  Baz\\\\TestMigration2' . PHP_EOL .
            '\s*up  20160111235330  2016-01-16 18:35:40  2016-01-16 18:35:41  Foo\\\\Bar\\\\TestMigration' . PHP_EOL .
            '\s*up  20160116183504  2016-01-16 18:35:40  2016-01-16 18:35:41  Foo\\\\Bar\\\\TestMigration2' . PHP_EOL .
            '\s*up  20170120145114  2017-01-20 14:51:14  2017-01-20 14:51:14  Example   *\*\* MISSING \*\*/',
            $outputStr
        );
    }

    public function testPrintStatusMethodWithMissingMigrationsAndBreakpointSet()
    {
        // stub environment
        $envStub = $this->getMockBuilder('\Phinx\Migration\Manager\Environment')
            ->setConstructorArgs(['mockenv', []])
            ->getMock();
        $envStub->expects($this->once())
                ->method('getVersionLog')
                ->will($this->returnValue(
                    [
                        '20120103083300' =>
                            [
                                'version' => '20120103083300',
                                'start_time' => '2012-01-11 23:53:36',
                                'end_time' => '2012-01-11 23:53:37',
                                'migration_name' => '',
                                'breakpoint' => '1',
                            ],
                        '20120815145812' =>
                            [
                                'version' => '20120815145812',
                                'start_time' => '2012-01-16 18:35:40',
                                'end_time' => '2012-01-16 18:35:41',
                                'migration_name' => 'Example',
                                'breakpoint' => '0',
                            ],
                    ]
                ));

        $this->manager->setEnvironments(['mockenv' => $envStub]);
        $this->manager->getOutput()->setDecorated(false);
        $return = $this->manager->printStatus('mockenv');
        $this->assertEquals(Manager::EXIT_STATUS_MISSING, $return);

        rewind($this->manager->getOutput()->getStream());
        $outputStr = stream_get_contents($this->manager->getOutput()->getStream());
        $this->assertRegExp('/up  20120103083300  2012-01-11 23:53:36  2012-01-11 23:53:37  *\*\* MISSING \*\*/', $outputStr);
        $this->assertRegExp('/BREAKPOINT SET/', $outputStr);
        $this->assertRegExp('/up  20120815145812  2012-01-16 18:35:40  2012-01-16 18:35:41  Example   *\*\* MISSING \*\*/', $outputStr);
    }

    public function testPrintStatusMethodWithDownMigrations()
    {
        // stub environment
        $envStub = $this->getMockBuilder('\Phinx\Migration\Manager\Environment')
            ->setConstructorArgs(['mockenv', []])
            ->getMock();
        $envStub->expects($this->once())
                ->method('getVersionLog')
                ->will($this->returnValue([
                    '20120111235330' => [
                        'version' => '20120111235330',
                        'start_time' => '2012-01-16 18:35:40',
                        'end_time' => '2012-01-16 18:35:41',
                        'migration_name' => '',
                        'breakpoint' => 0
                    ]]));

        $this->manager->setEnvironments(['mockenv' => $envStub]);
        $this->manager->getOutput()->setDecorated(false);
        $return = $this->manager->printStatus('mockenv');
        $this->assertEquals(Manager::EXIT_STATUS_DOWN, $return);

        rewind($this->manager->getOutput()->getStream());
        $outputStr = stream_get_contents($this->manager->getOutput()->getStream());
        $this->assertRegExp('/up  20120111235330  2012-01-16 18:35:40  2012-01-16 18:35:41  TestMigration/', $outputStr);
        $this->assertRegExp('/down  20120116183504                                            TestMigration2/', $outputStr);
    }

    public function testPrintStatusMethodWithDownMigrationsWithNamespace()
    {
        // stub environment
        $envStub = $this->getMockBuilder('\Phinx\Migration\Manager\Environment')
            ->setConstructorArgs(['mockenv', []])
            ->getMock();
        $envStub->expects($this->once())
                ->method('getVersionLog')
                ->will($this->returnValue([
                    '20160111235330' => [
                        'version' => '20160111235330',
                        'start_time' => '2016-01-16 18:35:40',
                        'end_time' => '2016-01-16 18:35:41',
                        'migration_name' => '',
                        'breakpoint' => 0
                    ]]));

        $this->manager->setEnvironments(['mockenv' => $envStub]);
        $this->manager->getOutput()->setDecorated(false);
        $this->manager->setConfig($this->getConfigWithNamespace());
        $return = $this->manager->printStatus('mockenv');
        $this->assertEquals(Manager::EXIT_STATUS_DOWN, $return);

        rewind($this->manager->getOutput()->getStream());
        $outputStr = stream_get_contents($this->manager->getOutput()->getStream());
        $this->assertRegExp('/up  20160111235330  2016-01-16 18:35:40  2016-01-16 18:35:41  Foo\\\\Bar\\\\TestMigration/', $outputStr);
        $this->assertRegExp('/down  20160116183504                                            Foo\\\\Bar\\\\TestMigration2/', $outputStr);
    }

    public function testPrintStatusMethodWithDownMigrationsWithMixedNamespace()
    {
        // stub environment
        $envStub = $this->getMockBuilder('\Phinx\Migration\Manager\Environment')
            ->setConstructorArgs(['mockenv', []])
            ->getMock();
        $envStub->expects($this->once())
                ->method('getVersionLog')
                ->will($this->returnValue(
                    [
                        '20120111235330' =>
                            [
                                'version' => '20120111235330',
                                'start_time' => '2012-01-16 18:35:40',
                                'end_time' => '2012-01-16 18:35:41',
                                'migration_name' => '',
                                'breakpoint' => 0
                            ],
                        '20120116183504' =>
                            [
                                'version' => '20120116183504',
                                'start_time' => '2012-01-16 18:35:40',
                                'end_time' => '2012-01-16 18:35:41',
                                'migration_name' => '',
                                'breakpoint' => '0',
                            ],
                        '20150111235330' =>
                            [
                                'version' => '20150111235330',
                                'start_time' => '2015-01-16 18:35:40',
                                'end_time' => '2015-01-16 18:35:41',
                                'migration_name' => '',
                                'breakpoint' => 0
                            ],
                    ]
                ));

        $this->manager->setEnvironments(['mockenv' => $envStub]);
        $this->manager->getOutput()->setDecorated(false);
        $this->manager->setConfig($this->getConfigWithMixedNamespace());
        $return = $this->manager->printStatus('mockenv');
        $this->assertEquals(Manager::EXIT_STATUS_DOWN, $return);

        rewind($this->manager->getOutput()->getStream());
        $outputStr = stream_get_contents($this->manager->getOutput()->getStream());
        $this->assertRegExp(
            '/\s*up  20120111235330  2012-01-16 18:35:40  2012-01-16 18:35:41  TestMigration' . PHP_EOL .
            '\s*up  20120116183504  2012-01-16 18:35:40  2012-01-16 18:35:41  TestMigration2' . PHP_EOL .
            '\s*up  20150111235330  2015-01-16 18:35:40  2015-01-16 18:35:41  Baz\\\\TestMigration/',
            $outputStr
        );
        $this->assertRegExp(
            '/\s*down  20150116183504                                            Baz\\\\TestMigration2' . PHP_EOL .
            '\s*down  20160111235330                                            Foo\\\\Bar\\\\TestMigration' . PHP_EOL .
            '\s*down  20160116183504                                            Foo\\\\Bar\\\\TestMigration2/',
            $outputStr
        );
    }

    public function testPrintStatusMethodWithMissingAndDownMigrations()
    {
        // stub environment
        $envStub = $this->getMockBuilder('\Phinx\Migration\Manager\Environment')
            ->setConstructorArgs(['mockenv', []])
            ->getMock();
        $envStub->expects($this->once())
                ->method('getVersionLog')
                ->will($this->returnValue([
                    '20120111235330' =>
                        [
                            'version' => '20120111235330',
                            'start_time' => '2012-01-16 18:35:40',
                            'end_time' => '2012-01-16 18:35:41',
                            'migration_name' => '',
                            'breakpoint' => 0
                        ],
                    '20120103083300' =>
                        [
                            'version' => '20120103083300',
                            'start_time' => '2012-01-11 23:53:36',
                            'end_time' => '2012-01-11 23:53:37',
                            'migration_name' => '',
                            'breakpoint' => 0,
                        ],
                    '20120815145812' =>
                        [
                            'version' => '20120815145812',
                            'start_time' => '2012-01-16 18:35:40',
                            'end_time' => '2012-01-16 18:35:41',
                            'migration_name' => 'Example',
                            'breakpoint' => 0,
                        ]]));

        $this->manager->setEnvironments(['mockenv' => $envStub]);
        $this->manager->getOutput()->setDecorated(false);
        $return = $this->manager->printStatus('mockenv');
        $this->assertEquals(Manager::EXIT_STATUS_MISSING, $return);

        rewind($this->manager->getOutput()->getStream());
        $outputStr = stream_get_contents($this->manager->getOutput()->getStream());

        // note that the order is important: missing migrations should appear before down migrations (and in the right
        // place with regard to other up non-missing migrations)
        $this->assertRegExp('/\s*up  20120103083300  2012-01-11 23:53:36  2012-01-11 23:53:37  *\*\* MISSING \*\*' . PHP_EOL .
            '\s*up  20120111235330  2012-01-16 18:35:40  2012-01-16 18:35:41  TestMigration' . PHP_EOL .
            '\s*down  20120116183504                                            TestMigration2/', $outputStr);
    }

    public function testPrintStatusMethodWithMissingAndDownMigrationsWithNamespace()
    {
        // stub environment
        $envStub = $this->getMockBuilder('\Phinx\Migration\Manager\Environment')
            ->setConstructorArgs(['mockenv', []])
            ->getMock();
        $envStub->expects($this->once())
                ->method('getVersionLog')
                ->will($this->returnValue([
                    '20160111235330' =>
                        [
                            'version' => '20160111235330',
                            'start_time' => '2016-01-16 18:35:40',
                            'end_time' => '2016-01-16 18:35:41',
                            'migration_name' => '',
                            'breakpoint' => 0
                        ],
                    '20160103083300' =>
                        [
                            'version' => '20160103083300',
                            'start_time' => '2016-01-11 23:53:36',
                            'end_time' => '2016-01-11 23:53:37',
                            'migration_name' => '',
                            'breakpoint' => 0,
                        ]]));

        $this->manager->setEnvironments(['mockenv' => $envStub]);
        $this->manager->getOutput()->setDecorated(false);
        $this->manager->setConfig($this->getConfigWithNamespace());
        $return = $this->manager->printStatus('mockenv');
        $this->assertEquals(Manager::EXIT_STATUS_MISSING, $return);

        rewind($this->manager->getOutput()->getStream());
        $outputStr = stream_get_contents($this->manager->getOutput()->getStream());

        // note that the order is important: missing migrations should appear before down migrations (and in the right
        // place with regard to other up non-missing migrations)
        $this->assertRegExp('/\s*up  20160103083300  2016-01-11 23:53:36  2016-01-11 23:53:37  *\*\* MISSING \*\*' . PHP_EOL .
            '\s*up  20160111235330  2016-01-16 18:35:40  2016-01-16 18:35:41  Foo\\\\Bar\\\\TestMigration' . PHP_EOL .
            '\s*down  20160116183504                                            Foo\\\\Bar\\\\TestMigration2/', $outputStr);
    }

    public function testPrintStatusMethodWithMissingAndDownMigrationsWithMixedNamespace()
    {
        // stub environment
        $envStub = $this->getMockBuilder('\Phinx\Migration\Manager\Environment')
            ->setConstructorArgs(['mockenv', []])
            ->getMock();
        $envStub->expects($this->once())
                ->method('getVersionLog')
                ->will($this->returnValue([
                    '20120103083300' =>
                        [
                            'version' => '20120103083300',
                            'start_time' => '2012-01-11 23:53:36',
                            'end_time' => '2012-01-11 23:53:37',
                            'migration_name' => '',
                            'breakpoint' => 0,
                        ],
                    '20120111235330' =>
                        [
                            'version' => '20120111235330',
                            'start_time' => '2012-01-16 18:35:40',
                            'end_time' => '2012-01-16 18:35:41',
                            'migration_name' => '',
                            'breakpoint' => 0
                        ],
                    '20120116183504' =>
                        [
                            'version' => '20120116183504',
                            'start_time' => '2012-01-16 18:35:43',
                            'end_time' => '2012-01-16 18:35:44',
                            'migration_name' => '',
                            'breakpoint' => 0
                        ],
                    '20150111235330' =>
                        [
                            'version' => '20150111235330',
                            'start_time' => '2015-01-16 18:35:40',
                            'end_time' => '2015-01-16 18:35:41',
                            'migration_name' => '',
                            'breakpoint' => 0
                        ],
                ]));

        $this->manager->setEnvironments(['mockenv' => $envStub]);
        $this->manager->getOutput()->setDecorated(false);
        $this->manager->setConfig($this->getConfigWithMixedNamespace());
        $return = $this->manager->printStatus('mockenv');
        $this->assertEquals(Manager::EXIT_STATUS_MISSING, $return);

        rewind($this->manager->getOutput()->getStream());
        $outputStr = stream_get_contents($this->manager->getOutput()->getStream());

        // note that the order is important: missing migrations should appear before down migrations (and in the right
        // place with regard to other up non-missing migrations)
        $this->assertRegExp('/\s*up  20120103083300  2012-01-11 23:53:36  2012-01-11 23:53:37  *\*\* MISSING \*\*' . PHP_EOL .
            '\s*up  20120111235330  2012-01-16 18:35:40  2012-01-16 18:35:41  TestMigration' . PHP_EOL .
            '\s*up  20120116183504  2012-01-16 18:35:43  2012-01-16 18:35:44  TestMigration2' . PHP_EOL .
            '\s*up  20150111235330  2015-01-16 18:35:40  2015-01-16 18:35:41  Baz\\\\TestMigration' . PHP_EOL .
            '\s*down  20150116183504                                            Baz\\\\TestMigration2' . PHP_EOL .
            '\s*down  20160111235330                                            Foo\\\\Bar\\\\TestMigration' . PHP_EOL .
            '\s*down  20160116183504                                            Foo\\\\Bar\\\\TestMigration2/', $outputStr);
    }

    /**
     * Test that ensures the status header is correctly printed with regards to the version order
     *
     * @dataProvider statusVersionOrderProvider
     *
     * @param Config $config Config to use for the test
     * @param string $expectedStatusHeader expected header string
     */
    public function testPrintStatusMethodVersionOrderHeader($config, $expectedStatusHeader)
    {
        // stub environment
        $envStub = $this->getMockBuilder('\Phinx\Migration\Manager\Environment')
            ->setConstructorArgs(['mockenv', []])
            ->getMock();
        $envStub->expects($this->once())
                ->method('getVersionLog')
                ->will($this->returnValue([]));

        $output = new RawBufferedOutput();
        $this->manager = new Manager($config, $this->input, $output);

        $this->manager->setEnvironments(['mockenv' => $envStub]);
        $return = $this->manager->printStatus('mockenv');
        $this->assertEquals(Manager::EXIT_STATUS_DOWN, $return);

        $outputStr = $this->manager->getOutput()->fetch();
        $this->assertContains($expectedStatusHeader, $outputStr);
    }

    public function statusVersionOrderProvider()
    {
        // create the necessary configuration objects
        $configArray = $this->getConfigArray();

        $configWithNoVersionOrder = new Config($configArray);

        $configArray['version_order'] = Config::VERSION_ORDER_CREATION_TIME;
        $configWithCreationVersionOrder = new Config($configArray);

        $configArray['version_order'] = Config::VERSION_ORDER_EXECUTION_TIME;
        $configWithExecutionVersionOrder = new Config($configArray);

        return [
            'With the default version order' => [
                $configWithNoVersionOrder,
                ' Status  <info>[Migration ID]</info>  Started              Finished             Migration Name '
            ],
            'With the creation version order' => [
                $configWithCreationVersionOrder,
                ' Status  <info>[Migration ID]</info>  Started              Finished             Migration Name '
            ],
            'With the execution version order' => [
                $configWithExecutionVersionOrder,
                ' Status  Migration ID    <info>[Started          ]</info>  Finished             Migration Name '
            ]
        ];
    }

    /**
     * @expectedException RuntimeException
     * @expectedExceptionMessage Invalid version_order configuration option
     */
    public function testPrintStatusInvalidVersionOrderKO()
    {
        // stub environment
        $envStub = $this->getMockBuilder('\Phinx\Migration\Manager\Environment')
            ->setConstructorArgs(['mockenv', []])
            ->getMock();

        $configArray = $this->getConfigArray();
        $configArray['version_order'] = 'invalid';
        $config = new Config($configArray);

        $this->manager = new Manager($config, $this->input, $this->output);

        $this->manager->setEnvironments(['mockenv' => $envStub]);
        $this->manager->printStatus('mockenv');
    }

    public function testGetMigrationsWithDuplicateMigrationVersions()
    {
        $this->setExpectedException(
            'InvalidArgumentException',
            'Duplicate migration - "' . $this->getCorrectedPath(__DIR__ . '/_files/duplicateversions/20120111235330_duplicate_migration_2.php') . '" has the same version as "20120111235330"'
        );
        $config = new Config(['paths' => ['migrations' => $this->getCorrectedPath(__DIR__ . '/_files/duplicateversions')]]);
        $manager = new Manager($config, $this->input, $this->output);
        $manager->getMigrations('mockenv');
    }

    public function testGetMigrationsWithDuplicateMigrationVersionsWithNamespace()
    {
        $this->setExpectedException(
            'InvalidArgumentException',
            'Duplicate migration - "' . $this->getCorrectedPath(__DIR__ . '/_files_foo_bar/duplicateversions/20160111235330_duplicate_migration_2.php') . '" has the same version as "20160111235330"'
        );
        $config = new Config(['paths' => ['migrations' => ['Foo\Bar' => $this->getCorrectedPath(__DIR__ . '/_files_foo_bar/duplicateversions')]]]);
        $manager = new Manager($config, $this->input, $this->output);
        $manager->getMigrations('mockenv');
    }

    public function testGetMigrationsWithDuplicateMigrationVersionsWithMixedNamespace()
    {
        $this->setExpectedException(
            'InvalidArgumentException',
            'Duplicate migration - "' . $this->getCorrectedPath(__DIR__ . '/_files_baz/duplicateversions_mix_ns/20120111235330_duplicate_migration_mixed_namespace_2.php') . '" has the same version as "20120111235330"'
        );
        $config = new Config(['paths' => [
            'migrations' => [
                $this->getCorrectedPath(__DIR__ . '/_files/duplicateversions_mix_ns'),
                'Baz' => $this->getCorrectedPath(__DIR__ . '/_files_baz/duplicateversions_mix_ns'),
            ]
        ]]);
        $manager = new Manager($config, $this->input, $this->output);
        $manager->getMigrations('mockenv');
    }

    public function testGetMigrationsWithDuplicateMigrationNames()
    {
        $this->setExpectedException(
            'InvalidArgumentException',
            'Migration "20120111235331_duplicate_migration_name.php" has the same name as "20120111235330_duplicate_migration_name.php"'
        );
        $config = new Config(['paths' => ['migrations' => $this->getCorrectedPath(__DIR__ . '/_files/duplicatenames')]]);
        $manager = new Manager($config, $this->input, $this->output);
        $manager->getMigrations('mockenv');
    }

    public function testGetMigrationsWithDuplicateMigrationNamesWithNamespace()
    {
        $this->setExpectedException(
            'InvalidArgumentException',
            'Migration "20160111235331_duplicate_migration_name.php" has the same name as "20160111235330_duplicate_migration_name.php"'
        );
        $config = new Config(['paths' => ['migrations' => ['Foo\Bar' => $this->getCorrectedPath(__DIR__ . '/_files_foo_bar/duplicatenames')]]]);
        $manager = new Manager($config, $this->input, $this->output);
        $manager->getMigrations('mockenv');
    }

    public function testGetMigrationsWithInvalidMigrationClassName()
    {
        $this->setExpectedException(
            'InvalidArgumentException',
            'Could not find class "InvalidClass" in file "' . $this->getCorrectedPath(__DIR__ . '/_files/invalidclassname/20120111235330_invalid_class.php') . '"'
        );
        $config = new Config(['paths' => ['migrations' => $this->getCorrectedPath(__DIR__ . '/_files/invalidclassname')]]);
        $manager = new Manager($config, $this->input, $this->output);
        $manager->getMigrations('mockenv');
    }

    public function testGetMigrationsWithInvalidMigrationClassNameWithNamespace()
    {
        $this->setExpectedException(
            'InvalidArgumentException',
            'Could not find class "Foo\Bar\InvalidClass" in file "' . $this->getCorrectedPath(__DIR__ . '/_files_foo_bar/invalidclassname/20160111235330_invalid_class.php') . '"'
        );
        $config = new Config(['paths' => ['migrations' => ['Foo\Bar' => $this->getCorrectedPath(__DIR__ . '/_files_foo_bar/invalidclassname')]]]);
        $manager = new Manager($config, $this->input, $this->output);
        $manager->getMigrations('mockenv');
    }

    public function testGetMigrationsWithClassThatDoesntExtendAbstractMigration()
    {
        $this->setExpectedException(
            'InvalidArgumentException',
            'The class "InvalidSuperClass" in file "' . $this->getCorrectedPath(__DIR__ . '/_files/invalidsuperclass/20120111235330_invalid_super_class.php') . '" must extend \Phinx\Migration\AbstractMigration'
        );
        $config = new Config(['paths' => ['migrations' => $this->getCorrectedPath(__DIR__ . '/_files/invalidsuperclass')]]);
        $manager = new Manager($config, $this->input, $this->output);
        $manager->getMigrations('mockenv');
    }

    public function testGetMigrationsWithClassThatDoesntExtendAbstractMigrationWithNamespace()
    {
        $this->setExpectedException(
            'InvalidArgumentException',
            'The class "Foo\Bar\InvalidSuperClass" in file "' . $this->getCorrectedPath(__DIR__ . '/_files_foo_bar/invalidsuperclass/20160111235330_invalid_super_class.php') . '" must extend \Phinx\Migration\AbstractMigration'
        );
        $config = new Config(['paths' => ['migrations' => ['Foo\Bar' => $this->getCorrectedPath(__DIR__ . '/_files_foo_bar/invalidsuperclass')]]]);
        $manager = new Manager($config, $this->input, $this->output);
        $manager->getMigrations('mockenv');
    }

    public function testGettingAValidEnvironment()
    {
        $this->assertInstanceOf(
            'Phinx\Migration\Manager\Environment',
            $this->manager->getEnvironment('production')
        );
    }

    /**
     * Test that migrating by date chooses the correct
     * migration to point to.
     *
     * @dataProvider migrateDateDataProvider
     *
     * @param array  $availableMigrations
     * @param string $dateString
     * @param string $expectedMigration
     * @param string $message
     */
    public function testMigrationsByDate(array $availableMigrations, $dateString, $expectedMigration, $message)
    {
        // stub environment
        $envStub = $this->getMockBuilder('\Phinx\Migration\Manager\Environment')
            ->setConstructorArgs(['mockenv', []])
            ->getMock();
        if (is_null($expectedMigration)) {
            $envStub->expects($this->never())
                    ->method('getVersions');
        } else {
            $envStub->expects($this->once())
                    ->method('getVersions')
                    ->will($this->returnValue($availableMigrations));
        }
        $this->manager->setEnvironments(['mockenv' => $envStub]);
        $this->manager->migrateToDateTime('mockenv', new \DateTime($dateString));
        rewind($this->manager->getOutput()->getStream());
        $output = stream_get_contents($this->manager->getOutput()->getStream());
        if (is_null($expectedMigration)) {
            $this->assertEmpty($output, $message);
        } else {
            $this->assertContains($expectedMigration, $output, $message);
        }
    }

    /**
     * Test that rollbacking to version chooses the correct
     * migration to point to.
     *
     * @dataProvider rollbackToVersionDataProvider
     */
    public function testRollbackToVersion($availableRollbacks, $version, $expectedOutput)
    {
        // stub environment
        $envStub = $this->getMockBuilder('\Phinx\Migration\Manager\Environment')
            ->setConstructorArgs(['mockenv', []])
            ->getMock();
        $envStub->expects($this->any())
            ->method('getVersionLog')
            ->will($this->returnValue($availableRollbacks));

        $this->manager->setEnvironments(['mockenv' => $envStub]);
        $this->manager->rollback('mockenv', $version);
        rewind($this->manager->getOutput()->getStream());
        $output = stream_get_contents($this->manager->getOutput()->getStream());
        if (is_null($expectedOutput)) {
            $this->assertEquals("No migrations to rollback" . PHP_EOL, $output);
        } else {
            if (is_string($expectedOutput)) {
                $expectedOutput = [$expectedOutput];
            }

            foreach ($expectedOutput as $expectedLine) {
                $this->assertContains($expectedLine, $output);
            }
        }
    }

    /**
     * Test that rollbacking to version chooses the correct
     * migration (with namespace) to point to.
     *
     * @dataProvider rollbackToVersionDataProviderWithNamespace
     */
    public function testRollbackToVersionWithNamespace($availableRollbacks, $version, $expectedOutput)
    {
        // stub environment
        $envStub = $this->getMockBuilder('\Phinx\Migration\Manager\Environment')
            ->setConstructorArgs(['mockenv', []])
            ->getMock();
        $envStub->expects($this->any())
            ->method('getVersionLog')
            ->will($this->returnValue($availableRollbacks));

        $this->manager->setConfig($this->getConfigWithNamespace());
        $this->manager->setEnvironments(['mockenv' => $envStub]);
        $this->manager->rollback('mockenv', $version);
        rewind($this->manager->getOutput()->getStream());
        $output = stream_get_contents($this->manager->getOutput()->getStream());
        if (is_null($expectedOutput)) {
            $this->assertEquals("No migrations to rollback" . PHP_EOL, $output);
        } else {
            if (is_string($expectedOutput)) {
                $expectedOutput = [$expectedOutput];
            }

            foreach ($expectedOutput as $expectedLine) {
                $this->assertContains($expectedLine, $output);
            }
        }
    }

    /**
     * Test that rollbacking to version chooses the correct
     * migration (with mixed namespace) to point to.
     *
     * @dataProvider rollbackToVersionDataProviderWithMixedNamespace
     */
    public function testRollbackToVersionWithMixedNamespace($availableRollbacks, $version, $expectedOutput)
    {
        // stub environment
        $envStub = $this->getMockBuilder('\Phinx\Migration\Manager\Environment')
            ->setConstructorArgs(['mockenv', []])
            ->getMock();
        $envStub->expects($this->any())
            ->method('getVersionLog')
            ->will($this->returnValue($availableRollbacks));

        $this->manager->setConfig($this->getConfigWithMixedNamespace());
        $this->manager->setEnvironments(['mockenv' => $envStub]);
        $this->manager->rollback('mockenv', $version);
        rewind($this->manager->getOutput()->getStream());
        $output = stream_get_contents($this->manager->getOutput()->getStream());
        if (is_null($expectedOutput)) {
            $this->assertEquals("No migrations to rollback" . PHP_EOL, $output);
        } else {
            if (is_string($expectedOutput)) {
                $expectedOutput = [$expectedOutput];
            }

            foreach ($expectedOutput as $expectedLine) {
                $this->assertContains($expectedLine, $output);
            }
        }
    }

    /**
     * Test that rollbacking to date chooses the correct
     * migration to point to.
     *
     * @dataProvider rollbackToDateDataProvider
     */
    public function testRollbackToDate($availableRollbacks, $version, $expectedOutput)
    {
        // stub environment
        $envStub = $this->getMockBuilder('\Phinx\Migration\Manager\Environment')
            ->setConstructorArgs(['mockenv', []])
            ->getMock();
        $envStub->expects($this->any())
            ->method('getVersionLog')
            ->will($this->returnValue($availableRollbacks));

        $this->manager->setEnvironments(['mockenv' => $envStub]);
        $this->manager->rollback('mockenv', $version, false, false);
        rewind($this->manager->getOutput()->getStream());
        $output = stream_get_contents($this->manager->getOutput()->getStream());
        if (is_null($expectedOutput)) {
            $this->assertEquals("No migrations to rollback" . PHP_EOL, $output);
        } else {
            if (is_string($expectedOutput)) {
                $expectedOutput = [$expectedOutput];
            }

            foreach ($expectedOutput as $expectedLine) {
                $this->assertContains($expectedLine, $output);
            }
        }
    }

    /**
     * Test that rollbacking to date chooses the correct
     * migration to point to.
     *
     * @dataProvider rollbackToDateDataProviderWithNamespace
     */
    public function testRollbackToDateWithNamespace($availableRollbacks, $version, $expectedOutput)
    {
        // stub environment
        $envStub = $this->getMockBuilder('\Phinx\Migration\Manager\Environment')
            ->setConstructorArgs(['mockenv', []])
            ->getMock();
        $envStub->expects($this->any())
            ->method('getVersionLog')
            ->will($this->returnValue($availableRollbacks));

        $this->manager->setConfig($this->getConfigWithNamespace());
        $this->manager->setEnvironments(['mockenv' => $envStub]);
        $this->manager->rollback('mockenv', $version, false, false);
        rewind($this->manager->getOutput()->getStream());
        $output = stream_get_contents($this->manager->getOutput()->getStream());
        if (is_null($expectedOutput)) {
            $this->assertEquals("No migrations to rollback" . PHP_EOL, $output);
        } else {
            if (is_string($expectedOutput)) {
                $expectedOutput = [$expectedOutput];
            }

            foreach ($expectedOutput as $expectedLine) {
                $this->assertContains($expectedLine, $output);
            }
        }
    }

    /**
     * Test that rollbacking to date chooses the correct
     * migration to point to.
     *
     * @dataProvider rollbackToDateDataProviderWithMixedNamespace
     */
    public function testRollbackToDateWithMixedNamespace($availableRollbacks, $version, $expectedOutput)
    {
        // stub environment
        $envStub = $this->getMockBuilder('\Phinx\Migration\Manager\Environment')
            ->setConstructorArgs(['mockenv', []])
            ->getMock();
        $envStub->expects($this->any())
            ->method('getVersionLog')
            ->will($this->returnValue($availableRollbacks));

        $this->manager->setConfig($this->getConfigWithMixedNamespace());
        $this->manager->setEnvironments(['mockenv' => $envStub]);
        $this->manager->rollback('mockenv', $version, false, false);
        rewind($this->manager->getOutput()->getStream());
        $output = stream_get_contents($this->manager->getOutput()->getStream());
        if (is_null($expectedOutput)) {
            $this->assertEquals("No migrations to rollback" . PHP_EOL, $output);
        } else {
            if (is_string($expectedOutput)) {
                $expectedOutput = [$expectedOutput];
            }

            foreach ($expectedOutput as $expectedLine) {
                $this->assertContains($expectedLine, $output);
            }
        }
    }

    /**
     * Test that rollbacking to version by execution time chooses the correct
     * migration to point to.
     *
     * @dataProvider rollbackToVersionByExecutionTimeDataProvider
     */
    public function testRollbackToVersionByExecutionTime($availableRollbacks, $version, $expectedOutput)
    {
        // stub environment
        $envStub = $this->getMockBuilder('\Phinx\Migration\Manager\Environment')
            ->setConstructorArgs(['mockenv', []])
            ->getMock();
        $envStub->expects($this->any())
            ->method('getVersionLog')
            ->will($this->returnValue($availableRollbacks));

        // get a manager with a config whose version order is set to execution time
        $configArray = $this->getConfigArray();
        $configArray['version_order'] = \Phinx\Config\Config::VERSION_ORDER_EXECUTION_TIME;
        $config = new Config($configArray);
        $this->input = new ArrayInput([]);
        $this->output = new StreamOutput(fopen('php://memory', 'a', false));
        $this->output->setDecorated(false);

        $this->manager = new Manager($config, $this->input, $this->output);
        $this->manager->setEnvironments(['mockenv' => $envStub]);
        $this->manager->rollback('mockenv', $version);
        rewind($this->manager->getOutput()->getStream());
        $output = stream_get_contents($this->manager->getOutput()->getStream());

        if (is_null($expectedOutput)) {
            $this->assertEmpty($output);
        } else {
            if (is_string($expectedOutput)) {
                $expectedOutput = [$expectedOutput];
            }

            foreach ($expectedOutput as $expectedLine) {
                $this->assertContains($expectedLine, $output);
            }
        }
    }

    /**
     * Test that rollbacking to version by migration name chooses the correct
     * migration to point to.
     *
     * @dataProvider rollbackToVersionByExecutionTimeDataProvider
     */
    public function testRollbackToVersionByName($availableRollbacks, $version, $expectedOutput)
    {
        // stub environment
        $envStub = $this->getMockBuilder('\Phinx\Migration\Manager\Environment')
            ->setConstructorArgs(['mockenv', []])
            ->getMock();
        $envStub->expects($this->any())
            ->method('getVersionLog')
            ->will($this->returnValue($availableRollbacks));

        // get a manager with a config whose version order is set to execution time
        $configArray = $this->getConfigArray();
        $configArray['version_order'] = \Phinx\Config\Config::VERSION_ORDER_EXECUTION_TIME;
        $config = new Config($configArray);
        $this->input = new ArrayInput([]);
        $this->output = new StreamOutput(fopen('php://memory', 'a', false));
        $this->output->setDecorated(false);

        $this->manager = new Manager($config, $this->input, $this->output);
        $this->manager->setEnvironments(['mockenv' => $envStub]);
        $this->manager->rollback('mockenv', isset($availableRollbacks[$version]['migration_name']) ? $availableRollbacks[$version]['migration_name'] : $version);
        rewind($this->manager->getOutput()->getStream());
        $output = stream_get_contents($this->manager->getOutput()->getStream());

        if (is_null($expectedOutput)) {
            $this->assertEmpty($output);
        } else {
            if (is_string($expectedOutput)) {
                $expectedOutput = [$expectedOutput];
            }

            foreach ($expectedOutput as $expectedLine) {
                $this->assertContains($expectedLine, $output);
            }
        }
    }

    /**
     * Test that rollbacking to version by execution time chooses the correct
     * migration to point to.
     *
     * @dataProvider rollbackToVersionByExecutionTimeDataProviderWithNamespace
     */
    public function testRollbackToVersionByExecutionTimeWithNamespace($availableRollbacks, $version, $expectedOutput)
    {
        // stub environment
        $envStub = $this->getMockBuilder('\Phinx\Migration\Manager\Environment')
            ->setConstructorArgs(['mockenv', []])
            ->getMock();
        $envStub->expects($this->any())
            ->method('getVersionLog')
            ->will($this->returnValue($availableRollbacks));

        // get a manager with a config whose version order is set to execution time
        $config = $this->getConfigWithNamespace();
        $config['version_order'] = \Phinx\Config\Config::VERSION_ORDER_EXECUTION_TIME;
        $this->input = new ArrayInput([]);
        $this->output = new StreamOutput(fopen('php://memory', 'a', false));
        $this->output->setDecorated(false);

        $this->manager = new Manager($config, $this->input, $this->output);
        $this->manager->setEnvironments(['mockenv' => $envStub]);
        $this->manager->rollback('mockenv', $version);
        rewind($this->manager->getOutput()->getStream());
        $output = stream_get_contents($this->manager->getOutput()->getStream());

        if (is_null($expectedOutput)) {
            $this->assertEmpty($output);
        } else {
            if (is_string($expectedOutput)) {
                $expectedOutput = [$expectedOutput];
            }

            foreach ($expectedOutput as $expectedLine) {
                $this->assertContains($expectedLine, $output);
            }
        }
    }

    /**
     * Test that rollbacking to date by execution time chooses the correct
     * migration to point to.
     *
     * @dataProvider rollbackToDateByExecutionTimeDataProvider
     */
    public function testRollbackToDateByExecutionTime($availableRollbacks, $date, $expectedOutput)
    {
        // stub environment
        $envStub = $this->getMockBuilder('\Phinx\Migration\Manager\Environment')
            ->setConstructorArgs(['mockenv', []])
            ->getMock();
        $envStub->expects($this->any())
            ->method('getVersionLog')
            ->will($this->returnValue($availableRollbacks));

        // get a manager with a config whose version order is set to execution time
        $configArray = $this->getConfigArray();
        $configArray['version_order'] = \Phinx\Config\Config::VERSION_ORDER_EXECUTION_TIME;
        $config = new Config($configArray);
        $this->input = new ArrayInput([]);
        $this->output = new StreamOutput(fopen('php://memory', 'a', false));
        $this->output->setDecorated(false);

        $this->manager = new Manager($config, $this->input, $this->output);
        $this->manager->setEnvironments(['mockenv' => $envStub]);
        $this->manager->rollback('mockenv', $date, false, false);
        rewind($this->manager->getOutput()->getStream());
        $output = stream_get_contents($this->manager->getOutput()->getStream());

        if (is_null($expectedOutput)) {
            $this->assertEquals("No migrations to rollback" . PHP_EOL, $output);
        } else {
            if (is_string($expectedOutput)) {
                $expectedOutput = [$expectedOutput];
            }

            foreach ($expectedOutput as $expectedLine) {
                $this->assertContains($expectedLine, $output);
            }
        }
    }

    /**
     * Test that rollbacking to date by execution time chooses the correct
     * migration (with namespace) to point to.
     *
     * @dataProvider rollbackToDateByExecutionTimeDataProviderWithNamespace
     */
    public function testRollbackToDateByExecutionTimeWithNamespace($availableRollbacks, $date, $expectedOutput)
    {
        // stub environment
        $envStub = $this->getMockBuilder('\Phinx\Migration\Manager\Environment')
            ->setConstructorArgs(['mockenv', []])
            ->getMock();
        $envStub->expects($this->any())
            ->method('getVersionLog')
            ->will($this->returnValue($availableRollbacks));

        // get a manager with a config whose version order is set to execution time
        $config = $this->getConfigWithNamespace();
        $config['version_order'] = \Phinx\Config\Config::VERSION_ORDER_EXECUTION_TIME;
        $this->input = new ArrayInput([]);
        $this->output = new StreamOutput(fopen('php://memory', 'a', false));
        $this->output->setDecorated(false);

        $this->manager = new Manager($config, $this->input, $this->output);
        $this->manager->setEnvironments(['mockenv' => $envStub]);
        $this->manager->rollback('mockenv', $date, false, false);
        rewind($this->manager->getOutput()->getStream());
        $output = stream_get_contents($this->manager->getOutput()->getStream());

        if (is_null($expectedOutput)) {
            $this->assertEquals("No migrations to rollback" . PHP_EOL, $output);
        } else {
            if (is_string($expectedOutput)) {
                $expectedOutput = [$expectedOutput];
            }

            foreach ($expectedOutput as $expectedLine) {
                $this->assertContains($expectedLine, $output);
            }
        }
    }

    public function testRollbackToVersionWithSingleMigrationDoesNotFail()
    {
        // stub environment
        $envStub = $this->getMockBuilder('\Phinx\Migration\Manager\Environment')
            ->setConstructorArgs(['mockenv', []])
            ->getMock();
        $envStub->expects($this->any())
                ->method('getVersionLog')
                ->will($this->returnValue([
                    '20120111235330' => ['version' => '20120111235330', 'migration' => '', 'breakpoint' => 0],
                ]));
        $envStub->expects($this->any())
                ->method('getVersions')
                ->will($this->returnValue([20120111235330]));

        $this->manager->setEnvironments(['mockenv' => $envStub]);
        $this->manager->rollback('mockenv');
        rewind($this->manager->getOutput()->getStream());
        $output = stream_get_contents($this->manager->getOutput()->getStream());
        $this->assertContains('== 20120111235330 TestMigration: reverting', $output);
        $this->assertContains('== 20120111235330 TestMigration: reverted', $output);
        $this->assertNotContains('No migrations to rollback', $output);
        $this->assertNotContains('Undefined offset: -1', $output);
    }

    public function testRollbackToVersionWithTwoMigrationsDoesNotRollbackBothMigrations()
    {
        // stub environment
        $envStub = $this->getMockBuilder('\Phinx\Migration\Manager\Environment')
            ->setConstructorArgs(['mockenv', []])
            ->getMock();
        $envStub->expects($this->any())
                ->method('getVersionLog')
                ->will(
                    $this->returnValue(
                        [
                            '20120111235330' => ['version' => '20120111235330', 'migration' => '', 'breakpoint' => 0],
                            '20120116183504' => ['version' => '20120815145812', 'migration' => '', 'breakpoint' => 0],
                        ]
                    )
                );
        $envStub->expects($this->any())
                ->method('getVersions')
                ->will(
                    $this->returnValue(
                        [
                            20120111235330,
                            20120116183504,
                        ]
                    )
                );

        $this->manager->setEnvironments(['mockenv' => $envStub]);
        $this->manager->rollback('mockenv');
        rewind($this->manager->getOutput()->getStream());
        $output = stream_get_contents($this->manager->getOutput()->getStream());
        $this->assertNotContains('== 20120111235330 TestMigration: reverting', $output);
    }

    public function testRollbackToVersionWithTwoMigrationsDoesNotRollbackBothMigrationsWithNamespace()
    {
        // stub environment
        $envStub = $this->getMockBuilder('\Phinx\Migration\Manager\Environment')
            ->setConstructorArgs(['mockenv', []])
            ->getMock();
        $envStub->expects($this->any())
                ->method('getVersionLog')
                ->will(
                    $this->returnValue(
                        [
                            '20160111235330' => ['version' => '20160111235330', 'migration' => '', 'breakpoint' => 0],
                            '20160116183504' => ['version' => '20160815145812', 'migration' => '', 'breakpoint' => 0],
                        ]
                    )
                );
        $envStub->expects($this->any())
                ->method('getVersions')
                ->will(
                    $this->returnValue(
                        [
                            20160111235330,
                            20160116183504,
                        ]
                    )
                );

        $this->manager->setConfig($this->getConfigWithNamespace());
        $this->manager->setEnvironments(['mockenv' => $envStub]);
        $this->manager->rollback('mockenv');
        rewind($this->manager->getOutput()->getStream());
        $output = stream_get_contents($this->manager->getOutput()->getStream());
        $this->assertNotContains('== 20160111235330 Foo\Bar\TestMigration: reverting', $output);
    }

    public function testRollbackToVersionWithTwoMigrationsDoesNotRollbackBothMigrationsWithMixedNamespace()
    {
        // stub environment
        $envStub = $this->getMockBuilder('\Phinx\Migration\Manager\Environment')
            ->setConstructorArgs(['mockenv', []])
            ->getMock();
        $envStub->expects($this->any())
                ->method('getVersionLog')
                ->will(
                    $this->returnValue(
                        [
                            '20120111235330' => ['version' => '20120111235330', 'migration' => '', 'breakpoint' => 0],
                            '20150116183504' => ['version' => '20150116183504', 'migration' => '', 'breakpoint' => 0],
                        ]
                    )
                );
        $envStub->expects($this->any())
                ->method('getVersions')
                ->will(
                    $this->returnValue(
                        [
                            20120111235330,
                            20150116183504,
                        ]
                    )
                );

        $this->manager->setConfig($this->getConfigWithMixedNamespace());
        $this->manager->setEnvironments(['mockenv' => $envStub]);
        $this->manager->rollback('mockenv');
        rewind($this->manager->getOutput()->getStream());
        $output = stream_get_contents($this->manager->getOutput()->getStream());
        $this->assertContains('== 20150116183504 Baz\TestMigration2: reverting', $output);
        $this->assertNotContains('== 20160111235330 TestMigration: reverting', $output);
    }

    /**
     * Test that rollbacking last migration
     *
     * @dataProvider rollbackLastDataProvider
     */
    public function testRollbackLast($availableRolbacks, $versionOrder, $expectedOutput)
    {
        // stub environment
        $envStub = $this->getMockBuilder('\Phinx\Migration\Manager\Environment')
            ->setConstructorArgs(['mockenv', []])
            ->getMock();
        $envStub->expects($this->any())
            ->method('getVersionLog')
            ->will($this->returnValue($availableRolbacks));

        // get a manager with a config whose version order is set to execution time
        $configArray = $this->getConfigArray();
        $configArray['version_order'] = $versionOrder;
        $config = new Config($configArray);
        $this->input = new ArrayInput([]);
        $this->output = new StreamOutput(fopen('php://memory', 'a', false));
        $this->output->setDecorated(false);
        $this->manager = new Manager($config, $this->input, $this->output);
        $this->manager->setEnvironments(['mockenv' => $envStub]);
        $this->manager->rollback('mockenv', null);
        rewind($this->manager->getOutput()->getStream());
        $output = stream_get_contents($this->manager->getOutput()->getStream());
        if (is_null($expectedOutput)) {
            $this->assertEquals("No migrations to rollback" . PHP_EOL, $output);
        } else {
            if (is_string($expectedOutput)) {
                $expectedOutput = [$expectedOutput];
            }

            foreach ($expectedOutput as $expectedLine) {
                $this->assertContains($expectedLine, $output);
            }
        }
    }

    /**
     * Test that rollbacking last migration
     *
     * @dataProvider rollbackLastDataProviderWithNamespace
     */
    public function testRollbackLastWithNamespace($availableRolbacks, $versionOrder, $expectedOutput)
    {
        // stub environment
        $envStub = $this->getMockBuilder('\Phinx\Migration\Manager\Environment')
            ->setConstructorArgs(['mockenv', []])
            ->getMock();
        $envStub->expects($this->any())
            ->method('getVersionLog')
            ->will($this->returnValue($availableRolbacks));

        // get a manager with a config whose version order is set to execution time
        $config = $this->getConfigWithNamespace();
        $config['version_order'] = $versionOrder;
        $this->input = new ArrayInput([]);
        $this->output = new StreamOutput(fopen('php://memory', 'a', false));
        $this->output->setDecorated(false);
        $this->manager = new Manager($config, $this->input, $this->output);
        $this->manager->setEnvironments(['mockenv' => $envStub]);
        $this->manager->rollback('mockenv', null);
        rewind($this->manager->getOutput()->getStream());
        $output = stream_get_contents($this->manager->getOutput()->getStream());
        if (is_null($expectedOutput)) {
            $this->assertEquals("No migrations to rollback" . PHP_EOL, $output);
        } else {
            if (is_string($expectedOutput)) {
                $expectedOutput = [$expectedOutput];
            }

            foreach ($expectedOutput as $expectedLine) {
                $this->assertContains($expectedLine, $output);
            }
        }
    }

    /**
     * Test that rollbacking last migration
     *
     * @dataProvider rollbackLastDataProviderWithMixedNamespace
     */
    public function testRollbackLastWithMixedNamespace($availableRolbacks, $versionOrder, $expectedOutput)
    {
        // stub environment
        $envStub = $this->getMockBuilder('\Phinx\Migration\Manager\Environment')
            ->setConstructorArgs(['mockenv', []])
            ->getMock();
        $envStub->expects($this->any())
            ->method('getVersionLog')
            ->will($this->returnValue($availableRolbacks));

        // get a manager with a config whose version order is set to execution time
        $config = $this->getConfigWithMixedNamespace();
        $config['version_order'] = $versionOrder;
        $this->input = new ArrayInput([]);
        $this->output = new StreamOutput(fopen('php://memory', 'a', false));
        $this->output->setDecorated(false);
        $this->manager = new Manager($config, $this->input, $this->output);
        $this->manager->setEnvironments(['mockenv' => $envStub]);
        $this->manager->rollback('mockenv', null);
        rewind($this->manager->getOutput()->getStream());
        $output = stream_get_contents($this->manager->getOutput()->getStream());
        if (is_null($expectedOutput)) {
            $this->assertEquals("No migrations to rollback" . PHP_EOL, $output);
        } else {
            if (is_string($expectedOutput)) {
                $expectedOutput = [$expectedOutput];
            }

            foreach ($expectedOutput as $expectedLine) {
                $this->assertContains($expectedLine, $output);
            }
        }
    }

    /**
     * Migration lists, dates, and expected migrations to point to.
     *
     * @return array
     */
    public function migrateDateDataProvider()
    {
        return [
            [['20120111235330', '20120116183504'], '20120118', '20120116183504', 'Failed to migrate all migrations when migrate to date is later than all the migrations'],
            [['20120111235330', '20120116183504'], '20120115', '20120111235330', 'Failed to migrate 1 migration when the migrate to date is between 2 migrations'],
            [['20120111235330', '20120116183504'], '20120111235330', '20120111235330', 'Failed to migrate 1 migration when the migrate to date is one of the migrations'],
            [['20120111235330', '20120116183504'], '20110115', null, 'Failed to migrate 0 migrations when the migrate to date is before all the migrations'],
        ];
    }

    /**
     * Migration lists, dates, and expected migration version to rollback to.
     *
     * @return array
     */
    public function rollbackToDateDataProvider()
    {
        return [

            // No breakpoints set

            'Rollback to date which is later than all migrations - no breakpoints set' =>
                [
                    [
                        '20120111235330' => ['version' => '20120111235330', 'migration_name' => '', 'breakpoint' => 0],
                        '20120116183504' => ['version' => '20120116183504', 'migration_name' => '', 'breakpoint' => 0],
                    ],
                    '20130118000000',
                    null
                ],
            'Rollback to date of the most recent migration - no breakpoints set' =>
                [
                    [
                        '20120111235330' => ['version' => '20120111235330', 'migration_name' => '', 'breakpoint' => 0],
                        '20120116183504' => ['version' => '20120116183504', 'migration_name' => '', 'breakpoint' => 0],
                    ],
                    '20120116183504',
                    null
                ],
            'Rollback to date between 2 migrations - no breakpoints set' =>
                [
                    [
                        '20120111235330' => ['version' => '20120111235330', 'migration_name' => '', 'breakpoint' => 0],
                        '20120116183504' => ['version' => '20120116183504', 'migration_name' => '', 'breakpoint' => 0],
                    ],
                    '20120115',
                    '== 20120116183504 TestMigration2: reverted'
                ],
            'Rollback to date of the oldest migration - no breakpoints set' =>
                [
                    [
                        '20120111235330' => ['version' => '20120111235330', 'migration_name' => '', 'breakpoint' => 0],
                        '20120116183504' => ['version' => '20120116183504', 'migration_name' => '', 'breakpoint' => 0],
                    ],
                    '20120111235330',
                    '== 20120116183504 TestMigration2: reverted'
                ],
            'Rollback to date before all the migrations - no breakpoints set' =>
                [
                    [
                        '20120111235330' => ['version' => '20120111235330', 'migration_name' => '', 'breakpoint' => 0],
                        '20120116183504' => ['version' => '20120116183504', 'migration_name' => '', 'breakpoint' => 0],
                    ],
                    '20110115',
                    ['== 20120116183504 TestMigration2: reverted', '== 20120111235330 TestMigration: reverted']
                ],

            // Breakpoint set on first migration

            'Rollback to date which is later than all migrations - breakpoint set on first migration' =>
                [
                    [
                        '20120111235330' => ['version' => '20120111235330', 'migration_name' => '', 'breakpoint' => 1],
                        '20120116183504' => ['version' => '20120116183504', 'migration_name' => '', 'breakpoint' => 0],
                    ],
                    '20130118000000',
                    null
                ],
            'Rollback to date of the most recent migration - breakpoint set on first migration' =>
                [
                    [
                        '20120111235330' => ['version' => '20120111235330', 'migration_name' => '', 'breakpoint' => 1],
                        '20120116183504' => ['version' => '20120116183504', 'migration_name' => '', 'breakpoint' => 0],
                    ],
                    '20120116183504',
                    null
                ],
            'Rollback to date between 2 migrations - breakpoint set on first migration' =>
                [
                    [
                        '20120111235330' => ['version' => '20120111235330', 'migration_name' => '', 'breakpoint' => 1],
                        '20120116183504' => ['version' => '20120116183504', 'migration_name' => '', 'breakpoint' => 0],
                    ],
                    '20120115',
                    '== 20120116183504 TestMigration2: reverted'
                ],
            'Rollback to date of the oldest migration - breakpoint set on first migration' =>
                [
                    [
                        '20120111235330' => ['version' => '20120111235330', 'migration_name' => '', 'breakpoint' => 1],
                        '20120116183504' => ['version' => '20120116183504', 'migration_name' => '', 'breakpoint' => 0],
                    ],
                    '20120111235330',
                    '== 20120116183504 TestMigration2: reverted'
                ],
            'Rollback to date before all the migrations - breakpoint set on first migration' =>
                [
                    [
                        '20120111235330' => ['version' => '20120111235330', 'migration_name' => '', 'breakpoint' => 1],
                        '20120116183504' => ['version' => '20120116183504', 'migration_name' => '', 'breakpoint' => 0],
                    ],
                    '20110115',
                    'Breakpoint reached. Further rollbacks inhibited.'
                ],

            // Breakpoint set on last migration

            'Rollback to date which is later than all migrations - breakpoint set on last migration' =>
                [
                    [
                        '20120111235330' => ['version' => '20120111235330', 'migration_name' => '', 'breakpoint' => 0],
                        '20120116183504' => ['version' => '20120116183504', 'migration_name' => '', 'breakpoint' => 1],
                    ],
                    '20130118000000',
                    null
                ],
            'Rollback to date of the most recent migration - breakpoint set on last migration' =>
                [
                    [
                        '20120111235330' => ['version' => '20120111235330', 'migration_name' => '', 'breakpoint' => 0],
                        '20120116183504' => ['version' => '20120116183504', 'migration_name' => '', 'breakpoint' => 1],
                    ],
                    '20120116183504',
                    null
                ],
            'Rollback to date between 2 migrations - breakpoint set on last migration' =>
                [
                    [
                        '20120111235330' => ['version' => '20120111235330', 'migration_name' => '', 'breakpoint' => 0],
                        '20120116183504' => ['version' => '20120116183504', 'migration_name' => '', 'breakpoint' => 1],
                    ],
                    '20120115000000',
                    'Breakpoint reached. Further rollbacks inhibited.'
                ],
            'Rollback to date of the oldest migration - breakpoint set on last migration' =>
                [
                    [
                        '20120111235330' => ['version' => '20120111235330', 'migration_name' => '', 'breakpoint' => 0],
                        '20120116183504' => ['version' => '20120116183504', 'migration_name' => '', 'breakpoint' => 1],
                    ],
                    '20120111235330',
                    'Breakpoint reached. Further rollbacks inhibited.'
                ],
            'Rollback to date before all the migrations - breakpoint set on last migration' =>
                [
                    [
                        '20120111235330' => ['version' => '20120111235330', 'migration_name' => '', 'breakpoint' => 0],
                        '20120116183504' => ['version' => '20120116183504', 'migration_name' => '', 'breakpoint' => 1],
                    ],
                    '20110115000000',
                    'Breakpoint reached. Further rollbacks inhibited.'
                ],

            // Breakpoint set on all migrations

            'Rollback to date which is later than all migrations - breakpoint set on all migrations' =>
                [
                    [
                        '20120111235330' => ['version' => '20120111235330', 'migration_name' => '', 'breakpoint' => 1],
                        '20120116183504' => ['version' => '20120116183504', 'migration_name' => '', 'breakpoint' => 1],
                    ],
                    '20130118000000',
                    null
                ],
            'Rollback to date of the most recent migration - breakpoint set on all migrations' =>
                [
                    [
                        '20120111235330' => ['version' => '20120111235330', 'migration_name' => '', 'breakpoint' => 1],
                        '20120116183504' => ['version' => '20120116183504', 'migration_name' => '', 'breakpoint' => 1],
                    ],
                    '20120116183504',
                    null
                ],
            'Rollback to date between 2 migrations - breakpoint set on all migrations' =>
                [
                    [
                        '20120111235330' => ['version' => '20120111235330', 'migration_name' => '', 'breakpoint' => 1],
                        '20120116183504' => ['version' => '20120116183504', 'migration_name' => '', 'breakpoint' => 1],
                    ],
                    '20120115000000',
                    'Breakpoint reached. Further rollbacks inhibited.'
                ],
            'Rollback to date of the oldest migration - breakpoint set on all migrations' =>
                [
                    [
                        '20120111235330' => ['version' => '20120111235330', 'migration_name' => '', 'breakpoint' => 1],
                        '20120116183504' => ['version' => '20120116183504', 'migration_name' => '', 'breakpoint' => 1],
                    ],
                    '20120111235330',
                    'Breakpoint reached. Further rollbacks inhibited.'
                ],
            'Rollback to date before all the migrations - breakpoint set on all migrations' =>
                [
                    [
                        '20120111235330' => ['version' => '20120111235330', 'migration_name' => '', 'breakpoint' => 1],
                        '20120116183504' => ['version' => '20120116183504', 'migration_name' => '', 'breakpoint' => 1],
                    ],
                    '20110115000000',
                    'Breakpoint reached. Further rollbacks inhibited.'
                ],
        ];
    }

    /**
     * Migration (with namespace) lists, dates, and expected migration version to rollback to.
     *
     * @return array
     */
    public function rollbackToDateDataProviderWithNamespace()
    {
        return [

            // No breakpoints set

            'Rollback to date which is later than all migrations - no breakpoints set' =>
                [
                    [
                        '20160111235330' => ['version' => '20160111235330', 'migration_name' => '', 'breakpoint' => 0],
                        '20160116183504' => ['version' => '20160116183504', 'migration_name' => '', 'breakpoint' => 0],
                    ],
                    '20160118000000',
                    null
                ],
            'Rollback to date of the most recent migration - no breakpoints set' =>
                [
                    [
                        '20160111235330' => ['version' => '20160111235330', 'migration_name' => '', 'breakpoint' => 0],
                        '20160116183504' => ['version' => '20160116183504', 'migration_name' => '', 'breakpoint' => 0],
                    ],
                    '20160116183504',
                    null
                ],
            'Rollback to date between 2 migrations - no breakpoints set' =>
                [
                    [
                        '20160111235330' => ['version' => '20160111235330', 'migration_name' => '', 'breakpoint' => 0],
                        '20160116183504' => ['version' => '20160116183504', 'migration_name' => '', 'breakpoint' => 0],
                    ],
                    '20160115',
                    '== 20160116183504 Foo\Bar\TestMigration2: reverted'
                ],
            'Rollback to date of the oldest migration - no breakpoints set' =>
                [
                    [
                        '20160111235330' => ['version' => '20160111235330', 'migration_name' => '', 'breakpoint' => 0],
                        '20160116183504' => ['version' => '20160116183504', 'migration_name' => '', 'breakpoint' => 0],
                    ],
                    '20160111235330',
                    '== 20160116183504 Foo\Bar\TestMigration2: reverted'
                ],
            'Rollback to date before all the migrations - no breakpoints set' =>
                [
                    [
                        '20160111235330' => ['version' => '20160111235330', 'migration_name' => '', 'breakpoint' => 0],
                        '20160116183504' => ['version' => '20160116183504', 'migration_name' => '', 'breakpoint' => 0],
                    ],
                    '20110115',
                    ['== 20160116183504 Foo\Bar\TestMigration2: reverted', '== 20160111235330 Foo\Bar\TestMigration: reverted']
                ],

            // Breakpoint set on first migration

            'Rollback to date which is later than all migrations - breakpoint set on first migration' =>
                [
                    [
                        '20160111235330' => ['version' => '20160111235330', 'migration_name' => '', 'breakpoint' => 1],
                        '20160116183504' => ['version' => '20160116183504', 'migration_name' => '', 'breakpoint' => 0],
                    ],
                    '20160118000000',
                    null
                ],
            'Rollback to date of the most recent migration - breakpoint set on first migration' =>
                [
                    [
                        '20160111235330' => ['version' => '20160111235330', 'migration_name' => '', 'breakpoint' => 1],
                        '20160116183504' => ['version' => '20160116183504', 'migration_name' => '', 'breakpoint' => 0],
                    ],
                    '20160116183504',
                    null
                ],
            'Rollback to date between 2 migrations - breakpoint set on first migration' =>
                [
                    [
                        '20160111235330' => ['version' => '20160111235330', 'migration_name' => '', 'breakpoint' => 1],
                        '20160116183504' => ['version' => '20160116183504', 'migration_name' => '', 'breakpoint' => 0],
                    ],
                    '20160115',
                    '== 20160116183504 Foo\Bar\TestMigration2: reverted'
                ],
            'Rollback to date of the oldest migration - breakpoint set on first migration' =>
                [
                    [
                        '20160111235330' => ['version' => '20160111235330', 'migration_name' => '', 'breakpoint' => 1],
                        '20160116183504' => ['version' => '20160116183504', 'migration_name' => '', 'breakpoint' => 0],
                    ],
                    '20160111235330',
                    '== 20160116183504 Foo\Bar\TestMigration2: reverted'
                ],
            'Rollback to date before all the migrations - breakpoint set on first migration' =>
                [
                    [
                        '20160111235330' => ['version' => '20160111235330', 'migration_name' => '', 'breakpoint' => 1],
                        '20160116183504' => ['version' => '20160116183504', 'migration_name' => '', 'breakpoint' => 0],
                    ],
                    '20110115',
                    'Breakpoint reached. Further rollbacks inhibited.'
                ],

            // Breakpoint set on last migration

            'Rollback to date which is later than all migrations - breakpoint set on last migration' =>
                [
                    [
                        '20160111235330' => ['version' => '20160111235330', 'migration_name' => '', 'breakpoint' => 0],
                        '20160116183504' => ['version' => '20160116183504', 'migration_name' => '', 'breakpoint' => 1],
                    ],
                    '20160118000000',
                    null
                ],
            'Rollback to date of the most recent migration - breakpoint set on last migration' =>
                [
                    [
                        '20160111235330' => ['version' => '20160111235330', 'migration_name' => '', 'breakpoint' => 0],
                        '20160116183504' => ['version' => '20160116183504', 'migration_name' => '', 'breakpoint' => 1],
                    ],
                    '20160116183504',
                    null
                ],
            'Rollback to date between 2 migrations - breakpoint set on last migration' =>
                [
                    [
                        '20160111235330' => ['version' => '20160111235330', 'migration_name' => '', 'breakpoint' => 0],
                        '20160116183504' => ['version' => '20160116183504', 'migration_name' => '', 'breakpoint' => 1],
                    ],
                    '20160115000000',
                    'Breakpoint reached. Further rollbacks inhibited.'
                ],
            'Rollback to date of the oldest migration - breakpoint set on last migration' =>
                [
                    [
                        '20160111235330' => ['version' => '20160111235330', 'migration_name' => '', 'breakpoint' => 0],
                        '20160116183504' => ['version' => '20160116183504', 'migration_name' => '', 'breakpoint' => 1],
                    ],
                    '20160111235330',
                    'Breakpoint reached. Further rollbacks inhibited.'
                ],
            'Rollback to date before all the migrations - breakpoint set on last migration' =>
                [
                    [
                        '20160111235330' => ['version' => '20160111235330', 'migration_name' => '', 'breakpoint' => 0],
                        '20160116183504' => ['version' => '20160116183504', 'migration_name' => '', 'breakpoint' => 1],
                    ],
                    '20110115000000',
                    'Breakpoint reached. Further rollbacks inhibited.'
                ],

            // Breakpoint set on all migrations

            'Rollback to date which is later than all migrations - breakpoint set on all migrations' =>
                [
                    [
                        '20160111235330' => ['version' => '20160111235330', 'migration_name' => '', 'breakpoint' => 1],
                        '20160116183504' => ['version' => '20160116183504', 'migration_name' => '', 'breakpoint' => 1],
                    ],
                    '20160118000000',
                    null
                ],
            'Rollback to date of the most recent migration - breakpoint set on all migrations' =>
                [
                    [
                        '20160111235330' => ['version' => '20160111235330', 'migration_name' => '', 'breakpoint' => 1],
                        '20160116183504' => ['version' => '20160116183504', 'migration_name' => '', 'breakpoint' => 1],
                    ],
                    '20160116183504',
                    null
                ],
            'Rollback to date between 2 migrations - breakpoint set on all migrations' =>
                [
                    [
                        '20160111235330' => ['version' => '20160111235330', 'migration_name' => '', 'breakpoint' => 1],
                        '20160116183504' => ['version' => '20160116183504', 'migration_name' => '', 'breakpoint' => 1],
                    ],
                    '20160115000000',
                    'Breakpoint reached. Further rollbacks inhibited.'
                ],
            'Rollback to date of the oldest migration - breakpoint set on all migrations' =>
                [
                    [
                        '20160111235330' => ['version' => '20160111235330', 'migration_name' => '', 'breakpoint' => 1],
                        '20160116183504' => ['version' => '20160116183504', 'migration_name' => '', 'breakpoint' => 1],
                    ],
                    '20160111235330',
                    'Breakpoint reached. Further rollbacks inhibited.'
                ],
            'Rollback to date before all the migrations - breakpoint set on all migrations' =>
                [
                    [
                        '20160111235330' => ['version' => '20160111235330', 'migration_name' => '', 'breakpoint' => 1],
                        '20160116183504' => ['version' => '20160116183504', 'migration_name' => '', 'breakpoint' => 1],
                    ],
                    '20110115000000',
                    'Breakpoint reached. Further rollbacks inhibited.'
                ],
        ];
    }

    /**
     * Migration (with mixed namespace) lists, dates, and expected migration version to rollback to.
     *
     * @return array
     */
    public function rollbackToDateDataProviderWithMixedNamespace()
    {
        return [

            // No breakpoints set

            'Rollback to date which is later than all migrations - no breakpoints set' =>
                [
                    [
                        '20120111235330' => ['version' => '20120111235330', 'migration_name' => '', 'breakpoint' => 0],
                        '20120116183504' => ['version' => '20120116183504', 'migration_name' => '', 'breakpoint' => 0],
                        '20150111235330' => ['version' => '20150111235330', 'migration_name' => '', 'breakpoint' => 0],
                        '20150116183504' => ['version' => '20150116183504', 'migration_name' => '', 'breakpoint' => 0],
                        '20160111235330' => ['version' => '20160111235330', 'migration_name' => '', 'breakpoint' => 0],
                        '20160116183504' => ['version' => '20160116183504', 'migration_name' => '', 'breakpoint' => 0],
                    ],
                    '20160118000000',
                    null
                ],
            'Rollback to date of the most recent migration - no breakpoints set' =>
                [
                    [
                        '20120111235330' => ['version' => '20120111235330', 'migration_name' => '', 'breakpoint' => 0],
                        '20120116183504' => ['version' => '20120116183504', 'migration_name' => '', 'breakpoint' => 0],
                        '20150111235330' => ['version' => '20150111235330', 'migration_name' => '', 'breakpoint' => 0],
                        '20150116183504' => ['version' => '20150116183504', 'migration_name' => '', 'breakpoint' => 0],
                        '20160111235330' => ['version' => '20160111235330', 'migration_name' => '', 'breakpoint' => 0],
                        '20160116183504' => ['version' => '20160116183504', 'migration_name' => '', 'breakpoint' => 0],
                    ],
                    '20160116183504',
                    null
                ],
            'Rollback to date between 2 migrations - no breakpoints set' =>
                [
                    [
                        '20120111235330' => ['version' => '20120111235330', 'migration_name' => '', 'breakpoint' => 0],
                        '20120116183504' => ['version' => '20120116183504', 'migration_name' => '', 'breakpoint' => 0],
                        '20150111235330' => ['version' => '20150111235330', 'migration_name' => '', 'breakpoint' => 0],
                        '20150116183504' => ['version' => '20150116183504', 'migration_name' => '', 'breakpoint' => 0],
                        '20160111235330' => ['version' => '20160111235330', 'migration_name' => '', 'breakpoint' => 0],
                        '20160116183504' => ['version' => '20160116183504', 'migration_name' => '', 'breakpoint' => 0],
                    ],
                    '20160115',
                    '== 20160116183504 Foo\Bar\TestMigration2: reverted'
                ],
            'Rollback to date of the oldest migration - no breakpoints set' =>
                [
                    [
                        '20120111235330' => ['version' => '20120111235330', 'migration_name' => '', 'breakpoint' => 0],
                        '20120116183504' => ['version' => '20120116183504', 'migration_name' => '', 'breakpoint' => 0],
                        '20150111235330' => ['version' => '20150111235330', 'migration_name' => '', 'breakpoint' => 0],
                        '20150116183504' => ['version' => '20150116183504', 'migration_name' => '', 'breakpoint' => 0],
                        '20160111235330' => ['version' => '20160111235330', 'migration_name' => '', 'breakpoint' => 0],
                        '20160116183504' => ['version' => '20160116183504', 'migration_name' => '', 'breakpoint' => 0],
                    ],
                    '20160111235330',
                    '== 20160116183504 Foo\Bar\TestMigration2: reverted'
                ],
            'Rollback to date before all the migrations - no breakpoints set' =>
                [
                    [
                        '20120111235330' => ['version' => '20120111235330', 'migration_name' => '', 'breakpoint' => 0],
                        '20120116183504' => ['version' => '20120116183504', 'migration_name' => '', 'breakpoint' => 0],
                        '20150111235330' => ['version' => '20150111235330', 'migration_name' => '', 'breakpoint' => 0],
                        '20150116183504' => ['version' => '20150116183504', 'migration_name' => '', 'breakpoint' => 0],
                        '20160111235330' => ['version' => '20160111235330', 'migration_name' => '', 'breakpoint' => 0],
                        '20160116183504' => ['version' => '20160116183504', 'migration_name' => '', 'breakpoint' => 0],
                    ],
                    '20110115',
                    [
                        '== 20160116183504 Foo\Bar\TestMigration2: reverted',
                        '== 20160111235330 Foo\Bar\TestMigration: reverted',
                        '== 20150116183504 Baz\TestMigration2: reverted',
                        '== 20150111235330 Baz\TestMigration: reverted',
                        '== 20120116183504 TestMigration2: reverted',
                        '== 20120111235330 TestMigration: reverted',
                    ]
                ],

            // Breakpoint set on first migration

            'Rollback to date which is later than all migrations - breakpoint set on first migration' =>
                [
                    [
                        '20120111235330' => ['version' => '20120111235330', 'migration_name' => '', 'breakpoint' => 1],
                        '20120116183504' => ['version' => '20120116183504', 'migration_name' => '', 'breakpoint' => 0],
                        '20150111235330' => ['version' => '20150111235330', 'migration_name' => '', 'breakpoint' => 0],
                        '20150116183504' => ['version' => '20150116183504', 'migration_name' => '', 'breakpoint' => 0],
                        '20160111235330' => ['version' => '20160111235330', 'migration_name' => '', 'breakpoint' => 0],
                        '20160116183504' => ['version' => '20160116183504', 'migration_name' => '', 'breakpoint' => 0],
                    ],
                    '20160118000000',
                    null
                ],
            'Rollback to date of the most recent migration - breakpoint set on first migration' =>
                [
                    [
                        '20120111235330' => ['version' => '20120111235330', 'migration_name' => '', 'breakpoint' => 1],
                        '20120116183504' => ['version' => '20120116183504', 'migration_name' => '', 'breakpoint' => 0],
                        '20150111235330' => ['version' => '20150111235330', 'migration_name' => '', 'breakpoint' => 0],
                        '20150116183504' => ['version' => '20150116183504', 'migration_name' => '', 'breakpoint' => 0],
                        '20160111235330' => ['version' => '20160111235330', 'migration_name' => '', 'breakpoint' => 0],
                        '20160116183504' => ['version' => '20160116183504', 'migration_name' => '', 'breakpoint' => 0],
                    ],
                    '20160116183504',
                    null
                ],
            'Rollback to date between 2 migrations - breakpoint set on penultimate migration' =>
                [
                    [
                        '20120111235330' => ['version' => '20120111235330', 'migration_name' => '', 'breakpoint' => 0],
                        '20120116183504' => ['version' => '20120116183504', 'migration_name' => '', 'breakpoint' => 0],
                        '20150111235330' => ['version' => '20150111235330', 'migration_name' => '', 'breakpoint' => 0],
                        '20150116183504' => ['version' => '20150116183504', 'migration_name' => '', 'breakpoint' => 0],
                        '20160111235330' => ['version' => '20160111235330', 'migration_name' => '', 'breakpoint' => 1],
                        '20160116183504' => ['version' => '20160116183504', 'migration_name' => '', 'breakpoint' => 0],
                    ],
                    '20160115',
                    '== 20160116183504 Foo\Bar\TestMigration2: reverted'
                ],
            'Rollback to date of the oldest migration - breakpoint set on penultimate migration' =>
                [
                    [
                        '20120111235330' => ['version' => '20120111235330', 'migration_name' => '', 'breakpoint' => 0],
                        '20120116183504' => ['version' => '20120116183504', 'migration_name' => '', 'breakpoint' => 0],
                        '20150111235330' => ['version' => '20150111235330', 'migration_name' => '', 'breakpoint' => 0],
                        '20150116183504' => ['version' => '20150116183504', 'migration_name' => '', 'breakpoint' => 0],
                        '20160111235330' => ['version' => '20160111235330', 'migration_name' => '', 'breakpoint' => 1],
                        '20160116183504' => ['version' => '20160116183504', 'migration_name' => '', 'breakpoint' => 0],
                    ],
                    '20160111235330',
                    '== 20160116183504 Foo\Bar\TestMigration2: reverted'
                ],
            'Rollback to date before all the migrations - breakpoint set on first migration' =>
                [
                    [
                        '20120111235330' => ['version' => '20120111235330', 'migration_name' => '', 'breakpoint' => 1],
                        '20120116183504' => ['version' => '20120116183504', 'migration_name' => '', 'breakpoint' => 0],
                        '20150111235330' => ['version' => '20150111235330', 'migration_name' => '', 'breakpoint' => 0],
                        '20150116183504' => ['version' => '20150116183504', 'migration_name' => '', 'breakpoint' => 0],
                        '20160111235330' => ['version' => '20160111235330', 'migration_name' => '', 'breakpoint' => 0],
                        '20160116183504' => ['version' => '20160116183504', 'migration_name' => '', 'breakpoint' => 0],
                    ],
                    '20110115',
                    'Breakpoint reached. Further rollbacks inhibited.'
                ],

            // Breakpoint set on last migration

            'Rollback to date which is later than all migrations - breakpoint set on last migration' =>
                [
                    [
                        '20120111235330' => ['version' => '20120111235330', 'migration_name' => '', 'breakpoint' => 0],
                        '20120116183504' => ['version' => '20120116183504', 'migration_name' => '', 'breakpoint' => 0],
                        '20150111235330' => ['version' => '20150111235330', 'migration_name' => '', 'breakpoint' => 0],
                        '20150116183504' => ['version' => '20150116183504', 'migration_name' => '', 'breakpoint' => 0],
                        '20160111235330' => ['version' => '20160111235330', 'migration_name' => '', 'breakpoint' => 0],
                        '20160116183504' => ['version' => '20160116183504', 'migration_name' => '', 'breakpoint' => 1],
                    ],
                    '20160118000000',
                    null
                ],
            'Rollback to date of the most recent migration - breakpoint set on last migration' =>
                [
                    [
                        '20120111235330' => ['version' => '20120111235330', 'migration_name' => '', 'breakpoint' => 0],
                        '20120116183504' => ['version' => '20120116183504', 'migration_name' => '', 'breakpoint' => 0],
                        '20150111235330' => ['version' => '20150111235330', 'migration_name' => '', 'breakpoint' => 0],
                        '20150116183504' => ['version' => '20150116183504', 'migration_name' => '', 'breakpoint' => 0],
                        '20160111235330' => ['version' => '20160111235330', 'migration_name' => '', 'breakpoint' => 0],
                        '20160116183504' => ['version' => '20160116183504', 'migration_name' => '', 'breakpoint' => 1],
                    ],
                    '20160116183504',
                    null
                ],
            'Rollback to date between 2 migrations - breakpoint set on last migration' =>
                [
                    [
                        '20120111235330' => ['version' => '20120111235330', 'migration_name' => '', 'breakpoint' => 0],
                        '20120116183504' => ['version' => '20120116183504', 'migration_name' => '', 'breakpoint' => 0],
                        '20150111235330' => ['version' => '20150111235330', 'migration_name' => '', 'breakpoint' => 0],
                        '20150116183504' => ['version' => '20150116183504', 'migration_name' => '', 'breakpoint' => 0],
                        '20160111235330' => ['version' => '20160111235330', 'migration_name' => '', 'breakpoint' => 0],
                        '20160116183504' => ['version' => '20160116183504', 'migration_name' => '', 'breakpoint' => 1],
                    ],
                    '20160115000000',
                    'Breakpoint reached. Further rollbacks inhibited.'
                ],
            'Rollback to date of the oldest migration - breakpoint set on last migration' =>
                [
                    [
                        '20120111235330' => ['version' => '20120111235330', 'migration_name' => '', 'breakpoint' => 0],
                        '20120116183504' => ['version' => '20120116183504', 'migration_name' => '', 'breakpoint' => 0],
                        '20150111235330' => ['version' => '20150111235330', 'migration_name' => '', 'breakpoint' => 0],
                        '20150116183504' => ['version' => '20150116183504', 'migration_name' => '', 'breakpoint' => 0],
                        '20160111235330' => ['version' => '20160111235330', 'migration_name' => '', 'breakpoint' => 0],
                        '20160116183504' => ['version' => '20160116183504', 'migration_name' => '', 'breakpoint' => 1],
                    ],
                    '20160111235330',
                    'Breakpoint reached. Further rollbacks inhibited.'
                ],
            'Rollback to date before all the migrations - breakpoint set on last migration' =>
                [
                    [
                        '20120111235330' => ['version' => '20120111235330', 'migration_name' => '', 'breakpoint' => 0],
                        '20120116183504' => ['version' => '20120116183504', 'migration_name' => '', 'breakpoint' => 0],
                        '20150111235330' => ['version' => '20150111235330', 'migration_name' => '', 'breakpoint' => 0],
                        '20150116183504' => ['version' => '20150116183504', 'migration_name' => '', 'breakpoint' => 0],
                        '20160111235330' => ['version' => '20160111235330', 'migration_name' => '', 'breakpoint' => 0],
                        '20160116183504' => ['version' => '20160116183504', 'migration_name' => '', 'breakpoint' => 1],
                    ],
                    '20110115000000',
                    'Breakpoint reached. Further rollbacks inhibited.'
                ],

            // Breakpoint set on all migrations

            'Rollback to date which is later than all migrations - breakpoint set on all migrations' =>
                [
                    [
                        '20120111235330' => ['version' => '20120111235330', 'migration_name' => '', 'breakpoint' => 1],
                        '20120116183504' => ['version' => '20120116183504', 'migration_name' => '', 'breakpoint' => 1],
                        '20150111235330' => ['version' => '20150111235330', 'migration_name' => '', 'breakpoint' => 1],
                        '20150116183504' => ['version' => '20150116183504', 'migration_name' => '', 'breakpoint' => 1],
                        '20160111235330' => ['version' => '20160111235330', 'migration_name' => '', 'breakpoint' => 1],
                        '20160116183504' => ['version' => '20160116183504', 'migration_name' => '', 'breakpoint' => 1],
                    ],
                    '20160118000000',
                    null
                ],
            'Rollback to date of the most recent migration - breakpoint set on all migrations' =>
                [
                    [
                        '20120111235330' => ['version' => '20120111235330', 'migration_name' => '', 'breakpoint' => 1],
                        '20120116183504' => ['version' => '20120116183504', 'migration_name' => '', 'breakpoint' => 1],
                        '20150111235330' => ['version' => '20150111235330', 'migration_name' => '', 'breakpoint' => 1],
                        '20150116183504' => ['version' => '20150116183504', 'migration_name' => '', 'breakpoint' => 1],
                        '20160111235330' => ['version' => '20160111235330', 'migration_name' => '', 'breakpoint' => 1],
                        '20160116183504' => ['version' => '20160116183504', 'migration_name' => '', 'breakpoint' => 1],
                    ],
                    '20160116183504',
                    null
                ],
            'Rollback to date between 2 migrations - breakpoint set on all migrations' =>
                [
                    [
                        '20120111235330' => ['version' => '20120111235330', 'migration_name' => '', 'breakpoint' => 1],
                        '20120116183504' => ['version' => '20120116183504', 'migration_name' => '', 'breakpoint' => 1],
                        '20150111235330' => ['version' => '20150111235330', 'migration_name' => '', 'breakpoint' => 1],
                        '20150116183504' => ['version' => '20150116183504', 'migration_name' => '', 'breakpoint' => 1],
                        '20160111235330' => ['version' => '20160111235330', 'migration_name' => '', 'breakpoint' => 1],
                        '20160116183504' => ['version' => '20160116183504', 'migration_name' => '', 'breakpoint' => 1],
                    ],
                    '20160115000000',
                    'Breakpoint reached. Further rollbacks inhibited.'
                ],
            'Rollback to date of the oldest migration - breakpoint set on all migrations' =>
                [
                    [
                        '20120111235330' => ['version' => '20120111235330', 'migration_name' => '', 'breakpoint' => 1],
                        '20120116183504' => ['version' => '20120116183504', 'migration_name' => '', 'breakpoint' => 1],
                        '20150111235330' => ['version' => '20150111235330', 'migration_name' => '', 'breakpoint' => 1],
                        '20150116183504' => ['version' => '20150116183504', 'migration_name' => '', 'breakpoint' => 1],
                        '20160111235330' => ['version' => '20160111235330', 'migration_name' => '', 'breakpoint' => 1],
                        '20160116183504' => ['version' => '20160116183504', 'migration_name' => '', 'breakpoint' => 1],
                    ],
                    '20160111235330',
                    'Breakpoint reached. Further rollbacks inhibited.'
                ],
            'Rollback to date before all the migrations - breakpoint set on all migrations' =>
                [
                    [
                        '20120111235330' => ['version' => '20120111235330', 'migration_name' => '', 'breakpoint' => 1],
                        '20120116183504' => ['version' => '20120116183504', 'migration_name' => '', 'breakpoint' => 1],
                        '20150111235330' => ['version' => '20150111235330', 'migration_name' => '', 'breakpoint' => 1],
                        '20150116183504' => ['version' => '20150116183504', 'migration_name' => '', 'breakpoint' => 1],
                        '20160111235330' => ['version' => '20160111235330', 'migration_name' => '', 'breakpoint' => 1],
                        '20160116183504' => ['version' => '20160116183504', 'migration_name' => '', 'breakpoint' => 1],
                    ],
                    '20110115000000',
                    'Breakpoint reached. Further rollbacks inhibited.'
                ],
        ];
    }

    /**
     * Migration lists, dates, and expected migration version to rollback to.
     *
     * @return array
     */
    public function rollbackToDateByExecutionTimeDataProvider()
    {
        return [

            // No breakpoints set

            'Rollback to date later than all migration start times when they were created in a different order than they were executed - no breakpoints set' =>
                [
                    [
                        '20120116183504' => ['version' => '20120116183504', 'start_time' => '2012-01-17 18:35:04', 'breakpoint' => 0],
                        '20120111235330' => ['version' => '20120111235330', 'start_time' => '2012-01-20 23:53:30', 'breakpoint' => 0],
                    ],
                    '20131212000000',
                    null
                ],
            'Rollback to date earlier than all migration start times when they were created in a different order than they were executed - no breakpoints set' =>
                [
                    [
                        '20120116183504' => ['version' => '20120116183504', 'start_time' => '2012-01-17 18:35:04', 'breakpoint' => 0],
                        '20120111235330' => ['version' => '20120111235330', 'start_time' => '2012-01-20 23:53:30', 'breakpoint' => 0],
                    ],
                    '20111212000000',
                    ['== 20120111235330 TestMigration: reverted', '== 20120116183504 TestMigration2: reverted']
                ],
            'Rollback to start time of first created version which was the last to be executed - no breakpoints set' =>
                [
                    [
                        '20120116183504' => ['version' => '20120116183504', 'start_time' => '2012-01-17 18:35:04', 'breakpoint' => 0],
                        '20120111235330' => ['version' => '20120111235330', 'start_time' => '2012-01-20 23:53:30', 'breakpoint' => 0],
                    ],
                    '20120120235330',
                    null
                ],
            'Rollback to start time of second created version which was the first to be executed - no breakpoints set' =>
                [
                    [
                        '20120116183504' => ['version' => '20120116183504', 'start_time' => '2012-01-17 18:35:04', 'breakpoint' => 0],
                        '20120111235330' => ['version' => '20120111235330', 'start_time' => '2012-01-20 23:53:30', 'breakpoint' => 0],
                    ],
                    '20120117183504',
                    '== 20120111235330 TestMigration: reverted'
                ],
            'Rollback to date between the 2 migrations when they were created in a different order than they were executed - no breakpoints set' =>
                [
                    [
                        '20120116183504' => ['version' => '20120116183504', 'start_time' => '2012-01-17 18:35:04', 'breakpoint' => 0],
                        '20120111235330' => ['version' => '20120111235330', 'start_time' => '2012-01-20 23:53:30', 'breakpoint' => 0],
                    ],
                    '20120118000000',
                    '== 20120111235330 TestMigration: reverted'
                ],
            'Rollback the last executed migration when the migrations were created in a different order than they were executed - no breakpoints set' =>
                [
                    [
                        '20120116183504' => ['version' => '20120116183504', 'start_time' => '2012-01-17 18:35:04', 'breakpoint' => 0],
                        '20120111235330' => ['version' => '20120111235330', 'start_time' => '2012-01-20 23:53:30', 'breakpoint' => 0],
                    ],
                    null,
                    '== 20120111235330 TestMigration: reverted'
                ],

            // Breakpoint set on first/last created/executed migration

            'Rollback to date later than all migration start times when they were created in a different order than they were executed - breakpoints set on first created (and last executed) migration' =>
                [
                    [
                        '20120116183504' => ['version' => '20120116183504', 'start_time' => '2012-01-17 18:35:04', 'breakpoint' => 0],
                        '20120111235330' => ['version' => '20120111235330', 'start_time' => '2012-01-20 23:53:30', 'breakpoint' => 1],
                    ],
                    '20131212000000',
                    null
                ],
            'Rollback to date later than all migration start times when they were created in a different order than they were executed - breakpoints set on first executed (and last created) migration' =>
                [
                    [
                        '20120116183504' => ['version' => '20120116183504', 'start_time' => '2012-01-17 18:35:04', 'breakpoint' => 1],
                        '20120111235330' => ['version' => '20120111235330', 'start_time' => '2012-01-20 23:53:30', 'breakpoint' => 0],
                    ],
                    '20131212000000',
                    null
                ],
            'Rollback to date earlier than all migration start times when they were created in a different order than they were executed - breakpoints set on first created (and last executed) migration' =>
                [
                    [
                        '20120116183504' => ['version' => '20120116183504', 'start_time' => '2012-01-17 18:35:04', 'breakpoint' => 0],
                        '20120111235330' => ['version' => '20120111235330', 'start_time' => '2012-01-20 23:53:30', 'breakpoint' => 1],
                    ],
                    '20111212000000',
                    'Breakpoint reached. Further rollbacks inhibited.'
                ],
            'Rollback to date earlier than all migration start times when they were created in a different order than they were executed - breakpoints set on first executed (and last created) migration' =>
                [
                    [
                        '20120116183504' => ['version' => '20120116183504', 'start_time' => '2012-01-17 18:35:04', 'breakpoint' => 1],
                        '20120111235330' => ['version' => '20120111235330', 'start_time' => '2012-01-20 23:53:30', 'breakpoint' => 0],
                    ],
                    '20111212000000',
                    ['== 20120111235330 TestMigration: reverted', 'Breakpoint reached. Further rollbacks inhibited.']
                ],
            'Rollback to start time of first created version which was the last to be executed - breakpoints set on first created (and last executed) migration' =>
                [
                    [
                        '20120116183504' => ['version' => '20120116183504', 'start_time' => '2012-01-17 18:35:04', 'breakpoint' => 0],
                        '20120111235330' => ['version' => '20120111235330', 'start_time' => '2012-01-20 23:53:30', 'breakpoint' => 1],
                    ],
                    '20120120235330',
                    null
                ],
            'Rollback to start time of first created version which was the last to be executed - breakpoints set on first executed (and last created) migration' =>
                [
                    [
                        '20120116183504' => ['version' => '20120116183504', 'start_time' => '2012-01-17 18:35:04', 'breakpoint' => 1],
                        '20120111235330' => ['version' => '20120111235330', 'start_time' => '2012-01-20 23:53:30', 'breakpoint' => 0],
                    ],
                    '20120120235330',
                    null
                ],
            'Rollback to start time of second created version which was the first to be executed - breakpoints set on first created (and last executed) migration' =>
                [
                    [
                        '20120116183504' => ['version' => '20120116183504', 'start_time' => '2012-01-17 18:35:04', 'breakpoint' => 0],
                        '20120111235330' => ['version' => '20120111235330', 'start_time' => '2012-01-20 23:53:30', 'breakpoint' => 1],
                    ],
                    '20120117183504',
                    'Breakpoint reached. Further rollbacks inhibited.'
                ],
            'Rollback to start time of second created version which was the first to be executed - breakpoints set on first executed (and last created) migration' =>
                [
                    [
                        '20120116183504' => ['version' => '20120116183504', 'start_time' => '2012-01-17 18:35:04', 'breakpoint' => 1],
                        '20120111235330' => ['version' => '20120111235330', 'start_time' => '2012-01-20 23:53:30', 'breakpoint' => 0],
                    ],
                    '20120117183504',
                    '== 20120111235330 TestMigration: reverted'
                ],
            'Rollback to date between the 2 migrations when they were created in a different order than they were executed - breakpoints set on first created (and last executed) migration' =>
                [
                    [
                        '20120116183504' => ['version' => '20120116183504', 'start_time' => '2012-01-17 18:35:04', 'breakpoint' => 0],
                        '20120111235330' => ['version' => '20120111235330', 'start_time' => '2012-01-20 23:53:30', 'breakpoint' => 1],
                    ],
                    '20120118000000',
                    'Breakpoint reached. Further rollbacks inhibited.'
                ],
            'Rollback to date between the 2 migrations when they were created in a different order than they were executed - breakpoints set on first executed (and last created) migration' =>
                [
                    [
                        '20120116183504' => ['version' => '20120116183504', 'start_time' => '2012-01-17 18:35:04', 'breakpoint' => 1],
                        '20120111235330' => ['version' => '20120111235330', 'start_time' => '2012-01-20 23:53:30', 'breakpoint' => 0],
                    ],
                    '20120118000000',
                    '== 20120111235330 TestMigration: reverted'
                ],
            'Rollback the last executed migration when the migrations were created in a different order than they were executed - breakpoints set on first created (and last executed) migration' =>
                [
                    [
                        '20120116183504' => ['version' => '20120116183504', 'start_time' => '2012-01-17 18:35:04', 'breakpoint' => 0],
                        '20120111235330' => ['version' => '20120111235330', 'start_time' => '2012-01-20 23:53:30', 'breakpoint' => 1],
                    ],
                    null,
                    'Breakpoint reached. Further rollbacks inhibited.'
                ],
            'Rollback the last executed migration when the migrations were created in a different order than they were executed - breakpoints set on first executed (and last created) migration' =>
                [
                    [
                        '20120116183504' => ['version' => '20120116183504', 'start_time' => '2012-01-17 18:35:04', 'breakpoint' => 1],
                        '20120111235330' => ['version' => '20120111235330', 'start_time' => '2012-01-20 23:53:30', 'breakpoint' => 0],
                    ],
                    null,
                    '== 20120111235330 TestMigration: reverted'
                ],

            // Breakpoint set on all migration

            'Rollback to date later than all migration start times when they were created in a different order than they were executed - breakpoints set on all migrations' =>
                [
                    [
                        '20120116183504' => ['version' => '20120116183504', 'start_time' => '2012-01-17 18:35:04', 'breakpoint' => 1],
                        '20120111235330' => ['version' => '20120111235330', 'start_time' => '2012-01-20 23:53:30', 'breakpoint' => 1],
                    ],
                    '20131212000000',
                    null
                ],
            'Rollback to date earlier than all migration start times when they were created in a different order than they were executed - breakpoints set on all migrations' =>
                [
                    [
                        '20120116183504' => ['version' => '20120116183504', 'start_time' => '2012-01-17 18:35:04', 'breakpoint' => 1],
                        '20120111235330' => ['version' => '20120111235330', 'start_time' => '2012-01-20 23:53:30', 'breakpoint' => 1],
                    ],
                    '20111212000000',
                    'Breakpoint reached. Further rollbacks inhibited.'
                ],
            'Rollback to start time of first created version which was the last to be executed - breakpoints set on all migrations' =>
                [
                    [
                        '20120116183504' => ['version' => '20120116183504', 'start_time' => '2012-01-17 18:35:04', 'breakpoint' => 1],
                        '20120111235330' => ['version' => '20120111235330', 'start_time' => '2012-01-20 23:53:30', 'breakpoint' => 1],
                    ],
                    '20120120235330',
                    null
                ],
            'Rollback to start time of second created version which was the first to be executed - breakpoints set on all migrations' =>
                [
                    [
                        '20120116183504' => ['version' => '20120116183504', 'start_time' => '2012-01-17 18:35:04', 'breakpoint' => 1],
                        '20120111235330' => ['version' => '20120111235330', 'start_time' => '2012-01-20 23:53:30', 'breakpoint' => 1],
                    ],
                    '20120117183504',
                    'Breakpoint reached. Further rollbacks inhibited.'
                ],
            'Rollback to date between the 2 migrations when they were created in a different order than they were executed - breakpoints set on all migrations' =>
                [
                    [
                        '20120116183504' => ['version' => '20120116183504', 'start_time' => '2012-01-17 18:35:04', 'breakpoint' => 1],
                        '20120111235330' => ['version' => '20120111235330', 'start_time' => '2012-01-20 23:53:30', 'breakpoint' => 1],
                    ],
                    '20120118000000',
                    'Breakpoint reached. Further rollbacks inhibited.'
                ],
            'Rollback the last executed migration when the migrations were created in a different order than they were executed - breakpoints set on all migrations' =>
                [
                    [
                        '20120116183504' => ['version' => '20120116183504', 'start_time' => '2012-01-17 18:35:04', 'breakpoint' => 1],
                        '20120111235330' => ['version' => '20120111235330', 'start_time' => '2012-01-20 23:53:30', 'breakpoint' => 1],
                    ],
                    null,
                    'Breakpoint reached. Further rollbacks inhibited.'
                ],
        ];
    }

    /**
     * Migration (with namespace) lists, dates, and expected migration version to rollback to.
     *
     * @return array
     */
    public function rollbackToDateByExecutionTimeDataProviderWithNamespace()
    {
        return [

            // No breakpoints set

            'Rollback to date later than all migration start times when they were created in a different order than they were executed - no breakpoints set' =>
                [
                    [
                        '20160116183504' => ['version' => '20160116183504', 'start_time' => '2016-01-17 18:35:04', 'breakpoint' => 0],
                        '20160111235330' => ['version' => '20160111235330', 'start_time' => '2016-01-20 23:53:30', 'breakpoint' => 0],
                    ],
                    '20161212000000',
                    null
                ],
            'Rollback to date earlier than all migration start times when they were created in a different order than they were executed - no breakpoints set' =>
                [
                    [
                        '20160116183504' => ['version' => '20160116183504', 'start_time' => '2016-01-17 18:35:04', 'breakpoint' => 0],
                        '20160111235330' => ['version' => '20160111235330', 'start_time' => '2016-01-20 23:53:30', 'breakpoint' => 0],
                    ],
                    '20111212000000',
                    ['== 20160111235330 Foo\Bar\TestMigration: reverted', '== 20160116183504 Foo\Bar\TestMigration2: reverted']
                ],
            'Rollback to start time of first created version which was the last to be executed - no breakpoints set' =>
                [
                    [
                        '20160116183504' => ['version' => '20160116183504', 'start_time' => '2016-01-17 18:35:04', 'breakpoint' => 0],
                        '20160111235330' => ['version' => '20160111235330', 'start_time' => '2016-01-20 23:53:30', 'breakpoint' => 0],
                    ],
                    '20160120235330',
                    null
                ],
            'Rollback to start time of second created version which was the first to be executed - no breakpoints set' =>
                [
                    [
                        '20160116183504' => ['version' => '20160116183504', 'start_time' => '2016-01-17 18:35:04', 'breakpoint' => 0],
                        '20160111235330' => ['version' => '20160111235330', 'start_time' => '2016-01-20 23:53:30', 'breakpoint' => 0],
                    ],
                    '20160117183504',
                    '== 20160111235330 Foo\Bar\TestMigration: reverted'
                ],
            'Rollback to date between the 2 migrations when they were created in a different order than they were executed - no breakpoints set' =>
                [
                    [
                        '20160116183504' => ['version' => '20160116183504', 'start_time' => '2016-01-17 18:35:04', 'breakpoint' => 0],
                        '20160111235330' => ['version' => '20160111235330', 'start_time' => '2016-01-20 23:53:30', 'breakpoint' => 0],
                    ],
                    '20160118000000',
                    '== 20160111235330 Foo\Bar\TestMigration: reverted'
                ],
            'Rollback the last executed migration when the migrations were created in a different order than they were executed - no breakpoints set' =>
                [
                    [
                        '20160116183504' => ['version' => '20160116183504', 'start_time' => '2016-01-17 18:35:04', 'breakpoint' => 0],
                        '20160111235330' => ['version' => '20160111235330', 'start_time' => '2016-01-20 23:53:30', 'breakpoint' => 0],
                    ],
                    null,
                    '== 20160111235330 Foo\Bar\TestMigration: reverted'
                ],

            // Breakpoint set on first/last created/executed migration

            'Rollback to date later than all migration start times when they were created in a different order than they were executed - breakpoints set on first created (and last executed) migration' =>
                [
                    [
                        '20160116183504' => ['version' => '20160116183504', 'start_time' => '2016-01-17 18:35:04', 'breakpoint' => 0],
                        '20160111235330' => ['version' => '20160111235330', 'start_time' => '2016-01-20 23:53:30', 'breakpoint' => 1],
                    ],
                    '20161212000000',
                    null
                ],
            'Rollback to date later than all migration start times when they were created in a different order than they were executed - breakpoints set on first executed (and last created) migration' =>
                [
                    [
                        '20160116183504' => ['version' => '20160116183504', 'start_time' => '2016-01-17 18:35:04', 'breakpoint' => 1],
                        '20160111235330' => ['version' => '20160111235330', 'start_time' => '2016-01-20 23:53:30', 'breakpoint' => 0],
                    ],
                    '20161212000000',
                    null
                ],
            'Rollback to date earlier than all migration start times when they were created in a different order than they were executed - breakpoints set on first created (and last executed) migration' =>
                [
                    [
                        '20160116183504' => ['version' => '20160116183504', 'start_time' => '2016-01-17 18:35:04', 'breakpoint' => 0],
                        '20160111235330' => ['version' => '20160111235330', 'start_time' => '2016-01-20 23:53:30', 'breakpoint' => 1],
                    ],
                    '20111212000000',
                    'Breakpoint reached. Further rollbacks inhibited.'
                ],
            'Rollback to date earlier than all migration start times when they were created in a different order than they were executed - breakpoints set on first executed (and last created) migration' =>
                [
                    [
                        '20160116183504' => ['version' => '20160116183504', 'start_time' => '2016-01-17 18:35:04', 'breakpoint' => 1],
                        '20160111235330' => ['version' => '20160111235330', 'start_time' => '2016-01-20 23:53:30', 'breakpoint' => 0],
                    ],
                    '20111212000000',
                    ['== 20160111235330 Foo\Bar\TestMigration: reverted', 'Breakpoint reached. Further rollbacks inhibited.']
                ],
            'Rollback to start time of first created version which was the last to be executed - breakpoints set on first created (and last executed) migration' =>
                [
                    [
                        '20160116183504' => ['version' => '20160116183504', 'start_time' => '2016-01-17 18:35:04', 'breakpoint' => 0],
                        '20160111235330' => ['version' => '20160111235330', 'start_time' => '2016-01-20 23:53:30', 'breakpoint' => 1],
                    ],
                    '20160120235330',
                    null
                ],
            'Rollback to start time of first created version which was the last to be executed - breakpoints set on first executed (and last created) migration' =>
                [
                    [
                        '20160116183504' => ['version' => '20160116183504', 'start_time' => '2016-01-17 18:35:04', 'breakpoint' => 1],
                        '20160111235330' => ['version' => '20160111235330', 'start_time' => '2016-01-20 23:53:30', 'breakpoint' => 0],
                    ],
                    '20160120235330',
                    null
                ],
            'Rollback to start time of second created version which was the first to be executed - breakpoints set on first created (and last executed) migration' =>
                [
                    [
                        '20160116183504' => ['version' => '20160116183504', 'start_time' => '2016-01-17 18:35:04', 'breakpoint' => 0],
                        '20160111235330' => ['version' => '20160111235330', 'start_time' => '2016-01-20 23:53:30', 'breakpoint' => 1],
                    ],
                    '20160117183504',
                    'Breakpoint reached. Further rollbacks inhibited.'
                ],
            'Rollback to start time of second created version which was the first to be executed - breakpoints set on first executed (and last created) migration' =>
                [
                    [
                        '20160116183504' => ['version' => '20160116183504', 'start_time' => '2016-01-17 18:35:04', 'breakpoint' => 1],
                        '20160111235330' => ['version' => '20160111235330', 'start_time' => '2016-01-20 23:53:30', 'breakpoint' => 0],
                    ],
                    '20160117183504',
                    '== 20160111235330 Foo\Bar\TestMigration: reverted'
                ],
            'Rollback to date between the 2 migrations when they were created in a different order than they were executed - breakpoints set on first created (and last executed) migration' =>
                [
                    [
                        '20160116183504' => ['version' => '20160116183504', 'start_time' => '2016-01-17 18:35:04', 'breakpoint' => 0],
                        '20160111235330' => ['version' => '20160111235330', 'start_time' => '2016-01-20 23:53:30', 'breakpoint' => 1],
                    ],
                    '20160118000000',
                    'Breakpoint reached. Further rollbacks inhibited.'
                ],
            'Rollback to date between the 2 migrations when they were created in a different order than they were executed - breakpoints set on first executed (and last created) migration' =>
                [
                    [
                        '20160116183504' => ['version' => '20160116183504', 'start_time' => '2016-01-17 18:35:04', 'breakpoint' => 1],
                        '20160111235330' => ['version' => '20160111235330', 'start_time' => '2016-01-20 23:53:30', 'breakpoint' => 0],
                    ],
                    '20160118000000',
                    '== 20160111235330 Foo\Bar\TestMigration: reverted'
                ],
            'Rollback the last executed migration when the migrations were created in a different order than they were executed - breakpoints set on first created (and last executed) migration' =>
                [
                    [
                        '20160116183504' => ['version' => '20160116183504', 'start_time' => '2016-01-17 18:35:04', 'breakpoint' => 0],
                        '20160111235330' => ['version' => '20160111235330', 'start_time' => '2016-01-20 23:53:30', 'breakpoint' => 1],
                    ],
                    null,
                    'Breakpoint reached. Further rollbacks inhibited.'
                ],
            'Rollback the last executed migration when the migrations were created in a different order than they were executed - breakpoints set on first executed (and last created) migration' =>
                [
                    [
                        '20160116183504' => ['version' => '20160116183504', 'start_time' => '2016-01-17 18:35:04', 'breakpoint' => 1],
                        '20160111235330' => ['version' => '20160111235330', 'start_time' => '2016-01-20 23:53:30', 'breakpoint' => 0],
                    ],
                    null,
                    '== 20160111235330 Foo\Bar\TestMigration: reverted'
                ],

            // Breakpoint set on all migration

            'Rollback to date later than all migration start times when they were created in a different order than they were executed - breakpoints set on all migrations' =>
                [
                    [
                        '20160116183504' => ['version' => '20160116183504', 'start_time' => '2016-01-17 18:35:04', 'breakpoint' => 1],
                        '20160111235330' => ['version' => '20160111235330', 'start_time' => '2016-01-20 23:53:30', 'breakpoint' => 1],
                    ],
                    '20161212000000',
                    null
                ],
            'Rollback to date earlier than all migration start times when they were created in a different order than they were executed - breakpoints set on all migrations' =>
                [
                    [
                        '20160116183504' => ['version' => '20160116183504', 'start_time' => '2016-01-17 18:35:04', 'breakpoint' => 1],
                        '20160111235330' => ['version' => '20160111235330', 'start_time' => '2016-01-20 23:53:30', 'breakpoint' => 1],
                    ],
                    '20111212000000',
                    'Breakpoint reached. Further rollbacks inhibited.'
                ],
            'Rollback to start time of first created version which was the last to be executed - breakpoints set on all migrations' =>
                [
                    [
                        '20160116183504' => ['version' => '20160116183504', 'start_time' => '2016-01-17 18:35:04', 'breakpoint' => 1],
                        '20160111235330' => ['version' => '20160111235330', 'start_time' => '2016-01-20 23:53:30', 'breakpoint' => 1],
                    ],
                    '20160120235330',
                    null
                ],
            'Rollback to start time of second created version which was the first to be executed - breakpoints set on all migrations' =>
                [
                    [
                        '20160116183504' => ['version' => '20160116183504', 'start_time' => '2016-01-17 18:35:04', 'breakpoint' => 1],
                        '20160111235330' => ['version' => '20160111235330', 'start_time' => '2016-01-20 23:53:30', 'breakpoint' => 1],
                    ],
                    '20160117183504',
                    'Breakpoint reached. Further rollbacks inhibited.'
                ],
            'Rollback to date between the 2 migrations when they were created in a different order than they were executed - breakpoints set on all migrations' =>
                [
                    [
                        '20160116183504' => ['version' => '20160116183504', 'start_time' => '2016-01-17 18:35:04', 'breakpoint' => 1],
                        '20160111235330' => ['version' => '20160111235330', 'start_time' => '2016-01-20 23:53:30', 'breakpoint' => 1],
                    ],
                    '20160118000000',
                    'Breakpoint reached. Further rollbacks inhibited.'
                ],
            'Rollback the last executed migration when the migrations were created in a different order than they were executed - breakpoints set on all migrations' =>
                [
                    [
                        '20160116183504' => ['version' => '20160116183504', 'start_time' => '2016-01-17 18:35:04', 'breakpoint' => 1],
                        '20160111235330' => ['version' => '20160111235330', 'start_time' => '2016-01-20 23:53:30', 'breakpoint' => 1],
                    ],
                    null,
                    'Breakpoint reached. Further rollbacks inhibited.'
                ],
        ];
    }

    /**
     * Migration lists, dates, and expected output.
     *
     * @return array
     */
    public function rollbackToVersionDataProvider()
    {
        return [

            // No breakpoints set

            'Rollback to one of the versions - no breakpoints set' =>
                [
                    [
                        '20120111235330' => ['version' => '20120111235330', 'migration_name' => '', 'breakpoint' => 0],
                        '20120116183504' => ['version' => '20120116183504', 'migration_name' => '', 'breakpoint' => 0],
                    ],
                    '20120111235330',
                    '== 20120116183504 TestMigration2: reverted'
                ],
            'Rollback to the latest version - no breakpoints set' =>
                [
                    [
                        '20120111235330' => ['version' => '20120111235330', 'migration_name' => '', 'breakpoint' => 0],
                        '20120116183504' => ['version' => '20120116183504', 'migration_name' => '', 'breakpoint' => 0],
                    ],
                    '20120116183504',
                    null
                ],
            'Rollback all versions (ie. rollback to version 0) - no breakpoints set' =>
                [
                    [
                        '20120111235330' => ['version' => '20120111235330', 'migration_name' => '', 'breakpoint' => 0],
                        '20120116183504' => ['version' => '20120116183504', 'migration_name' => '', 'breakpoint' => 0],
                    ],
                    '0',
                    ['== 20120111235330 TestMigration: reverted', '== 20120116183504 TestMigration2: reverted']
                ],
            'Rollback last version - no breakpoints set' =>
                [
                    [
                        '20120111235330' => ['version' => '20120111235330', 'migration_name' => '', 'breakpoint' => 0],
                        '20120116183504' => ['version' => '20120116183504', 'migration_name' => '', 'breakpoint' => 0],
                    ],
                    null,
                    '== 20120116183504 TestMigration2: reverted',
                ],
            'Rollback to non-existing version - no breakpoints set' =>
                [
                    [
                        '20120111235330' => ['version' => '20120111235330', 'migration_name' => '', 'breakpoint' => 0],
                        '20120116183504' => ['version' => '20120116183504', 'migration_name' => '', 'breakpoint' => 0],
                    ],
                    '20121225000000',
                    'Target version (20121225000000) not found',
                ],
            'Rollback to missing version - no breakpoints set' =>
                [
                    [
                        '20111225000000' => ['version' => '20111225000000', 'migration_name' => '', 'breakpoint' => 0],
                        '20120111235330' => ['version' => '20120111235330', 'migration_name' => '', 'breakpoint' => 0],
                        '20120116183504' => ['version' => '20120116183504', 'migration_name' => '', 'breakpoint' => 0],
                    ],
                    '20111225000000',
                    'Target version (20111225000000) not found',
                ],

            // Breakpoint set on first migration

            'Rollback to one of the versions - breakpoint set on first migration' =>
                [
                    [
                        '20120111235330' => ['version' => '20120111235330', 'migration_name' => '', 'breakpoint' => 1],
                        '20120116183504' => ['version' => '20120116183504', 'migration_name' => '', 'breakpoint' => 0],
                    ],
                    '20120111235330',
                    '== 20120116183504 TestMigration2: reverted'
                ],
            'Rollback to the latest version - breakpoint set on first migration' =>
                [
                    [
                        '20120111235330' => ['version' => '20120111235330', 'migration_name' => '', 'breakpoint' => 1],
                        '20120116183504' => ['version' => '20120116183504', 'migration_name' => '', 'breakpoint' => 0],
                    ],
                    '20120116183504',
                    null
                ],
            'Rollback all versions (ie. rollback to version 0) - breakpoint set on first migration' =>
                [
                    [
                        '20120111235330' => ['version' => '20120111235330', 'migration_name' => '', 'breakpoint' => 1],
                        '20120116183504' => ['version' => '20120116183504', 'migration_name' => '', 'breakpoint' => 0],
                    ],
                    '0',
                    '== 20120116183504 TestMigration2: reverted'
                ],
            'Rollback last version - breakpoint set on first migration' =>
                [
                    [
                        '20120111235330' => ['version' => '20120111235330', 'migration_name' => '', 'breakpoint' => 1],
                        '20120116183504' => ['version' => '20120116183504', 'migration_name' => '', 'breakpoint' => 0],
                    ],
                    null,
                    '== 20120116183504 TestMigration2: reverted',
                ],
            'Rollback to non-existing version - breakpoint set on first migration' =>
                [
                    [
                        '20120111235330' => ['version' => '20120111235330', 'migration_name' => '', 'breakpoint' => 1],
                        '20120116183504' => ['version' => '20120116183504', 'migration_name' => '', 'breakpoint' => 0],
                    ],
                    '20121225000000',
                    'Target version (20121225000000) not found',
                ],
            'Rollback to missing version - breakpoint set on first migration' =>
                [
                    [
                        '20111225000000' => ['version' => '20111225000000', 'migration_name' => '', 'breakpoint' => 0],
                        '20120111235330' => ['version' => '20120111235330', 'migration_name' => '', 'breakpoint' => 1],
                        '20120116183504' => ['version' => '20120116183504', 'migration_name' => '', 'breakpoint' => 0],
                    ],
                    '20111225000000',
                    'Target version (20111225000000) not found',
                ],

            // Breakpoint set on last migration

            'Rollback to one of the versions - breakpoint set on last migration' =>
                [
                    [
                        '20120111235330' => ['version' => '20120111235330', 'migration_name' => '', 'breakpoint' => 0],
                        '20120116183504' => ['version' => '20120116183504', 'migration_name' => '', 'breakpoint' => 1],
                    ],
                    '20120111235330',
                    'Breakpoint reached. Further rollbacks inhibited.'
                ],
            'Rollback to the latest version - breakpoint set on last migration' =>
                [
                    [
                        '20120111235330' => ['version' => '20120111235330', 'migration_name' => '', 'breakpoint' => 0],
                        '20120116183504' => ['version' => '20120116183504', 'migration_name' => '', 'breakpoint' => 1],
                    ],
                    '20120116183504',
                    null
                ],
            'Rollback all versions (ie. rollback to version 0) - breakpoint set on last migration' =>
                [
                    [
                        '20120111235330' => ['version' => '20120111235330', 'migration_name' => '', 'breakpoint' => 0],
                        '20120116183504' => ['version' => '20120116183504', 'migration_name' => '', 'breakpoint' => 1],
                    ],
                    '0',
                    'Breakpoint reached. Further rollbacks inhibited.'
                ],
            'Rollback last version - breakpoint set on last migration' =>
                [
                    [
                        '20120111235330' => ['version' => '20120111235330', 'migration_name' => '', 'breakpoint' => 0],
                        '20120116183504' => ['version' => '20120116183504', 'migration_name' => '', 'breakpoint' => 1],
                    ],
                    null,
                    'Breakpoint reached. Further rollbacks inhibited.'
                ],
            'Rollback to non-existing version - breakpoint set on last migration' =>
                [
                    [
                        '20120111235330' => ['version' => '20120111235330', 'migration_name' => '', 'breakpoint' => 0],
                        '20120116183504' => ['version' => '20120116183504', 'migration_name' => '', 'breakpoint' => 1],
                    ],
                    '20121225000000',
                    'Target version (20121225000000) not found',
                ],
            'Rollback to missing version - breakpoint set on last migration' =>
                [
                    [
                        '20111225000000' => ['version' => '20111225000000', 'migration_name' => '', 'breakpoint' => 0],
                        '20120111235330' => ['version' => '20120111235330', 'migration_name' => '', 'breakpoint' => 0],
                        '20120116183504' => ['version' => '20120116183504', 'migration_name' => '', 'breakpoint' => 1],
                    ],
                    '20111225000000',
                    'Target version (20111225000000) not found',
                ],

            // Breakpoint set on all migrations

            'Rollback to one of the versions - breakpoint set on last migration' =>
                [
                    [
                        '20120111235330' => ['version' => '20120111235330', 'migration_name' => '', 'breakpoint' => 1],
                        '20120116183504' => ['version' => '20120116183504', 'migration_name' => '', 'breakpoint' => 1],
                    ],
                    '20120111235330',
                    'Breakpoint reached. Further rollbacks inhibited.'
                ],
            'Rollback to the latest version - breakpoint set on last migration' =>
                [
                    [
                        '20120111235330' => ['version' => '20120111235330', 'migration_name' => '', 'breakpoint' => 1],
                        '20120116183504' => ['version' => '20120116183504', 'migration_name' => '', 'breakpoint' => 1],
                    ],
                    '20120116183504',
                    null
                ],
            'Rollback all versions (ie. rollback to version 0) - breakpoint set on last migration' =>
                [
                    [
                        '20120111235330' => ['version' => '20120111235330', 'migration_name' => '', 'breakpoint' => 1],
                        '20120116183504' => ['version' => '20120116183504', 'migration_name' => '', 'breakpoint' => 1],
                    ],
                    '0',
                    'Breakpoint reached. Further rollbacks inhibited.'
                ],
            'Rollback last version - breakpoint set on last migration' =>
                [
                    [
                        '20120111235330' => ['version' => '20120111235330', 'migration_name' => '', 'breakpoint' => 1],
                        '20120116183504' => ['version' => '20120116183504', 'migration_name' => '', 'breakpoint' => 1],
                    ],
                    null,
                    'Breakpoint reached. Further rollbacks inhibited.'
                ],
            'Rollback to non-existing version - breakpoint set on last migration' =>
                [
                    [
                        '20120111235330' => ['version' => '20120111235330', 'migration_name' => '', 'breakpoint' => 1],
                        '20120116183504' => ['version' => '20120116183504', 'migration_name' => '', 'breakpoint' => 1],
                    ],
                    '20121225000000',
                    'Target version (20121225000000) not found',
                ],
            'Rollback to missing version - breakpoint set on last migration' =>
                [
                    [
                        '20111225000000' => ['version' => '20111225000000', 'migration_name' => '', 'breakpoint' => 1],
                        '20120111235330' => ['version' => '20120111235330', 'migration_name' => '', 'breakpoint' => 1],
                        '20120116183504' => ['version' => '20120116183504', 'migration_name' => '', 'breakpoint' => 1],
                    ],
                    '20111225000000',
                    'Target version (20111225000000) not found',
                ]
        ];
    }

    /**
     * Migration with namespace lists, dates, and expected output.
     *
     * @return array
     */
    public function rollbackToVersionDataProviderWithNamespace()
    {
        return [

            // No breakpoints set

            'Rollback to one of the versions - no breakpoints set' =>
                [
                    [
                        '20160111235330' => ['version' => '20160111235330', 'migration_name' => '', 'breakpoint' => 0],
                        '20160116183504' => ['version' => '20160116183504', 'migration_name' => '', 'breakpoint' => 0],
                    ],
                    '20160111235330',
                    '== 20160116183504 Foo\Bar\TestMigration2: reverted'
                ],
            'Rollback to the latest version - no breakpoints set' =>
                [
                    [
                        '20160111235330' => ['version' => '20160111235330', 'migration_name' => '', 'breakpoint' => 0],
                        '20160116183504' => ['version' => '20160116183504', 'migration_name' => '', 'breakpoint' => 0],
                    ],
                    '20160116183504',
                    null
                ],
            'Rollback all versions (ie. rollback to version 0) - no breakpoints set' =>
                [
                    [
                        '20160111235330' => ['version' => '20160111235330', 'migration_name' => '', 'breakpoint' => 0],
                        '20160116183504' => ['version' => '20160116183504', 'migration_name' => '', 'breakpoint' => 0],
                    ],
                    '0',
                    ['== 20160111235330 Foo\Bar\TestMigration: reverted', '== 20160116183504 Foo\Bar\TestMigration2: reverted']
                ],
            'Rollback last version - no breakpoints set' =>
                [
                    [
                        '20160111235330' => ['version' => '20160111235330', 'migration_name' => '', 'breakpoint' => 0],
                        '20160116183504' => ['version' => '20160116183504', 'migration_name' => '', 'breakpoint' => 0],
                    ],
                    null,
                    '== 20160116183504 Foo\Bar\TestMigration2: reverted',
                ],
            'Rollback to non-existing version - no breakpoints set' =>
                [
                    [
                        '20160111235330' => ['version' => '20160111235330', 'migration_name' => '', 'breakpoint' => 0],
                        '20160116183504' => ['version' => '20160116183504', 'migration_name' => '', 'breakpoint' => 0],
                    ],
                    '20161225000000',
                    'Target version (20161225000000) not found',
                ],
            'Rollback to missing version - no breakpoints set' =>
                [
                    [
                        '20111225000000' => ['version' => '20111225000000', 'migration_name' => '', 'breakpoint' => 0],
                        '20160111235330' => ['version' => '20160111235330', 'migration_name' => '', 'breakpoint' => 0],
                        '20160116183504' => ['version' => '20160116183504', 'migration_name' => '', 'breakpoint' => 0],
                    ],
                    '20111225000000',
                    'Target version (20111225000000) not found',
                ],

            // Breakpoint set on first migration

            'Rollback to one of the versions - breakpoint set on first migration' =>
                [
                    [
                        '20160111235330' => ['version' => '20160111235330', 'migration_name' => '', 'breakpoint' => 1],
                        '20160116183504' => ['version' => '20160116183504', 'migration_name' => '', 'breakpoint' => 0],
                    ],
                    '20160111235330',
                    '== 20160116183504 Foo\Bar\TestMigration2: reverted'
                ],
            'Rollback to the latest version - breakpoint set on first migration' =>
                [
                    [
                        '20160111235330' => ['version' => '20160111235330', 'migration_name' => '', 'breakpoint' => 1],
                        '20160116183504' => ['version' => '20160116183504', 'migration_name' => '', 'breakpoint' => 0],
                    ],
                    '20160116183504',
                    null
                ],
            'Rollback all versions (ie. rollback to version 0) - breakpoint set on first migration' =>
                [
                    [
                        '20160111235330' => ['version' => '20160111235330', 'migration_name' => '', 'breakpoint' => 1],
                        '20160116183504' => ['version' => '20160116183504', 'migration_name' => '', 'breakpoint' => 0],
                    ],
                    '0',
                    '== 20160116183504 Foo\Bar\TestMigration2: reverted'
                ],
            'Rollback last version - breakpoint set on first migration' =>
                [
                    [
                        '20160111235330' => ['version' => '20160111235330', 'migration_name' => '', 'breakpoint' => 1],
                        '20160116183504' => ['version' => '20160116183504', 'migration_name' => '', 'breakpoint' => 0],
                    ],
                    null,
                    '== 20160116183504 Foo\Bar\TestMigration2: reverted',
                ],
            'Rollback to non-existing version - breakpoint set on first migration' =>
                [
                    [
                        '20160111235330' => ['version' => '20160111235330', 'migration_name' => '', 'breakpoint' => 1],
                        '20160116183504' => ['version' => '20160116183504', 'migration_name' => '', 'breakpoint' => 0],
                    ],
                    '20161225000000',
                    'Target version (20161225000000) not found',
                ],
            'Rollback to missing version - breakpoint set on first migration' =>
                [
                    [
                        '20111225000000' => ['version' => '20111225000000', 'migration_name' => '', 'breakpoint' => 0],
                        '20160111235330' => ['version' => '20160111235330', 'migration_name' => '', 'breakpoint' => 1],
                        '20160116183504' => ['version' => '20160116183504', 'migration_name' => '', 'breakpoint' => 0],
                    ],
                    '20111225000000',
                    'Target version (20111225000000) not found',
                ],

            // Breakpoint set on last migration

            'Rollback to one of the versions - breakpoint set on last migration' =>
                [
                    [
                        '20160111235330' => ['version' => '20160111235330', 'migration_name' => '', 'breakpoint' => 0],
                        '20160116183504' => ['version' => '20160116183504', 'migration_name' => '', 'breakpoint' => 1],
                    ],
                    '20160111235330',
                    'Breakpoint reached. Further rollbacks inhibited.'
                ],
            'Rollback to the latest version - breakpoint set on last migration' =>
                [
                    [
                        '20160111235330' => ['version' => '20160111235330', 'migration_name' => '', 'breakpoint' => 0],
                        '20160116183504' => ['version' => '20160116183504', 'migration_name' => '', 'breakpoint' => 1],
                    ],
                    '20160116183504',
                    null
                ],
            'Rollback all versions (ie. rollback to version 0) - breakpoint set on last migration' =>
                [
                    [
                        '20160111235330' => ['version' => '20160111235330', 'migration_name' => '', 'breakpoint' => 0],
                        '20160116183504' => ['version' => '20160116183504', 'migration_name' => '', 'breakpoint' => 1],
                    ],
                    '0',
                    'Breakpoint reached. Further rollbacks inhibited.'
                ],
            'Rollback last version - breakpoint set on last migration' =>
                [
                    [
                        '20160111235330' => ['version' => '20160111235330', 'migration_name' => '', 'breakpoint' => 0],
                        '20160116183504' => ['version' => '20160116183504', 'migration_name' => '', 'breakpoint' => 1],
                    ],
                    null,
                    'Breakpoint reached. Further rollbacks inhibited.'
                ],
            'Rollback to non-existing version - breakpoint set on last migration' =>
                [
                    [
                        '20160111235330' => ['version' => '20160111235330', 'migration_name' => '', 'breakpoint' => 0],
                        '20160116183504' => ['version' => '20160116183504', 'migration_name' => '', 'breakpoint' => 1],
                    ],
                    '20161225000000',
                    'Target version (20161225000000) not found',
                ],
            'Rollback to missing version - breakpoint set on last migration' =>
                [
                    [
                        '20111225000000' => ['version' => '20111225000000', 'migration_name' => '', 'breakpoint' => 0],
                        '20160111235330' => ['version' => '20160111235330', 'migration_name' => '', 'breakpoint' => 0],
                        '20160116183504' => ['version' => '20160116183504', 'migration_name' => '', 'breakpoint' => 1],
                    ],
                    '20111225000000',
                    'Target version (20111225000000) not found',
                ],

            // Breakpoint set on all migrations

            'Rollback to one of the versions - breakpoint set on last migration ' =>
                [
                    [
                        '20160111235330' => ['version' => '20160111235330', 'migration_name' => '', 'breakpoint' => 1],
                        '20160116183504' => ['version' => '20160116183504', 'migration_name' => '', 'breakpoint' => 1],
                    ],
                    '20160111235330',
                    'Breakpoint reached. Further rollbacks inhibited.'
                ],
            'Rollback to the latest version - breakpoint set on last migration ' =>
                [
                    [
                        '20160111235330' => ['version' => '20160111235330', 'migration_name' => '', 'breakpoint' => 1],
                        '20160116183504' => ['version' => '20160116183504', 'migration_name' => '', 'breakpoint' => 1],
                    ],
                    '20160116183504',
                    null
                ],
            'Rollback all versions (ie. rollback to version 0) - breakpoint set on last migration ' =>
                [
                    [
                        '20160111235330' => ['version' => '20160111235330', 'migration_name' => '', 'breakpoint' => 1],
                        '20160116183504' => ['version' => '20160116183504', 'migration_name' => '', 'breakpoint' => 1],
                    ],
                    '0',
                    'Breakpoint reached. Further rollbacks inhibited.'
                ],
            'Rollback last version - breakpoint set on last migration ' =>
                [
                    [
                        '20160111235330' => ['version' => '20160111235330', 'migration_name' => '', 'breakpoint' => 1],
                        '20160116183504' => ['version' => '20160116183504', 'migration_name' => '', 'breakpoint' => 1],
                    ],
                    null,
                    'Breakpoint reached. Further rollbacks inhibited.'
                ],
            'Rollback to non-existing version - breakpoint set on last migration ' =>
                [
                    [
                        '20160111235330' => ['version' => '20160111235330', 'migration_name' => '', 'breakpoint' => 1],
                        '20160116183504' => ['version' => '20160116183504', 'migration_name' => '', 'breakpoint' => 1],
                    ],
                    '20161225000000',
                    'Target version (20161225000000) not found',
                ],
            'Rollback to missing version - breakpoint set on last migration ' =>
                [
                    [
                        '20111225000000' => ['version' => '20111225000000', 'migration_name' => '', 'breakpoint' => 1],
                        '20160111235330' => ['version' => '20160111235330', 'migration_name' => '', 'breakpoint' => 1],
                        '20160116183504' => ['version' => '20160116183504', 'migration_name' => '', 'breakpoint' => 1],
                    ],
                    '20111225000000',
                    'Target version (20111225000000) not found',
                ]
        ];
    }

    /**
     * Migration with mixed namespace lists, dates, and expected output.
     *
     * @return array
     */
    public function rollbackToVersionDataProviderWithMixedNamespace()
    {
        return [

            // No breakpoints set

            'Rollback to one of the versions - no breakpoints set' =>
                [
                    [
                        '20120111235330' => ['version' => '20120111235330', 'migration_name' => '', 'breakpoint' => 0],
                        '20120116183504' => ['version' => '20120116183504', 'migration_name' => '', 'breakpoint' => 0],
                        '20150111235330' => ['version' => '20150111235330', 'migration_name' => '', 'breakpoint' => 0],
                        '20150116183504' => ['version' => '20150116183504', 'migration_name' => '', 'breakpoint' => 0],
                        '20160111235330' => ['version' => '20160111235330', 'migration_name' => '', 'breakpoint' => 0],
                        '20160116183504' => ['version' => '20160116183504', 'migration_name' => '', 'breakpoint' => 0],
                    ],
                    '20160111235330',
                    '== 20160116183504 Foo\Bar\TestMigration2: reverted'
                ],
            'Rollback to the latest version - no breakpoints set' =>
                [
                    [
                        '20120111235330' => ['version' => '20120111235330', 'migration_name' => '', 'breakpoint' => 0],
                        '20120116183504' => ['version' => '20120116183504', 'migration_name' => '', 'breakpoint' => 0],
                        '20150111235330' => ['version' => '20150111235330', 'migration_name' => '', 'breakpoint' => 0],
                        '20150116183504' => ['version' => '20150116183504', 'migration_name' => '', 'breakpoint' => 0],
                        '20160111235330' => ['version' => '20160111235330', 'migration_name' => '', 'breakpoint' => 0],
                        '20160116183504' => ['version' => '20160116183504', 'migration_name' => '', 'breakpoint' => 0],
                    ],
                    '20160116183504',
                    null
                ],
            'Rollback all versions (ie. rollback to version 0) - no breakpoints set' =>
                [
                    [
                        '20120111235330' => ['version' => '20120111235330', 'migration_name' => '', 'breakpoint' => 0],
                        '20120116183504' => ['version' => '20120116183504', 'migration_name' => '', 'breakpoint' => 0],
                        '20150111235330' => ['version' => '20150111235330', 'migration_name' => '', 'breakpoint' => 0],
                        '20150116183504' => ['version' => '20150116183504', 'migration_name' => '', 'breakpoint' => 0],
                        '20160111235330' => ['version' => '20160111235330', 'migration_name' => '', 'breakpoint' => 0],
                        '20160116183504' => ['version' => '20160116183504', 'migration_name' => '', 'breakpoint' => 0],
                    ],
                    '0',
                    [
                        '== 20120111235330 TestMigration: reverted',
                        '== 20120116183504 TestMigration2: reverted',
                        '== 20150111235330 Baz\TestMigration: reverted',
                        '== 20150116183504 Baz\TestMigration2: reverted',
                        '== 20160111235330 Foo\Bar\TestMigration: reverted',
                        '== 20160116183504 Foo\Bar\TestMigration2: reverted',
                    ]
                ],
            'Rollback last version - no breakpoints set' =>
                [
                    [
                        '20120111235330' => ['version' => '20120111235330', 'migration_name' => '', 'breakpoint' => 0],
                        '20120116183504' => ['version' => '20120116183504', 'migration_name' => '', 'breakpoint' => 0],
                        '20150111235330' => ['version' => '20150111235330', 'migration_name' => '', 'breakpoint' => 0],
                        '20150116183504' => ['version' => '20150116183504', 'migration_name' => '', 'breakpoint' => 0],
                        '20160111235330' => ['version' => '20160111235330', 'migration_name' => '', 'breakpoint' => 0],
                        '20160116183504' => ['version' => '20160116183504', 'migration_name' => '', 'breakpoint' => 0],
                    ],
                    null,
                    '== 20160116183504 Foo\Bar\TestMigration2: reverted',
                ],
            'Rollback to non-existing version - no breakpoints set' =>
                [
                    [
                        '20120111235330' => ['version' => '20120111235330', 'migration_name' => '', 'breakpoint' => 0],
                        '20120116183504' => ['version' => '20120116183504', 'migration_name' => '', 'breakpoint' => 0],
                        '20150111235330' => ['version' => '20150111235330', 'migration_name' => '', 'breakpoint' => 0],
                        '20150116183504' => ['version' => '20150116183504', 'migration_name' => '', 'breakpoint' => 0],
                        '20160111235330' => ['version' => '20160111235330', 'migration_name' => '', 'breakpoint' => 0],
                        '20160116183504' => ['version' => '20160116183504', 'migration_name' => '', 'breakpoint' => 0],
                    ],
                    '20161225000000',
                    'Target version (20161225000000) not found',
                ],
            'Rollback to missing version - no breakpoints set' =>
                [
                    [
                        '20111225000000' => ['version' => '20111225000000', 'migration_name' => '', 'breakpoint' => 0],
                        '20120111235330' => ['version' => '20120111235330', 'migration_name' => '', 'breakpoint' => 0],
                        '20120116183504' => ['version' => '20120116183504', 'migration_name' => '', 'breakpoint' => 0],
                        '20150111235330' => ['version' => '20150111235330', 'migration_name' => '', 'breakpoint' => 0],
                        '20150116183504' => ['version' => '20150116183504', 'migration_name' => '', 'breakpoint' => 0],
                        '20160111235330' => ['version' => '20160111235330', 'migration_name' => '', 'breakpoint' => 0],
                        '20160116183504' => ['version' => '20160116183504', 'migration_name' => '', 'breakpoint' => 0],
                    ],
                    '20111225000000',
                    'Target version (20111225000000) not found',
                ],

            // Breakpoint set on first migration

            'Rollback to one of the versions - breakpoint set on first migration' =>
                [
                    [
                        '20120111235330' => ['version' => '20120111235330', 'migration_name' => '', 'breakpoint' => 1],
                        '20120116183504' => ['version' => '20120116183504', 'migration_name' => '', 'breakpoint' => 0],
                        '20150111235330' => ['version' => '20150111235330', 'migration_name' => '', 'breakpoint' => 0],
                        '20150116183504' => ['version' => '20150116183504', 'migration_name' => '', 'breakpoint' => 0],
                        '20160111235330' => ['version' => '20160111235330', 'migration_name' => '', 'breakpoint' => 0],
                        '20160116183504' => ['version' => '20160116183504', 'migration_name' => '', 'breakpoint' => 0],
                    ],
                    '20120111235330',
                    [
                        '== 20120116183504 TestMigration2: reverted',
                        '== 20150111235330 Baz\TestMigration: reverted',
                        '== 20150116183504 Baz\TestMigration2: reverted',
                        '== 20160111235330 Foo\Bar\TestMigration: reverted',
                        '== 20160116183504 Foo\Bar\TestMigration2: reverted',
                    ]
                ],

            'Rollback to one of the versions - breakpoint set on penultimate migration' =>
                [
                    [
                        '20120111235330' => ['version' => '20120111235330', 'migration_name' => '', 'breakpoint' => 0],
                        '20120116183504' => ['version' => '20120116183504', 'migration_name' => '', 'breakpoint' => 0],
                        '20150111235330' => ['version' => '20150111235330', 'migration_name' => '', 'breakpoint' => 0],
                        '20150116183504' => ['version' => '20150116183504', 'migration_name' => '', 'breakpoint' => 0],
                        '20160111235330' => ['version' => '20160111235330', 'migration_name' => '', 'breakpoint' => 1],
                        '20160116183504' => ['version' => '20160116183504', 'migration_name' => '', 'breakpoint' => 0],
                    ],
                    '20160111235330',
                    '== 20160116183504 Foo\Bar\TestMigration2: reverted'
                ],
            'Rollback to the latest version - breakpoint set on penultimate migration' =>
                [
                    [
                        '20120111235330' => ['version' => '20120111235330', 'migration_name' => '', 'breakpoint' => 0],
                        '20120116183504' => ['version' => '20120116183504', 'migration_name' => '', 'breakpoint' => 0],
                        '20150111235330' => ['version' => '20150111235330', 'migration_name' => '', 'breakpoint' => 0],
                        '20150116183504' => ['version' => '20150116183504', 'migration_name' => '', 'breakpoint' => 0],
                        '20160111235330' => ['version' => '20160111235330', 'migration_name' => '', 'breakpoint' => 1],
                        '20160116183504' => ['version' => '20160116183504', 'migration_name' => '', 'breakpoint' => 0],
                    ],
                    '20160116183504',
                    null
                ],
            'Rollback all versions (ie. rollback to version 0) - breakpoint set on penultimate migration' =>
                [
                    [
                        '20120111235330' => ['version' => '20120111235330', 'migration_name' => '', 'breakpoint' => 0],
                        '20120116183504' => ['version' => '20120116183504', 'migration_name' => '', 'breakpoint' => 0],
                        '20150111235330' => ['version' => '20150111235330', 'migration_name' => '', 'breakpoint' => 0],
                        '20150116183504' => ['version' => '20150116183504', 'migration_name' => '', 'breakpoint' => 0],
                        '20160111235330' => ['version' => '20160111235330', 'migration_name' => '', 'breakpoint' => 1],
                        '20160116183504' => ['version' => '20160116183504', 'migration_name' => '', 'breakpoint' => 0],
                    ],
                    '0',
                    '== 20160116183504 Foo\Bar\TestMigration2: reverted'
                ],
            'Rollback last version - breakpoint set on penultimate migration' =>
                [
                    [
                        '20120111235330' => ['version' => '20120111235330', 'migration_name' => '', 'breakpoint' => 0],
                        '20120116183504' => ['version' => '20120116183504', 'migration_name' => '', 'breakpoint' => 0],
                        '20150111235330' => ['version' => '20150111235330', 'migration_name' => '', 'breakpoint' => 0],
                        '20150116183504' => ['version' => '20150116183504', 'migration_name' => '', 'breakpoint' => 0],
                        '20160111235330' => ['version' => '20160111235330', 'migration_name' => '', 'breakpoint' => 1],
                        '20160116183504' => ['version' => '20160116183504', 'migration_name' => '', 'breakpoint' => 0],
                    ],
                    null,
                    '== 20160116183504 Foo\Bar\TestMigration2: reverted',
                ],
            'Rollback to non-existing version - breakpoint set on penultimate migration' =>
                [
                    [
                        '20120111235330' => ['version' => '20120111235330', 'migration_name' => '', 'breakpoint' => 0],
                        '20120116183504' => ['version' => '20120116183504', 'migration_name' => '', 'breakpoint' => 0],
                        '20150111235330' => ['version' => '20150111235330', 'migration_name' => '', 'breakpoint' => 0],
                        '20150116183504' => ['version' => '20150116183504', 'migration_name' => '', 'breakpoint' => 0],
                        '20160111235330' => ['version' => '20160111235330', 'migration_name' => '', 'breakpoint' => 1],
                        '20160116183504' => ['version' => '20160116183504', 'migration_name' => '', 'breakpoint' => 0],
                    ],
                    '20161225000000',
                    'Target version (20161225000000) not found',
                ],
            'Rollback to missing version - breakpoint set on first migration' =>
                [
                    [
                        '20111225000000' => ['version' => '20111225000000', 'migration_name' => '', 'breakpoint' => 0],
                        '20120111235330' => ['version' => '20120111235330', 'migration_name' => '', 'breakpoint' => 0],
                        '20120116183504' => ['version' => '20120116183504', 'migration_name' => '', 'breakpoint' => 0],
                        '20150111235330' => ['version' => '20150111235330', 'migration_name' => '', 'breakpoint' => 0],
                        '20150116183504' => ['version' => '20150116183504', 'migration_name' => '', 'breakpoint' => 0],
                        '20160111235330' => ['version' => '20160111235330', 'migration_name' => '', 'breakpoint' => 1],
                        '20160116183504' => ['version' => '20160116183504', 'migration_name' => '', 'breakpoint' => 0],
                    ],
                    '20111225000000',
                    'Target version (20111225000000) not found',
                ],

            // Breakpoint set on last migration

            'Rollback to one of the versions - breakpoint set on last migration' =>
                [
                    [
                        '20120111235330' => ['version' => '20120111235330', 'migration_name' => '', 'breakpoint' => 0],
                        '20120116183504' => ['version' => '20120116183504', 'migration_name' => '', 'breakpoint' => 0],
                        '20150111235330' => ['version' => '20150111235330', 'migration_name' => '', 'breakpoint' => 0],
                        '20150116183504' => ['version' => '20150116183504', 'migration_name' => '', 'breakpoint' => 0],
                        '20160111235330' => ['version' => '20160111235330', 'migration_name' => '', 'breakpoint' => 0],
                        '20160116183504' => ['version' => '20160116183504', 'migration_name' => '', 'breakpoint' => 1],
                    ],
                    '20160111235330',
                    'Breakpoint reached. Further rollbacks inhibited.'
                ],
            'Rollback to the latest version - breakpoint set on last migration' =>
                [
                    [
                        '20120111235330' => ['version' => '20120111235330', 'migration_name' => '', 'breakpoint' => 0],
                        '20120116183504' => ['version' => '20120116183504', 'migration_name' => '', 'breakpoint' => 0],
                        '20150111235330' => ['version' => '20150111235330', 'migration_name' => '', 'breakpoint' => 0],
                        '20150116183504' => ['version' => '20150116183504', 'migration_name' => '', 'breakpoint' => 0],
                        '20160111235330' => ['version' => '20160111235330', 'migration_name' => '', 'breakpoint' => 0],
                        '20160116183504' => ['version' => '20160116183504', 'migration_name' => '', 'breakpoint' => 1],
                    ],
                    '20160116183504',
                    null
                ],
            'Rollback all versions (ie. rollback to version 0) - breakpoint set on last migration' =>
                [
                    [
                        '20120111235330' => ['version' => '20120111235330', 'migration_name' => '', 'breakpoint' => 0],
                        '20120116183504' => ['version' => '20120116183504', 'migration_name' => '', 'breakpoint' => 0],
                        '20150111235330' => ['version' => '20150111235330', 'migration_name' => '', 'breakpoint' => 0],
                        '20150116183504' => ['version' => '20150116183504', 'migration_name' => '', 'breakpoint' => 0],
                        '20160111235330' => ['version' => '20160111235330', 'migration_name' => '', 'breakpoint' => 0],
                        '20160116183504' => ['version' => '20160116183504', 'migration_name' => '', 'breakpoint' => 1],
                    ],
                    '0',
                    'Breakpoint reached. Further rollbacks inhibited.'
                ],
            'Rollback last version - breakpoint set on last migration' =>
                [
                    [
                        '20120111235330' => ['version' => '20120111235330', 'migration_name' => '', 'breakpoint' => 0],
                        '20120116183504' => ['version' => '20120116183504', 'migration_name' => '', 'breakpoint' => 0],
                        '20150111235330' => ['version' => '20150111235330', 'migration_name' => '', 'breakpoint' => 0],
                        '20150116183504' => ['version' => '20150116183504', 'migration_name' => '', 'breakpoint' => 0],
                        '20160111235330' => ['version' => '20160111235330', 'migration_name' => '', 'breakpoint' => 0],
                        '20160116183504' => ['version' => '20160116183504', 'migration_name' => '', 'breakpoint' => 1],
                    ],
                    null,
                    'Breakpoint reached. Further rollbacks inhibited.'
                ],
            'Rollback to non-existing version - breakpoint set on last migration' =>
                [
                    [
                        '20120111235330' => ['version' => '20120111235330', 'migration_name' => '', 'breakpoint' => 0],
                        '20120116183504' => ['version' => '20120116183504', 'migration_name' => '', 'breakpoint' => 0],
                        '20150111235330' => ['version' => '20150111235330', 'migration_name' => '', 'breakpoint' => 0],
                        '20150116183504' => ['version' => '20150116183504', 'migration_name' => '', 'breakpoint' => 0],
                        '20160111235330' => ['version' => '20160111235330', 'migration_name' => '', 'breakpoint' => 0],
                        '20160116183504' => ['version' => '20160116183504', 'migration_name' => '', 'breakpoint' => 1],
                    ],
                    '20161225000000',
                    'Target version (20161225000000) not found',
                ],
            'Rollback to missing version - breakpoint set on last migration' =>
                [
                    [
                        '20111225000000' => ['version' => '20111225000000', 'migration_name' => '', 'breakpoint' => 0],
                        '20120111235330' => ['version' => '20120111235330', 'migration_name' => '', 'breakpoint' => 0],
                        '20120116183504' => ['version' => '20120116183504', 'migration_name' => '', 'breakpoint' => 0],
                        '20150111235330' => ['version' => '20150111235330', 'migration_name' => '', 'breakpoint' => 0],
                        '20150116183504' => ['version' => '20150116183504', 'migration_name' => '', 'breakpoint' => 0],
                        '20160111235330' => ['version' => '20160111235330', 'migration_name' => '', 'breakpoint' => 0],
                        '20160116183504' => ['version' => '20160116183504', 'migration_name' => '', 'breakpoint' => 1],
                    ],
                    '20111225000000',
                    'Target version (20111225000000) not found',
                ],

            // Breakpoint set on all migrations

            'Rollback to one of the versions - breakpoint set on last migration ' =>
                [
                    [
                        '20120111235330' => ['version' => '20120111235330', 'migration_name' => '', 'breakpoint' => 0],
                        '20120116183504' => ['version' => '20120116183504', 'migration_name' => '', 'breakpoint' => 0],
                        '20150111235330' => ['version' => '20150111235330', 'migration_name' => '', 'breakpoint' => 0],
                        '20150116183504' => ['version' => '20150116183504', 'migration_name' => '', 'breakpoint' => 0],
                        '20160111235330' => ['version' => '20160111235330', 'migration_name' => '', 'breakpoint' => 1],
                        '20160116183504' => ['version' => '20160116183504', 'migration_name' => '', 'breakpoint' => 1],
                    ],
                    '20160111235330',
                    'Breakpoint reached. Further rollbacks inhibited.'
                ],
            'Rollback to the latest version - breakpoint set on last migration ' =>
                [
                    [
                        '20120111235330' => ['version' => '20120111235330', 'migration_name' => '', 'breakpoint' => 0],
                        '20120116183504' => ['version' => '20120116183504', 'migration_name' => '', 'breakpoint' => 0],
                        '20150111235330' => ['version' => '20150111235330', 'migration_name' => '', 'breakpoint' => 0],
                        '20150116183504' => ['version' => '20150116183504', 'migration_name' => '', 'breakpoint' => 0],
                        '20160111235330' => ['version' => '20160111235330', 'migration_name' => '', 'breakpoint' => 1],
                        '20160116183504' => ['version' => '20160116183504', 'migration_name' => '', 'breakpoint' => 1],
                    ],
                    '20160116183504',
                    null
                ],
            'Rollback all versions (ie. rollback to version 0) - breakpoint set on last migration ' =>
                [
                    [
                        '20120111235330' => ['version' => '20120111235330', 'migration_name' => '', 'breakpoint' => 0],
                        '20120116183504' => ['version' => '20120116183504', 'migration_name' => '', 'breakpoint' => 0],
                        '20150111235330' => ['version' => '20150111235330', 'migration_name' => '', 'breakpoint' => 0],
                        '20150116183504' => ['version' => '20150116183504', 'migration_name' => '', 'breakpoint' => 0],
                        '20160111235330' => ['version' => '20160111235330', 'migration_name' => '', 'breakpoint' => 1],
                        '20160116183504' => ['version' => '20160116183504', 'migration_name' => '', 'breakpoint' => 1],
                    ],
                    '0',
                    'Breakpoint reached. Further rollbacks inhibited.'
                ],
            'Rollback last version - breakpoint set on last migration ' =>
                [
                    [
                        '20120111235330' => ['version' => '20120111235330', 'migration_name' => '', 'breakpoint' => 0],
                        '20120116183504' => ['version' => '20120116183504', 'migration_name' => '', 'breakpoint' => 0],
                        '20150111235330' => ['version' => '20150111235330', 'migration_name' => '', 'breakpoint' => 0],
                        '20150116183504' => ['version' => '20150116183504', 'migration_name' => '', 'breakpoint' => 0],
                        '20160111235330' => ['version' => '20160111235330', 'migration_name' => '', 'breakpoint' => 1],
                        '20160116183504' => ['version' => '20160116183504', 'migration_name' => '', 'breakpoint' => 1],
                    ],
                    null,
                    'Breakpoint reached. Further rollbacks inhibited.'
                ],
            'Rollback to non-existing version - breakpoint set on last migration ' =>
                [
                    [
                        '20120111235330' => ['version' => '20120111235330', 'migration_name' => '', 'breakpoint' => 0],
                        '20120116183504' => ['version' => '20120116183504', 'migration_name' => '', 'breakpoint' => 0],
                        '20150111235330' => ['version' => '20150111235330', 'migration_name' => '', 'breakpoint' => 0],
                        '20150116183504' => ['version' => '20150116183504', 'migration_name' => '', 'breakpoint' => 0],
                        '20160111235330' => ['version' => '20160111235330', 'migration_name' => '', 'breakpoint' => 1],
                        '20160116183504' => ['version' => '20160116183504', 'migration_name' => '', 'breakpoint' => 1],
                    ],
                    '20161225000000',
                    'Target version (20161225000000) not found',
                ],
            'Rollback to missing version - breakpoint set on last migration ' =>
                [
                    [
                        '20111225000000' => ['version' => '20111225000000', 'migration_name' => '', 'breakpoint' => 1],
                        '20120111235330' => ['version' => '20120111235330', 'migration_name' => '', 'breakpoint' => 1],
                        '20120116183504' => ['version' => '20120116183504', 'migration_name' => '', 'breakpoint' => 1],
                        '20150111235330' => ['version' => '20150111235330', 'migration_name' => '', 'breakpoint' => 1],
                        '20150116183504' => ['version' => '20150116183504', 'migration_name' => '', 'breakpoint' => 1],
                        '20160111235330' => ['version' => '20160111235330', 'migration_name' => '', 'breakpoint' => 1],
                        '20160116183504' => ['version' => '20160116183504', 'migration_name' => '', 'breakpoint' => 1],
                    ],
                    '20111225000000',
                    'Target version (20111225000000) not found',
                ]
        ];
    }

    public function rollbackToVersionByExecutionTimeDataProvider()
    {
        return [

            // No breakpoints set

            'Rollback to first created version with was also the first to be executed - no breakpoints set' =>
                [
                    [
                        '20120111235330' => ['version' => '20120111235330', 'start_time' => '2012-01-12 23:53:30', 'end_time' => '2012-01-12 23:53:30', 'breakpoint' => 0, 'migration_name' => 'TestMigration1'],
                        '20120116183504' => ['version' => '20120116183504', 'start_time' => '2012-01-17 18:35:04', 'end_time' => '2012-01-17 18:35:04', 'breakpoint' => 0, 'migration_name' => 'TestMigration2'],
                    ],
                    '20120111235330',
                    '== 20120116183504 TestMigration2: reverted'
                ],
            'Rollback to last created version which was also the last to be executed - no breakpoints set' =>
                [
                    [
                        '20120111235330' => ['version' => '20120111235330', 'start_time' => '2012-01-12 23:53:30', 'end_time' => '2012-01-12 23:53:30', 'breakpoint' => 0, 'migration_name' => 'TestMigration1'],
                        '20120116183504' => ['version' => '20120116183504', 'start_time' => '2012-01-17 18:35:04', 'end_time' => '2012-01-17 18:35:04', 'breakpoint' => 0, 'migration_name' => 'TestMigration2'],
                    ],
                    '20120116183504',
                    'No migrations to rollback'
                ],
            'Rollback all versions (ie. rollback to version 0) - no breakpoints set' =>
                [
                    [
                        '20120111235330' => ['version' => '20120111235330', 'start_time' => '2012-01-12 23:53:30', 'end_time' => '2012-01-12 23:53:30', 'breakpoint' => 0, 'migration_name' => 'TestMigration1'],
                        '20120116183504' => ['version' => '20120116183504', 'start_time' => '2012-01-17 18:35:04', 'end_time' => '2012-01-17 18:35:04', 'breakpoint' => 0, 'migration_name' => 'TestMigration2'],
                    ],
                    '0',
                    ['== 20120111235330 TestMigration: reverted', '== 20120116183504 TestMigration2: reverted']
                ],
            'Rollback to second created version which was the first to be executed - no breakpoints set' =>
                [
                    [
                        '20120116183504' => ['version' => '20120116183504', 'start_time' => '2012-01-10 18:35:04', 'end_time' => '2012-01-10 18:35:04', 'breakpoint' => 0, 'migration_name' => 'TestMigration1'],
                        '20120111235330' => ['version' => '20120111235330', 'start_time' => '2012-01-12 23:53:30', 'end_time' => '2012-01-12 23:53:30', 'breakpoint' => 0, 'migration_name' => 'TestMigration2'],
                    ],
                    '20120116183504',
                    '== 20120111235330 TestMigration: reverted'
                ],
            'Rollback to first created version which was the second to be executed - no breakpoints set' =>
                [
                    [
                        '20120116183504' => ['version' => '20120116183504', 'start_time' => '2012-01-17 18:35:04', 'end_time' => '2012-01-17 18:35:04', 'breakpoint' => 0, 'migration_name' => 'TestMigration1'],
                        '20120111235330' => ['version' => '20120111235330', 'start_time' => '2012-01-20 23:53:30', 'end_time' => '2012-01-20 23:53:30', 'breakpoint' => 0, 'migration_name' => 'TestMigration2'],
                    ],
                    '20120111235330',
                    'No migrations to rollback'
                ],
            'Rollback last executed version which was also the last created version - no breakpoints set' =>
                [
                    [
                        '20120111235330' => ['version' => '20120111235330', 'start_time' => '2012-01-12 23:53:30', 'end_time' => '2012-01-12 23:53:30', 'breakpoint' => 0, 'migration_name' => 'TestMigration1'],
                        '20120116183504' => ['version' => '20120116183504', 'start_time' => '2012-01-17 18:35:04', 'end_time' => '2012-01-17 18:35:04', 'breakpoint' => 0, 'migration_name' => 'TestMigration2'],
                    ],
                    null,
                    '== 20120116183504 TestMigration2: reverted'
                ],
            'Rollback last executed version which was the first created version - no breakpoints set' =>
                [
                    [
                        '20120116183504' => ['version' => '20120116183504', 'start_time' => '2012-01-17 18:35:04', 'end_time' => '2012-01-17 18:35:04', 'breakpoint' => 0, 'migration_name' => 'TestMigration1'],
                        '20120111235330' => ['version' => '20120111235330', 'start_time' => '2012-01-20 23:53:30', 'end_time' => '2012-01-20 23:53:30', 'breakpoint' => 0, 'migration_name' => 'TestMigration2'],
                    ],
                    null,
                    '== 20120111235330 TestMigration: reverted'
                ],
            'Rollback to non-existing version - no breakpoints set' =>
                [
                    [
                        '20120116183504' => ['version' => '20120116183504', 'start_time' => '2012-01-17 18:35:04', 'end_time' => '2012-01-17 18:35:04', 'breakpoint' => 0, 'migration_name' => 'TestMigration1'],
                        '20120111235330' => ['version' => '20120111235330', 'start_time' => '2012-01-20 23:53:30', 'end_time' => '2012-01-20 23:53:30', 'breakpoint' => 0, 'migration_name' => 'TestMigration2'],
                    ],
                    '20121225000000',
                    'Target version (20121225000000) not found',
                ],
            'Rollback to missing version - no breakpoints set' =>
                [
                    [
                        '20111225000000' => ['version' => '20111225000000', 'start_time' => '2011-12-25 00:00:00', 'end_time' => '2011-12-25 00:00:00', 'breakpoint' => 0, 'migration_name' => 'TestMigration1'],
                        '20120116183504' => ['version' => '20120116183504', 'start_time' => '2012-01-17 18:35:04', 'end_time' => '2012-01-17 18:35:04', 'breakpoint' => 0, 'migration_name' => 'TestMigration2'],
                        '20120111235330' => ['version' => '20120111235330', 'start_time' => '2012-01-20 23:53:30', 'end_time' => '2012-01-20 23:53:30', 'breakpoint' => 0, 'migration_name' => 'TestMigration3'],
                    ],
                    '20121225000000',
                    'Target version (20121225000000) not found',
                ],

            // Breakpoint set on first migration

            'Rollback to first created version with was also the first to be executed - breakpoint set on first (executed and created) migration' =>
                [
                    [
                        '20120111235330' => ['version' => '20120111235330', 'start_time' => '2012-01-12 23:53:30', 'end_time' => '2012-01-12 23:53:30', 'breakpoint' => 1, 'migration_name' => 'TestMigration1'],
                        '20120116183504' => ['version' => '20120116183504', 'start_time' => '2012-01-17 18:35:04', 'end_time' => '2012-01-17 18:35:04', 'breakpoint' => 0, 'migration_name' => 'TestMigration2'],
                    ],
                    '20120111235330',
                    '== 20120116183504 TestMigration2: reverted'
                ],
            'Rollback to last created version which was also the last to be executed - breakpoint set on first (executed and created) migration' =>
                [
                    [
                        '20120111235330' => ['version' => '20120111235330', 'start_time' => '2012-01-12 23:53:30', 'end_time' => '2012-01-12 23:53:30', 'breakpoint' => 1, 'migration_name' => 'TestMigration1'],
                        '20120116183504' => ['version' => '20120116183504', 'start_time' => '2012-01-17 18:35:04', 'end_time' => '2012-01-17 18:35:04', 'breakpoint' => 0, 'migration_name' => 'TestMigration2'],
                    ],
                    '20120116183504',
                    'No migrations to rollback'
                ],
            'Rollback all versions (ie. rollback to version 0) - breakpoint set on first (executed and created) migration' =>
                [
                    [
                        '20120111235330' => ['version' => '20120111235330', 'start_time' => '2012-01-12 23:53:30', 'end_time' => '2012-01-12 23:53:30', 'breakpoint' => 1, 'migration_name' => 'TestMigration1'],
                        '20120116183504' => ['version' => '20120116183504', 'start_time' => '2012-01-17 18:35:04', 'end_time' => '2012-01-17 18:35:04', 'breakpoint' => 0, 'migration_name' => 'TestMigration2'],
                    ],
                    '0',
                    ['== 20120116183504 TestMigration2: reverted', 'Breakpoint reached. Further rollbacks inhibited.']
                ],
            'Rollback to second created version which was the first to be executed - breakpoint set on first executed migration' =>
                [
                    [
                        '20120116183504' => ['version' => '20120116183504', 'start_time' => '2012-01-10 18:35:04', 'end_time' => '2012-01-10 18:35:04', 'breakpoint' => 1, 'migration_name' => 'TestMigration1'],
                        '20120111235330' => ['version' => '20120111235330', 'start_time' => '2012-01-12 23:53:30', 'end_time' => '2012-01-12 23:53:30', 'breakpoint' => 0, 'migration_name' => 'TestMigration2'],
                    ],
                    '20120116183504',
                    '== 20120111235330 TestMigration: reverted'
                ],
            'Rollback to second created version which was the first to be executed - breakpoint set on first created migration' =>
                [
                    [
                        '20120116183504' => ['version' => '20120116183504', 'start_time' => '2012-01-10 18:35:04', 'end_time' => '2012-01-10 18:35:04', 'breakpoint' => 0, 'migration_name' => 'TestMigration1'],
                        '20120111235330' => ['version' => '20120111235330', 'start_time' => '2012-01-12 23:53:30', 'end_time' => '2012-01-12 23:53:30', 'breakpoint' => 1, 'migration_name' => 'TestMigration2'],
                    ],
                    '20120116183504',
                    'Breakpoint reached. Further rollbacks inhibited.'
                ],
            'Rollback to first created version which was the second to be executed - breakpoint set on first executed migration' =>
                [
                    [
                        '20120116183504' => ['version' => '20120116183504', 'start_time' => '2012-01-17 18:35:04', 'end_time' => '2012-01-17 18:35:04', 'breakpoint' => 1, 'migration_name' => 'TestMigration1'],
                        '20120111235330' => ['version' => '20120111235330', 'start_time' => '2012-01-20 23:53:30', 'end_time' => '2012-01-20 23:53:30', 'breakpoint' => 0, 'migration_name' => 'TestMigration2'],
                    ],
                    '20120111235330',
                    'No migrations to rollback'
                ],
            'Rollback to first created version which was the second to be executed - breakpoint set on first created migration' =>
                [
                    [
                        '20120116183504' => ['version' => '20120116183504', 'start_time' => '2012-01-17 18:35:04', 'end_time' => '2012-01-17 18:35:04', 'breakpoint' => 0, 'migration_name' => 'TestMigration1'],
                        '20120111235330' => ['version' => '20120111235330', 'start_time' => '2012-01-20 23:53:30', 'end_time' => '2012-01-20 23:53:30', 'breakpoint' => 1, 'migration_name' => 'TestMigration2'],
                    ],
                    '20120111235330',
                    'No migrations to rollback'
                ],
            'Rollback last executed version which was also the last created version - breakpoint set on first (executed and created) migration' =>
                [
                    [
                        '20120111235330' => ['version' => '20120111235330', 'start_time' => '2012-01-12 23:53:30', 'end_time' => '2012-01-12 23:53:30', 'breakpoint' => 1, 'migration_name' => 'TestMigration1'],
                        '20120116183504' => ['version' => '20120116183504', 'start_time' => '2012-01-17 18:35:04', 'end_time' => '2012-01-17 18:35:04', 'breakpoint' => 0, 'migration_name' => 'TestMigration2'],
                    ],
                    null,
                    '== 20120116183504 TestMigration2: reverted'
                ],
            'Rollback last executed version which was the first created version - breakpoint set on first executed migration' =>
                [
                    [
                        '20120116183504' => ['version' => '20120116183504', 'start_time' => '2012-01-17 18:35:04', 'end_time' => '2012-01-17 18:35:04', 'breakpoint' => 1, 'migration_name' => 'TestMigration1'],
                        '20120111235330' => ['version' => '20120111235330', 'start_time' => '2012-01-20 23:53:30', 'end_time' => '2012-01-20 23:53:30', 'breakpoint' => 0, 'migration_name' => 'TestMigration2'],
                    ],
                    null,
                    '== 20120111235330 TestMigration: reverted'
                ],
            'Rollback last executed version which was the first created version - breakpoint set on first created migration' =>
                [
                    [
                        '20120116183504' => ['version' => '20120116183504', 'start_time' => '2012-01-17 18:35:04', 'end_time' => '2012-01-17 18:35:04', 'breakpoint' => 0, 'migration_name' => 'TestMigration1'],
                        '20120111235330' => ['version' => '20120111235330', 'start_time' => '2012-01-20 23:53:30', 'end_time' => '2012-01-20 23:53:30', 'breakpoint' => 1, 'migration_name' => 'TestMigration2'],
                    ],
                    null,
                    'Breakpoint reached. Further rollbacks inhibited.'
                ],
            'Rollback to non-existing version - breakpoint set on first executed migration' =>
                [
                    [
                        '20120116183504' => ['version' => '20120116183504', 'start_time' => '2012-01-17 18:35:04', 'end_time' => '2012-01-17 18:35:04', 'breakpoint' => 1, 'migration_name' => 'TestMigration1'],
                        '20120111235330' => ['version' => '20120111235330', 'start_time' => '2012-01-20 23:53:30', 'end_time' => '2012-01-20 23:53:30', 'breakpoint' => 0, 'migration_name' => 'TestMigration2'],
                    ],
                    '20121225000000',
                    'Target version (20121225000000) not found',
                ],
            'Rollback to missing version - breakpoint set on first executed migration' =>
                [
                    [
                        '20111225000000' => ['version' => '20111225000000', 'start_time' => '2011-12-25 00:00:00', 'end_time' => '2011-12-25 00:00:00', 'breakpoint' => 1, 'migration_name' => 'TestMigration1'],
                        '20120116183504' => ['version' => '20120116183504', 'start_time' => '2012-01-17 18:35:04', 'end_time' => '2012-01-17 18:35:04', 'breakpoint' => 0, 'migration_name' => 'TestMigration2'],
                        '20120111235330' => ['version' => '20120111235330', 'start_time' => '2012-01-20 23:53:30', 'end_time' => '2012-01-20 23:53:30', 'breakpoint' => 0, 'migration_name' => 'TestMigration3'],
                    ],
                    '20121225000000',
                    'Target version (20121225000000) not found',
                ],

            // Breakpoint set on last migration

            'Rollback to first created version with was also the first to be executed - breakpoint set on last (executed and created) migration' =>
                [
                    [
                        '20120111235330' => ['version' => '20120111235330', 'start_time' => '2012-01-12 23:53:30', 'end_time' => '2012-01-12 23:53:30', 'breakpoint' => 0, 'migration_name' => 'TestMigration1'],
                        '20120116183504' => ['version' => '20120116183504', 'start_time' => '2012-01-17 18:35:04', 'end_time' => '2012-01-17 18:35:04', 'breakpoint' => 1, 'migration_name' => 'TestMigration2'],
                    ],
                    '20120111235330',
                    'Breakpoint reached. Further rollbacks inhibited.'
                ],
            'Rollback to last created version which was also the last to be executed - breakpoint set on last (executed and created) migration' =>
                [
                    [
                        '20120111235330' => ['version' => '20120111235330', 'start_time' => '2012-01-12 23:53:30', 'end_time' => '2012-01-12 23:53:30', 'breakpoint' => 0, 'migration_name' => 'TestMigration1'],
                        '20120116183504' => ['version' => '20120116183504', 'start_time' => '2012-01-17 18:35:04', 'end_time' => '2012-01-17 18:35:04', 'breakpoint' => 1, 'migration_name' => 'TestMigration2'],
                    ],
                    '20120116183504',
                    'No migrations to rollback'
                ],
            'Rollback all versions (ie. rollback to version 0) - breakpoint set on last (executed and created) migration' =>
                [
                    [
                        '20120111235330' => ['version' => '20120111235330', 'start_time' => '2012-01-12 23:53:30', 'end_time' => '2012-01-12 23:53:30', 'breakpoint' => 0, 'migration_name' => 'TestMigration1'],
                        '20120116183504' => ['version' => '20120116183504', 'start_time' => '2012-01-17 18:35:04', 'end_time' => '2012-01-17 18:35:04', 'breakpoint' => 1, 'migration_name' => 'TestMigration2'],
                    ],
                    '0',
                    ['Breakpoint reached. Further rollbacks inhibited.']
                ],
            'Rollback to second created version which was the first to be executed - breakpoint set on last executed migration' =>
                [
                    [
                        '20120116183504' => ['version' => '20120116183504', 'start_time' => '2012-01-10 18:35:04', 'end_time' => '2012-01-10 18:35:04', 'breakpoint' => 0, 'migration_name' => 'TestMigration1'],
                        '20120111235330' => ['version' => '20120111235330', 'start_time' => '2012-01-12 23:53:30', 'end_time' => '2012-01-12 23:53:30', 'breakpoint' => 1, 'migration_name' => 'TestMigration2'],
                    ],
                    '20120116183504',
                    'Breakpoint reached. Further rollbacks inhibited.'
                ],
            'Rollback to second created version which was the first to be executed - breakpoint set on last created migration' =>
                [
                    [
                        '20120116183504' => ['version' => '20120116183504', 'start_time' => '2012-01-10 18:35:04', 'end_time' => '2012-01-10 18:35:04', 'breakpoint' => 1, 'migration_name' => 'TestMigration1'],
                        '20120111235330' => ['version' => '20120111235330', 'start_time' => '2012-01-12 23:53:30', 'end_time' => '2012-01-12 23:53:30', 'breakpoint' => 0, 'migration_name' => 'TestMigration2'],
                    ],
                    '20120116183504',
                    '== 20120111235330 TestMigration: reverted'
                ],
            'Rollback to first created version which was the second to be executed - breakpoint set on last executed migration' =>
                [
                    [
                        '20120116183504' => ['version' => '20120116183504', 'start_time' => '2012-01-17 18:35:04', 'end_time' => '2012-01-17 18:35:04', 'breakpoint' => 0, 'migration_name' => 'TestMigration1'],
                        '20120111235330' => ['version' => '20120111235330', 'start_time' => '2012-01-20 23:53:30', 'end_time' => '2012-01-20 23:53:30', 'breakpoint' => 1, 'migration_name' => 'TestMigration2'],
                    ],
                    '20120111235330',
                    'No migrations to rollback'
                ],
            'Rollback to first created version which was the second to be executed - breakpoint set on last created migration' =>
                [
                    [
                        '20120116183504' => ['version' => '20120116183504', 'start_time' => '2012-01-17 18:35:04', 'end_time' => '2012-01-17 18:35:04', 'breakpoint' => 1, 'migration_name' => 'TestMigration1'],
                        '20120111235330' => ['version' => '20120111235330', 'start_time' => '2012-01-20 23:53:30', 'end_time' => '2012-01-20 23:53:30', 'breakpoint' => 0, 'migration_name' => 'TestMigration2'],
                    ],
                    '20120111235330',
                    'No migrations to rollback'
                ],
            'Rollback last executed version which was also the last created version - breakpoint set on last (executed and created) migration' =>
                [
                    [
                        '20120111235330' => ['version' => '20120111235330', 'start_time' => '2012-01-12 23:53:30', 'end_time' => '2012-01-12 23:53:30', 'breakpoint' => 0, 'migration_name' => 'TestMigration1'],
                        '20120116183504' => ['version' => '20120116183504', 'start_time' => '2012-01-17 18:35:04', 'end_time' => '2012-01-17 18:35:04', 'breakpoint' => 1, 'migration_name' => 'TestMigration2'],
                    ],
                    null,
                    'Breakpoint reached. Further rollbacks inhibited.'
                ],
            'Rollback last executed version which was the first created version - breakpoint set on last executed migration' =>
                [
                    [
                        '20120116183504' => ['version' => '20120116183504', 'start_time' => '2012-01-17 18:35:04', 'end_time' => '2012-01-17 18:35:04', 'breakpoint' => 0, 'migration_name' => 'TestMigration1'],
                        '20120111235330' => ['version' => '20120111235330', 'start_time' => '2012-01-20 23:53:30', 'end_time' => '2012-01-20 23:53:30', 'breakpoint' => 1, 'migration_name' => 'TestMigration2'],
                    ],
                    null,
                    'Breakpoint reached. Further rollbacks inhibited.'
                ],
            'Rollback last executed version which was the first created version - breakpoint set on last created migration' =>
                [
                    [
                        '20120116183504' => ['version' => '20120116183504', 'start_time' => '2012-01-17 18:35:04', 'end_time' => '2012-01-17 18:35:04', 'breakpoint' => 1, 'migration_name' => 'TestMigration1'],
                        '20120111235330' => ['version' => '20120111235330', 'start_time' => '2012-01-20 23:53:30', 'end_time' => '2012-01-20 23:53:30', 'breakpoint' => 0, 'migration_name' => 'TestMigration2'],
                    ],
                    null,
                    '== 20120111235330 TestMigration: reverted'
                ],
            'Rollback to non-existing version - breakpoint set on last executed migration' =>
                [
                    [
                        '20120116183504' => ['version' => '20120116183504', 'start_time' => '2012-01-17 18:35:04', 'end_time' => '2012-01-17 18:35:04', 'breakpoint' => 0, 'migration_name' => 'TestMigration1'],
                        '20120111235330' => ['version' => '20120111235330', 'start_time' => '2012-01-20 23:53:30', 'end_time' => '2012-01-20 23:53:30', 'breakpoint' => 1, 'migration_name' => 'TestMigration2'],
                    ],
                    '20121225000000',
                    'Target version (20121225000000) not found',
                ],
            'Rollback to missing version - breakpoint set on last executed migration' =>
                [
                    [
                        '20111225000000' => ['version' => '20111225000000', 'start_time' => '2011-12-25 00:00:00', 'end_time' => '2011-12-25 00:00:00', 'breakpoint' => 0, 'migration_name' => 'TestMigration1'],
                        '20120116183504' => ['version' => '20120116183504', 'start_time' => '2012-01-17 18:35:04', 'end_time' => '2012-01-17 18:35:04', 'breakpoint' => 0, 'migration_name' => 'TestMigration2'],
                        '20120111235330' => ['version' => '20120111235330', 'start_time' => '2012-01-20 23:53:30', 'end_time' => '2012-01-20 23:53:30', 'breakpoint' => 1, 'migration_name' => 'TestMigration3'],
                    ],
                    '20121225000000',
                    'Target version (20121225000000) not found',
                ],

            // Breakpoint set on all migrations

            'Rollback to first created version with was also the first to be executed - breakpoint set on all migrations' =>
                [
                    [
                        '20120111235330' => ['version' => '20120111235330', 'start_time' => '2012-01-12 23:53:30', 'end_time' => '2012-01-12 23:53:30', 'breakpoint' => 1, 'migration_name' => 'TestMigration1'],
                        '20120116183504' => ['version' => '20120116183504', 'start_time' => '2012-01-17 18:35:04', 'end_time' => '2012-01-17 18:35:04', 'breakpoint' => 1, 'migration_name' => 'TestMigration2'],
                    ],
                    '20120111235330',
                    'Breakpoint reached. Further rollbacks inhibited.'
                ],
            'Rollback to last created version which was also the last to be executed - breakpoint set on all migrations' =>
                [
                    [
                        '20120111235330' => ['version' => '20120111235330', 'start_time' => '2012-01-12 23:53:30', 'end_time' => '2012-01-12 23:53:30', 'breakpoint' => 1, 'migration_name' => 'TestMigration1'],
                        '20120116183504' => ['version' => '20120116183504', 'start_time' => '2012-01-17 18:35:04', 'end_time' => '2012-01-17 18:35:04', 'breakpoint' => 1, 'migration_name' => 'TestMigration2'],
                    ],
                    '20120116183504',
                    'No migrations to rollback'
                ],
            'Rollback all versions (ie. rollback to version 0) - breakpoint set on all migrations' =>
                [
                    [
                        '20120111235330' => ['version' => '20120111235330', 'start_time' => '2012-01-12 23:53:30', 'end_time' => '2012-01-12 23:53:30', 'breakpoint' => 1, 'migration_name' => 'TestMigration1'],
                        '20120116183504' => ['version' => '20120116183504', 'start_time' => '2012-01-17 18:35:04', 'end_time' => '2012-01-17 18:35:04', 'breakpoint' => 1, 'migration_name' => 'TestMigration2'],
                    ],
                    '0',
                    ['Breakpoint reached. Further rollbacks inhibited.']
                ],
            'Rollback to second created version which was the first to be executed - breakpoint set on all migrations' =>
                [
                    [
                        '20120116183504' => ['version' => '20120116183504', 'start_time' => '2012-01-10 18:35:04', 'end_time' => '2012-01-10 18:35:04', 'breakpoint' => 1, 'migration_name' => 'TestMigration1'],
                        '20120111235330' => ['version' => '20120111235330', 'start_time' => '2012-01-12 23:53:30', 'end_time' => '2012-01-12 23:53:30', 'breakpoint' => 1, 'migration_name' => 'TestMigration2'],
                    ],
                    '20120116183504',
                    'Breakpoint reached. Further rollbacks inhibited.'
                ],
            'Rollback to first created version which was the second to be executed - breakpoint set on all migrations' =>
                [
                    [
                        '20120116183504' => ['version' => '20120116183504', 'start_time' => '2012-01-17 18:35:04', 'end_time' => '2012-01-17 18:35:04', 'breakpoint' => 1, 'migration_name' => 'TestMigration1'],
                        '20120111235330' => ['version' => '20120111235330', 'start_time' => '2012-01-20 23:53:30', 'end_time' => '2012-01-20 23:53:30', 'breakpoint' => 1, 'migration_name' => 'TestMigration2'],
                    ],
                    '20120111235330',
                    'No migrations to rollback'
                ],
            'Rollback last executed version which was also the last created version - breakpoint set on all migrations' =>
                [
                    [
                        '20120111235330' => ['version' => '20120111235330', 'start_time' => '2012-01-12 23:53:30', 'end_time' => '2012-01-12 23:53:30', 'breakpoint' => 1, 'migration_name' => 'TestMigration1'],
                        '20120116183504' => ['version' => '20120116183504', 'start_time' => '2012-01-17 18:35:04', 'end_time' => '2012-01-17 18:35:04', 'breakpoint' => 1, 'migration_name' => 'TestMigration2'],
                    ],
                    null,
                    'Breakpoint reached. Further rollbacks inhibited.'
                ],
            'Rollback last executed version which was the first created version - breakpoint set on all migrations' =>
                [
                    [
                        '20120116183504' => ['version' => '20120116183504', 'start_time' => '2012-01-17 18:35:04', 'end_time' => '2012-01-17 18:35:04', 'breakpoint' => 1, 'migration_name' => 'TestMigration1'],
                        '20120111235330' => ['version' => '20120111235330', 'start_time' => '2012-01-20 23:53:30', 'end_time' => '2012-01-20 23:53:30', 'breakpoint' => 1, 'migration_name' => 'TestMigration2'],
                    ],
                    null,
                    'Breakpoint reached. Further rollbacks inhibited.'
                ],
            'Rollback to non-existing version - breakpoint set on all migrations' =>
                [
                    [
                        '20120116183504' => ['version' => '20120116183504', 'start_time' => '2012-01-17 18:35:04', 'end_time' => '2012-01-17 18:35:04', 'breakpoint' => 1, 'migration_name' => 'TestMigration1'],
                        '20120111235330' => ['version' => '20120111235330', 'start_time' => '2012-01-20 23:53:30', 'end_time' => '2012-01-20 23:53:30', 'breakpoint' => 1, 'migration_name' => 'TestMigration2'],
                    ],
                    '20121225000000',
                    'Target version (20121225000000) not found',
                ],
            'Rollback to missing version - breakpoint set on all migrations' =>
                [
                    [
                        '20111225000000' => ['version' => '20111225000000', 'start_time' => '2011-12-25 00:00:00', 'end_time' => '2011-12-25 00:00:00', 'breakpoint' => 1, 'migration_name' => 'TestMigration1'],
                        '20120116183504' => ['version' => '20120116183504', 'start_time' => '2012-01-17 18:35:04', 'end_time' => '2012-01-17 18:35:04', 'breakpoint' => 1, 'migration_name' => 'TestMigration2'],
                        '20120111235330' => ['version' => '20120111235330', 'start_time' => '2012-01-20 23:53:30', 'end_time' => '2012-01-20 23:53:30', 'breakpoint' => 1, 'migration_name' => 'TestMigration3'],
                    ],
                    '20121225000000',
                    'Target version (20121225000000) not found',
                ],
        ];
    }

    public function rollbackToVersionByExecutionTimeDataProviderWithNamespace()
    {
        return [

            // No breakpoints set

            'Rollback to first created version with was also the first to be executed - no breakpoints set' =>
                [
                    [
                        '20160111235330' => ['version' => '20160111235330', 'start_time' => '2016-01-12 23:53:30', 'end_time' => '2016-01-12 23:53:30', 'breakpoint' => 0],
                        '20160116183504' => ['version' => '20160116183504', 'start_time' => '2016-01-17 18:35:04', 'end_time' => '2016-01-17 18:35:04', 'breakpoint' => 0],
                    ],
                    '20160111235330',
                    '== 20160116183504 Foo\Bar\TestMigration2: reverted'
                ],
            'Rollback to last created version which was also the last to be executed - no breakpoints set' =>
                [
                    [
                        '20160111235330' => ['version' => '20160111235330', 'start_time' => '2016-01-12 23:53:30', 'end_time' => '2016-01-12 23:53:30', 'breakpoint' => 0],
                        '20160116183504' => ['version' => '20160116183504', 'start_time' => '2016-01-17 18:35:04', 'end_time' => '2016-01-17 18:35:04', 'breakpoint' => 0],
                    ],
                    '20160116183504',
                    'No migrations to rollback'
                ],
            'Rollback all versions (ie. rollback to version 0) - no breakpoints set' =>
                [
                    [
                        '20160111235330' => ['version' => '20160111235330', 'start_time' => '2016-01-12 23:53:30', 'end_time' => '2016-01-12 23:53:30', 'breakpoint' => 0],
                        '20160116183504' => ['version' => '20160116183504', 'start_time' => '2016-01-17 18:35:04', 'end_time' => '2016-01-17 18:35:04', 'breakpoint' => 0],
                    ],
                    '0',
                    ['== 20160111235330 Foo\Bar\TestMigration: reverted', '== 20160116183504 Foo\Bar\TestMigration2: reverted']
                ],
            'Rollback to second created version which was the first to be executed - no breakpoints set' =>
                [
                    [
                        '20160116183504' => ['version' => '20160116183504', 'start_time' => '2016-01-10 18:35:04', 'end_time' => '2016-01-10 18:35:04', 'breakpoint' => 0],
                        '20160111235330' => ['version' => '20160111235330', 'start_time' => '2016-01-12 23:53:30', 'end_time' => '2016-01-12 23:53:30', 'breakpoint' => 0],
                    ],
                    '20160116183504',
                    '== 20160111235330 Foo\Bar\TestMigration: reverted'
                ],
            'Rollback to first created version which was the second to be executed - no breakpoints set' =>
                [
                    [
                        '20160116183504' => ['version' => '20160116183504', 'start_time' => '2016-01-17 18:35:04', 'end_time' => '2016-01-17 18:35:04', 'breakpoint' => 0],
                        '20160111235330' => ['version' => '20160111235330', 'start_time' => '2016-01-20 23:53:30', 'end_time' => '2016-01-20 23:53:30', 'breakpoint' => 0],
                    ],
                    '20160111235330',
                    'No migrations to rollback'
                ],
            'Rollback last executed version which was also the last created version - no breakpoints set' =>
                [
                    [
                        '20160111235330' => ['version' => '20160111235330', 'start_time' => '2016-01-12 23:53:30', 'end_time' => '2016-01-12 23:53:30', 'breakpoint' => 0],
                        '20160116183504' => ['version' => '20160116183504', 'start_time' => '2016-01-17 18:35:04', 'end_time' => '2016-01-17 18:35:04', 'breakpoint' => 0],
                    ],
                    null,
                    '== 20160116183504 Foo\Bar\TestMigration2: reverted'
                ],
            'Rollback last executed version which was the first created version - no breakpoints set' =>
                [
                    [
                        '20160116183504' => ['version' => '20160116183504', 'start_time' => '2016-01-17 18:35:04', 'end_time' => '2016-01-17 18:35:04', 'breakpoint' => 0],
                        '20160111235330' => ['version' => '20160111235330', 'start_time' => '2016-01-20 23:53:30', 'end_time' => '2016-01-20 23:53:30', 'breakpoint' => 0],
                    ],
                    null,
                    '== 20160111235330 Foo\Bar\TestMigration: reverted'
                ],
            'Rollback to non-existing version - no breakpoints set' =>
                [
                    [
                        '20160116183504' => ['version' => '20160116183504', 'start_time' => '2016-01-17 18:35:04', 'end_time' => '2016-01-17 18:35:04', 'breakpoint' => 0],
                        '20160111235330' => ['version' => '20160111235330', 'start_time' => '2016-01-20 23:53:30', 'end_time' => '2016-01-20 23:53:30', 'breakpoint' => 0],
                    ],
                    '20161225000000',
                    'Target version (20161225000000) not found',
                ],
            'Rollback to missing version - no breakpoints set' =>
                [
                    [
                        '20111225000000' => ['version' => '20111225000000', 'start_time' => '2011-12-25 00:00:00', 'end_time' => '2011-12-25 00:00:00', 'breakpoint' => 0],
                        '20160116183504' => ['version' => '20160116183504', 'start_time' => '2016-01-17 18:35:04', 'end_time' => '2016-01-17 18:35:04', 'breakpoint' => 0],
                        '20160111235330' => ['version' => '20160111235330', 'start_time' => '2016-01-20 23:53:30', 'end_time' => '2016-01-20 23:53:30', 'breakpoint' => 0],
                    ],
                    '20161225000000',
                    'Target version (20161225000000) not found',
                ],

            // Breakpoint set on first migration

            'Rollback to first created version with was also the first to be executed - breakpoint set on first (executed and created) migration' =>
                [
                    [
                        '20160111235330' => ['version' => '20160111235330', 'start_time' => '2016-01-12 23:53:30', 'end_time' => '2016-01-12 23:53:30', 'breakpoint' => 1],
                        '20160116183504' => ['version' => '20160116183504', 'start_time' => '2016-01-17 18:35:04', 'end_time' => '2016-01-17 18:35:04', 'breakpoint' => 0],
                    ],
                    '20160111235330',
                    '== 20160116183504 Foo\Bar\TestMigration2: reverted'
                ],
            'Rollback to last created version which was also the last to be executed - breakpoint set on first (executed and created) migration' =>
                [
                    [
                        '20160111235330' => ['version' => '20160111235330', 'start_time' => '2016-01-12 23:53:30', 'end_time' => '2016-01-12 23:53:30', 'breakpoint' => 1],
                        '20160116183504' => ['version' => '20160116183504', 'start_time' => '2016-01-17 18:35:04', 'end_time' => '2016-01-17 18:35:04', 'breakpoint' => 0],
                    ],
                    '20160116183504',
                    'No migrations to rollback'
                ],
            'Rollback all versions (ie. rollback to version 0) - breakpoint set on first (executed and created) migration' =>
                [
                    [
                        '20160111235330' => ['version' => '20160111235330', 'start_time' => '2016-01-12 23:53:30', 'end_time' => '2016-01-12 23:53:30', 'breakpoint' => 1],
                        '20160116183504' => ['version' => '20160116183504', 'start_time' => '2016-01-17 18:35:04', 'end_time' => '2016-01-17 18:35:04', 'breakpoint' => 0],
                    ],
                    '0',
                    ['== 20160116183504 Foo\Bar\TestMigration2: reverted', 'Breakpoint reached. Further rollbacks inhibited.']
                ],
            'Rollback to second created version which was the first to be executed - breakpoint set on first executed migration' =>
                [
                    [
                        '20160116183504' => ['version' => '20160116183504', 'start_time' => '2016-01-10 18:35:04', 'end_time' => '2016-01-10 18:35:04', 'breakpoint' => 1],
                        '20160111235330' => ['version' => '20160111235330', 'start_time' => '2016-01-12 23:53:30', 'end_time' => '2016-01-12 23:53:30', 'breakpoint' => 0],
                    ],
                    '20160116183504',
                    '== 20160111235330 Foo\Bar\TestMigration: reverted'
                ],
            'Rollback to second created version which was the first to be executed - breakpoint set on first created migration' =>
                [
                    [
                        '20160116183504' => ['version' => '20160116183504', 'start_time' => '2016-01-10 18:35:04', 'end_time' => '2016-01-10 18:35:04', 'breakpoint' => 0],
                        '20160111235330' => ['version' => '20160111235330', 'start_time' => '2016-01-12 23:53:30', 'end_time' => '2016-01-12 23:53:30', 'breakpoint' => 1],
                    ],
                    '20160116183504',
                    'Breakpoint reached. Further rollbacks inhibited.'
                ],
            'Rollback to first created version which was the second to be executed - breakpoint set on first executed migration' =>
                [
                    [
                        '20160116183504' => ['version' => '20160116183504', 'start_time' => '2016-01-17 18:35:04', 'end_time' => '2016-01-17 18:35:04', 'breakpoint' => 1],
                        '20160111235330' => ['version' => '20160111235330', 'start_time' => '2016-01-20 23:53:30', 'end_time' => '2016-01-20 23:53:30', 'breakpoint' => 0],
                    ],
                    '20160111235330',
                    'No migrations to rollback'
                ],
            'Rollback to first created version which was the second to be executed - breakpoint set on first created migration' =>
                [
                    [
                        '20160116183504' => ['version' => '20160116183504', 'start_time' => '2016-01-17 18:35:04', 'end_time' => '2016-01-17 18:35:04', 'breakpoint' => 0],
                        '20160111235330' => ['version' => '20160111235330', 'start_time' => '2016-01-20 23:53:30', 'end_time' => '2016-01-20 23:53:30', 'breakpoint' => 1],
                    ],
                    '20160111235330',
                    'No migrations to rollback'
                ],
            'Rollback last executed version which was also the last created version - breakpoint set on first (executed and created) migration' =>
                [
                    [
                        '20160111235330' => ['version' => '20160111235330', 'start_time' => '2016-01-12 23:53:30', 'end_time' => '2016-01-12 23:53:30', 'breakpoint' => 1],
                        '20160116183504' => ['version' => '20160116183504', 'start_time' => '2016-01-17 18:35:04', 'end_time' => '2016-01-17 18:35:04', 'breakpoint' => 0],
                    ],
                    null,
                    '== 20160116183504 Foo\Bar\TestMigration2: reverted'
                ],
            'Rollback last executed version which was the first created version - breakpoint set on first executed migration' =>
                [
                    [
                        '20160116183504' => ['version' => '20160116183504', 'start_time' => '2016-01-17 18:35:04', 'end_time' => '2016-01-17 18:35:04', 'breakpoint' => 1],
                        '20160111235330' => ['version' => '20160111235330', 'start_time' => '2016-01-20 23:53:30', 'end_time' => '2016-01-20 23:53:30', 'breakpoint' => 0],
                    ],
                    null,
                    '== 20160111235330 Foo\Bar\TestMigration: reverted'
                ],
            'Rollback last executed version which was the first created version - breakpoint set on first created migration' =>
                [
                    [
                        '20160116183504' => ['version' => '20160116183504', 'start_time' => '2016-01-17 18:35:04', 'end_time' => '2016-01-17 18:35:04', 'breakpoint' => 0],
                        '20160111235330' => ['version' => '20160111235330', 'start_time' => '2016-01-20 23:53:30', 'end_time' => '2016-01-20 23:53:30', 'breakpoint' => 1],
                    ],
                    null,
                    'Breakpoint reached. Further rollbacks inhibited.'
                ],
            'Rollback to non-existing version - breakpoint set on first executed migration' =>
                [
                    [
                        '20160116183504' => ['version' => '20160116183504', 'start_time' => '2016-01-17 18:35:04', 'end_time' => '2016-01-17 18:35:04', 'breakpoint' => 1],
                        '20160111235330' => ['version' => '20160111235330', 'start_time' => '2016-01-20 23:53:30', 'end_time' => '2016-01-20 23:53:30', 'breakpoint' => 0],
                    ],
                    '20161225000000',
                    'Target version (20161225000000) not found',
                ],
            'Rollback to missing version - breakpoint set on first executed migration' =>
                [
                    [
                        '20111225000000' => ['version' => '20111225000000', 'start_time' => '2011-12-25 00:00:00', 'end_time' => '2011-12-25 00:00:00', 'breakpoint' => 1],
                        '20160116183504' => ['version' => '20160116183504', 'start_time' => '2016-01-17 18:35:04', 'end_time' => '2016-01-17 18:35:04', 'breakpoint' => 0],
                        '20160111235330' => ['version' => '20160111235330', 'start_time' => '2016-01-20 23:53:30', 'end_time' => '2016-01-20 23:53:30', 'breakpoint' => 0],
                    ],
                    '20161225000000',
                    'Target version (20161225000000) not found',
                ],

            // Breakpoint set on last migration

            'Rollback to first created version with was also the first to be executed - breakpoint set on last (executed and created) migration' =>
                [
                    [
                        '20160111235330' => ['version' => '20160111235330', 'start_time' => '2016-01-12 23:53:30', 'end_time' => '2016-01-12 23:53:30', 'breakpoint' => 0],
                        '20160116183504' => ['version' => '20160116183504', 'start_time' => '2016-01-17 18:35:04', 'end_time' => '2016-01-17 18:35:04', 'breakpoint' => 1],
                    ],
                    '20160111235330',
                    'Breakpoint reached. Further rollbacks inhibited.'
                ],
            'Rollback to last created version which was also the last to be executed - breakpoint set on last (executed and created) migration' =>
                [
                    [
                        '20160111235330' => ['version' => '20160111235330', 'start_time' => '2016-01-12 23:53:30', 'end_time' => '2016-01-12 23:53:30', 'breakpoint' => 0],
                        '20160116183504' => ['version' => '20160116183504', 'start_time' => '2016-01-17 18:35:04', 'end_time' => '2016-01-17 18:35:04', 'breakpoint' => 1],
                    ],
                    '20160116183504',
                    'No migrations to rollback'
                ],
            'Rollback all versions (ie. rollback to version 0) - breakpoint set on last (executed and created) migration' =>
                [
                    [
                        '20160111235330' => ['version' => '20160111235330', 'start_time' => '2016-01-12 23:53:30', 'end_time' => '2016-01-12 23:53:30', 'breakpoint' => 0],
                        '20160116183504' => ['version' => '20160116183504', 'start_time' => '2016-01-17 18:35:04', 'end_time' => '2016-01-17 18:35:04', 'breakpoint' => 1],
                    ],
                    '0',
                    ['Breakpoint reached. Further rollbacks inhibited.']
                ],
            'Rollback to second created version which was the first to be executed - breakpoint set on last executed migration' =>
                [
                    [
                        '20160116183504' => ['version' => '20160116183504', 'start_time' => '2016-01-10 18:35:04', 'end_time' => '2016-01-10 18:35:04', 'breakpoint' => 0],
                        '20160111235330' => ['version' => '20160111235330', 'start_time' => '2016-01-12 23:53:30', 'end_time' => '2016-01-12 23:53:30', 'breakpoint' => 1],
                    ],
                    '20160116183504',
                    'Breakpoint reached. Further rollbacks inhibited.'
                ],
            'Rollback to second created version which was the first to be executed - breakpoint set on last created migration' =>
                [
                    [
                        '20160116183504' => ['version' => '20160116183504', 'start_time' => '2016-01-10 18:35:04', 'end_time' => '2016-01-10 18:35:04', 'breakpoint' => 1],
                        '20160111235330' => ['version' => '20160111235330', 'start_time' => '2016-01-12 23:53:30', 'end_time' => '2016-01-12 23:53:30', 'breakpoint' => 0],
                    ],
                    '20160116183504',
                    '== 20160111235330 Foo\Bar\TestMigration: reverted'
                ],
            'Rollback to first created version which was the second to be executed - breakpoint set on last executed migration' =>
                [
                    [
                        '20160116183504' => ['version' => '20160116183504', 'start_time' => '2016-01-17 18:35:04', 'end_time' => '2016-01-17 18:35:04', 'breakpoint' => 0],
                        '20160111235330' => ['version' => '20160111235330', 'start_time' => '2016-01-20 23:53:30', 'end_time' => '2016-01-20 23:53:30', 'breakpoint' => 1],
                    ],
                    '20160111235330',
                    'No migrations to rollback'
                ],
            'Rollback to first created version which was the second to be executed - breakpoint set on last created migration' =>
                [
                    [
                        '20160116183504' => ['version' => '20160116183504', 'start_time' => '2016-01-17 18:35:04', 'end_time' => '2016-01-17 18:35:04', 'breakpoint' => 1],
                        '20160111235330' => ['version' => '20160111235330', 'start_time' => '2016-01-20 23:53:30', 'end_time' => '2016-01-20 23:53:30', 'breakpoint' => 0],
                    ],
                    '20160111235330',
                    'No migrations to rollback'
                ],
            'Rollback last executed version which was also the last created version - breakpoint set on last (executed and created) migration' =>
                [
                    [
                        '20160111235330' => ['version' => '20160111235330', 'start_time' => '2016-01-12 23:53:30', 'end_time' => '2016-01-12 23:53:30', 'breakpoint' => 0],
                        '20160116183504' => ['version' => '20160116183504', 'start_time' => '2016-01-17 18:35:04', 'end_time' => '2016-01-17 18:35:04', 'breakpoint' => 1],
                    ],
                    null,
                    'Breakpoint reached. Further rollbacks inhibited.'
                ],
            'Rollback last executed version which was the first created version - breakpoint set on last executed migration' =>
                [
                    [
                        '20160116183504' => ['version' => '20160116183504', 'start_time' => '2016-01-17 18:35:04', 'end_time' => '2016-01-17 18:35:04', 'breakpoint' => 0],
                        '20160111235330' => ['version' => '20160111235330', 'start_time' => '2016-01-20 23:53:30', 'end_time' => '2016-01-20 23:53:30', 'breakpoint' => 1],
                    ],
                    null,
                    'Breakpoint reached. Further rollbacks inhibited.'
                ],
            'Rollback last executed version which was the first created version - breakpoint set on last created migration' =>
                [
                    [
                        '20160116183504' => ['version' => '20160116183504', 'start_time' => '2016-01-17 18:35:04', 'end_time' => '2016-01-17 18:35:04', 'breakpoint' => 1],
                        '20160111235330' => ['version' => '20160111235330', 'start_time' => '2016-01-20 23:53:30', 'end_time' => '2016-01-20 23:53:30', 'breakpoint' => 0],
                    ],
                    null,
                    '== 20160111235330 Foo\Bar\TestMigration: reverted'
                ],
            'Rollback to non-existing version - breakpoint set on last executed migration' =>
                [
                    [
                        '20160116183504' => ['version' => '20160116183504', 'start_time' => '2016-01-17 18:35:04', 'end_time' => '2016-01-17 18:35:04', 'breakpoint' => 0],
                        '20160111235330' => ['version' => '20160111235330', 'start_time' => '2016-01-20 23:53:30', 'end_time' => '2016-01-20 23:53:30', 'breakpoint' => 1],
                    ],
                    '20161225000000',
                    'Target version (20161225000000) not found',
                ],
            'Rollback to missing version - breakpoint set on last executed migration' =>
                [
                    [
                        '20111225000000' => ['version' => '20111225000000', 'start_time' => '2011-12-25 00:00:00', 'end_time' => '2011-12-25 00:00:00', 'breakpoint' => 0],
                        '20160116183504' => ['version' => '20160116183504', 'start_time' => '2016-01-17 18:35:04', 'end_time' => '2016-01-17 18:35:04', 'breakpoint' => 0],
                        '20160111235330' => ['version' => '20160111235330', 'start_time' => '2016-01-20 23:53:30', 'end_time' => '2016-01-20 23:53:30', 'breakpoint' => 1],
                    ],
                    '20161225000000',
                    'Target version (20161225000000) not found',
                ],

            // Breakpoint set on all migrations

            'Rollback to first created version with was also the first to be executed - breakpoint set on all migrations' =>
                [
                    [
                        '20160111235330' => ['version' => '20160111235330', 'start_time' => '2016-01-12 23:53:30', 'end_time' => '2016-01-12 23:53:30', 'breakpoint' => 1],
                        '20160116183504' => ['version' => '20160116183504', 'start_time' => '2016-01-17 18:35:04', 'end_time' => '2016-01-17 18:35:04', 'breakpoint' => 1],
                    ],
                    '20160111235330',
                    'Breakpoint reached. Further rollbacks inhibited.'
                ],
            'Rollback to last created version which was also the last to be executed - breakpoint set on all migrations' =>
                [
                    [
                        '20160111235330' => ['version' => '20160111235330', 'start_time' => '2016-01-12 23:53:30', 'end_time' => '2016-01-12 23:53:30', 'breakpoint' => 1],
                        '20160116183504' => ['version' => '20160116183504', 'start_time' => '2016-01-17 18:35:04', 'end_time' => '2016-01-17 18:35:04', 'breakpoint' => 1],
                    ],
                    '20160116183504',
                    'No migrations to rollback'
                ],
            'Rollback all versions (ie. rollback to version 0) - breakpoint set on all migrations' =>
                [
                    [
                        '20160111235330' => ['version' => '20160111235330', 'start_time' => '2016-01-12 23:53:30', 'end_time' => '2016-01-12 23:53:30', 'breakpoint' => 1],
                        '20160116183504' => ['version' => '20160116183504', 'start_time' => '2016-01-17 18:35:04', 'end_time' => '2016-01-17 18:35:04', 'breakpoint' => 1],
                    ],
                    '0',
                    ['Breakpoint reached. Further rollbacks inhibited.']
                ],
            'Rollback to second created version which was the first to be executed - breakpoint set on all migrations' =>
                [
                    [
                        '20160116183504' => ['version' => '20160116183504', 'start_time' => '2016-01-10 18:35:04', 'end_time' => '2016-01-10 18:35:04', 'breakpoint' => 1],
                        '20160111235330' => ['version' => '20160111235330', 'start_time' => '2016-01-12 23:53:30', 'end_time' => '2016-01-12 23:53:30', 'breakpoint' => 1],
                    ],
                    '20160116183504',
                    'Breakpoint reached. Further rollbacks inhibited.'
                ],
            'Rollback to first created version which was the second to be executed - breakpoint set on all migrations' =>
                [
                    [
                        '20160116183504' => ['version' => '20160116183504', 'start_time' => '2016-01-17 18:35:04', 'end_time' => '2016-01-17 18:35:04', 'breakpoint' => 1],
                        '20160111235330' => ['version' => '20160111235330', 'start_time' => '2016-01-20 23:53:30', 'end_time' => '2016-01-20 23:53:30', 'breakpoint' => 1],
                    ],
                    '20160111235330',
                    'No migrations to rollback'
                ],
            'Rollback last executed version which was also the last created version - breakpoint set on all migrations' =>
                [
                    [
                        '20160111235330' => ['version' => '20160111235330', 'start_time' => '2016-01-12 23:53:30', 'end_time' => '2016-01-12 23:53:30', 'breakpoint' => 1],
                        '20160116183504' => ['version' => '20160116183504', 'start_time' => '2016-01-17 18:35:04', 'end_time' => '2016-01-17 18:35:04', 'breakpoint' => 1],
                    ],
                    null,
                    'Breakpoint reached. Further rollbacks inhibited.'
                ],
            'Rollback last executed version which was the first created version - breakpoint set on all migrations' =>
                [
                    [
                        '20160116183504' => ['version' => '20160116183504', 'start_time' => '2016-01-17 18:35:04', 'end_time' => '2016-01-17 18:35:04', 'breakpoint' => 1],
                        '20160111235330' => ['version' => '20160111235330', 'start_time' => '2016-01-20 23:53:30', 'end_time' => '2016-01-20 23:53:30', 'breakpoint' => 1],
                    ],
                    null,
                    'Breakpoint reached. Further rollbacks inhibited.'
                ],
            'Rollback to non-existing version - breakpoint set on all migrations' =>
                [
                    [
                        '20160116183504' => ['version' => '20160116183504', 'start_time' => '2016-01-17 18:35:04', 'end_time' => '2016-01-17 18:35:04', 'breakpoint' => 1],
                        '20160111235330' => ['version' => '20160111235330', 'start_time' => '2016-01-20 23:53:30', 'end_time' => '2016-01-20 23:53:30', 'breakpoint' => 1],
                    ],
                    '20161225000000',
                    'Target version (20161225000000) not found',
                ],
            'Rollback to missing version - breakpoint set on all migrations' =>
                [
                    [
                        '20111225000000' => ['version' => '20111225000000', 'start_time' => '2011-12-25 00:00:00', 'end_time' => '2011-12-25 00:00:00', 'breakpoint' => 1],
                        '20160116183504' => ['version' => '20160116183504', 'start_time' => '2016-01-17 18:35:04', 'end_time' => '2016-01-17 18:35:04', 'breakpoint' => 1],
                        '20160111235330' => ['version' => '20160111235330', 'start_time' => '2016-01-20 23:53:30', 'end_time' => '2016-01-20 23:53:30', 'breakpoint' => 1],
                    ],
                    '20161225000000',
                    'Target version (20161225000000) not found',
                ],
        ];
    }

    /**
     * Migration lists, version order configuration and expected output.
     *
     * @return array
     */
    public function rollbackLastDataProvider()
    {
        return [

            // No breakpoints set

            'Rollback to last migration with creation time version ordering - no breakpoints set' =>
                [
                    [
                        '20120111235330' => ['version' => '20120111235330', 'start_time' => '2012-01-12 23:53:30', 'breakpoint' => 0],
                        '20120116183504' => ['version' => '20120116183504', 'start_time' => '2012-01-16 18:35:04', 'breakpoint' => 0],
                    ],
                    \Phinx\Config\Config::VERSION_ORDER_CREATION_TIME,
                    '== 20120116183504 TestMigration2: reverted'
                ],

            'Rollback to last migration with execution time version ordering - no breakpoints set' =>
                [
                    [
                        '20120116183504' => ['version' => '20120116183504', 'start_time' => '2012-01-10 18:35:04', 'breakpoint' => 0],
                        '20120111235330' => ['version' => '20120111235330', 'start_time' => '2012-01-12 23:53:30', 'breakpoint' => 0],
                    ],
                    \Phinx\Config\Config::VERSION_ORDER_EXECUTION_TIME,
                    '== 20120111235330 TestMigration: reverted'
                ],

            'Rollback to last migration with missing last migration and creation time version ordering - no breakpoints set' =>
                [
                    [
                        '20120111235330' => ['version' => '20120111235330', 'start_time' => '2012-01-12 23:53:30', 'breakpoint' => 0],
                        '20120116183504' => ['version' => '20120116183504', 'start_time' => '2012-01-16 18:35:04', 'breakpoint' => 0],
                        '20130101225232' => ['version' => '20130101225232', 'start_time' => '2013-01-01 22:52:32', 'breakpoint' => 0],
                    ],
                    \Phinx\Config\Config::VERSION_ORDER_CREATION_TIME,
                    '== 20120116183504 TestMigration2: reverted'
                ],

            'Rollback to last migration with missing last migration and execution time version ordering - no breakpoints set' =>
                [
                    [
                        '20120116183504' => ['version' => '20120116183504', 'start_time' => '2012-01-10 18:35:04', 'breakpoint' => 0],
                        '20120111235330' => ['version' => '20120111235330', 'start_time' => '2012-01-12 23:53:30', 'breakpoint' => 0],
                        '20130101225232' => ['version' => '20130101225232', 'start_time' => '2013-01-01 22:52:32', 'breakpoint' => 0],
                    ],
                    \Phinx\Config\Config::VERSION_ORDER_EXECUTION_TIME,
                    '== 20120111235330 TestMigration: reverted'
                ],

            // Breakpoint set on last migration

            'Rollback to last migration with creation time version ordering - breakpoint set on last created migration' =>
                [
                    [
                        '20120111235330' => ['version' => '20120111235330', 'start_time' => '2012-01-12 23:53:30', 'breakpoint' => 0],
                        '20120116183504' => ['version' => '20120116183504', 'start_time' => '2012-01-16 18:35:04', 'breakpoint' => 1],
                    ],
                    \Phinx\Config\Config::VERSION_ORDER_CREATION_TIME,
                    'Breakpoint reached. Further rollbacks inhibited.'
                ],

            'Rollback to last migration with creation time version ordering - breakpoint set on last executed migration' =>
                [
                    [
                        '20120111235330' => ['version' => '20120111235330', 'start_time' => '2012-01-12 23:53:30', 'breakpoint' => 1],
                        '20120116183504' => ['version' => '20120116183504', 'start_time' => '2012-01-16 18:35:04', 'breakpoint' => 0],
                    ],
                    \Phinx\Config\Config::VERSION_ORDER_CREATION_TIME,
                    '== 20120116183504 TestMigration2: reverted'
                ],

            'Rollback to last migration with missing last migration and creation time version ordering - breakpoint set on last non-missing created migration' =>
                [
                    [
                        '20120111235330' => ['version' => '20120111235330', 'start_time' => '2012-01-12 23:53:30', 'breakpoint' => 0],
                        '20120116183504' => ['version' => '20120116183504', 'start_time' => '2012-01-16 18:35:04', 'breakpoint' => 1],
                        '20130101225232' => ['version' => '20130101225232', 'start_time' => '2013-01-01 22:52:32', 'breakpoint' => 0],
                    ],
                    \Phinx\Config\Config::VERSION_ORDER_CREATION_TIME,
                    'Breakpoint reached. Further rollbacks inhibited.'
                ],

            'Rollback to last migration with missing last migration and execution time version ordering - breakpoint set on last non-missing executed migration' =>
                [
                    [
                        '20120116183504' => ['version' => '20120116183504', 'start_time' => '2012-01-10 18:35:04', 'breakpoint' => 0],
                        '20120111235330' => ['version' => '20120111235330', 'start_time' => '2012-01-12 23:53:30', 'breakpoint' => 1],
                        '20130101225232' => ['version' => '20130101225232', 'start_time' => '2013-01-01 22:52:32', 'breakpoint' => 0],
                    ],
                    \Phinx\Config\Config::VERSION_ORDER_EXECUTION_TIME,
                    'Breakpoint reached. Further rollbacks inhibited.'
                ],

            'Rollback to last migration with missing last migration and creation time version ordering - breakpoint set on missing migration' =>
                [
                    [
                        '20120111235330' => ['version' => '20120111235330', 'start_time' => '2012-01-12 23:53:30', 'breakpoint' => 0],
                        '20120116183504' => ['version' => '20120116183504', 'start_time' => '2012-01-16 18:35:04', 'breakpoint' => 0],
                        '20130101225232' => ['version' => '20130101225232', 'start_time' => '2013-01-01 22:52:32', 'breakpoint' => 1],
                    ],
                    \Phinx\Config\Config::VERSION_ORDER_CREATION_TIME,
                    '== 20120116183504 TestMigration2: reverted'
                ],

            'Rollback to last migration with missing last migration and execution time version ordering - breakpoint set on missing migration' =>
                [
                    [
                        '20120116183504' => ['version' => '20120116183504', 'start_time' => '2012-01-10 18:35:04', 'breakpoint' => 0],
                        '20120111235330' => ['version' => '20120111235330', 'start_time' => '2012-01-12 23:53:30', 'breakpoint' => 0],
                        '20130101225232' => ['version' => '20130101225232', 'start_time' => '2013-01-01 22:52:32', 'breakpoint' => 1],
                    ],
                    \Phinx\Config\Config::VERSION_ORDER_EXECUTION_TIME,
                    '== 20120111235330 TestMigration: reverted'
                ],

            // Breakpoint set on all migrations

            'Rollback to last migration with creation time version ordering - breakpoint set on all migrations' =>
                [
                    [
                        '20120111235330' => ['version' => '20120111235330', 'start_time' => '2012-01-12 23:53:30', 'breakpoint' => 1],
                        '20120116183504' => ['version' => '20120116183504', 'start_time' => '2012-01-16 18:35:04', 'breakpoint' => 1],
                    ],
                    \Phinx\Config\Config::VERSION_ORDER_CREATION_TIME,
                    'Breakpoint reached. Further rollbacks inhibited.'
                ],

            'Rollback to last migration with creation time version ordering - breakpoint set on all migrations' =>
                [
                    [
                        '20120111235330' => ['version' => '20120111235330', 'start_time' => '2012-01-12 23:53:30', 'breakpoint' => 1],
                        '20120116183504' => ['version' => '20120116183504', 'start_time' => '2012-01-16 18:35:04', 'breakpoint' => 1],
                    ],
                    \Phinx\Config\Config::VERSION_ORDER_CREATION_TIME,
                    'Breakpoint reached. Further rollbacks inhibited.'
                ],

            'Rollback to last migration with missing last migration and creation time version ordering - breakpoint set on all migrations' =>
                [
                    [
                        '20120111235330' => ['version' => '20120111235330', 'start_time' => '2012-01-12 23:53:30', 'breakpoint' => 1],
                        '20120116183504' => ['version' => '20120116183504', 'start_time' => '2012-01-16 18:35:04', 'breakpoint' => 1],
                        '20130101225232' => ['version' => '20130101225232', 'start_time' => '2013-01-01 22:52:32', 'breakpoint' => 1],
                    ],
                    \Phinx\Config\Config::VERSION_ORDER_CREATION_TIME,
                    'Breakpoint reached. Further rollbacks inhibited.'
                ],

            'Rollback to last migration with missing last migration and execution time version ordering - breakpoint set on all migrations' =>
                [
                    [
                        '20120116183504' => ['version' => '20120116183504', 'start_time' => '2012-01-10 18:35:04', 'breakpoint' => 1],
                        '20120111235330' => ['version' => '20120111235330', 'start_time' => '2012-01-12 23:53:30', 'breakpoint' => 1],
                        '20130101225232' => ['version' => '20130101225232', 'start_time' => '2013-01-01 22:52:32', 'breakpoint' => 1],
                    ],
                    \Phinx\Config\Config::VERSION_ORDER_EXECUTION_TIME,
                    'Breakpoint reached. Further rollbacks inhibited.'
                ],
            ];
    }

    /**
     * Migration (with namespace) lists, version order configuration and expected output.
     *
     * @return array
     */
    public function rollbackLastDataProviderWithNamespace()
    {
        return [

            // No breakpoints set

            'Rollback to last migration with creation time version ordering - no breakpoints set' =>
                [
                    [
                        '20160111235330' => ['version' => '20160111235330', 'start_time' => '2016-01-12 23:53:30', 'breakpoint' => 0],
                        '20160116183504' => ['version' => '20160116183504', 'start_time' => '2016-01-16 18:35:04', 'breakpoint' => 0],
                    ],
                    \Phinx\Config\Config::VERSION_ORDER_CREATION_TIME,
                    '== 20160116183504 Foo\Bar\TestMigration2: reverted'
                ],

            'Rollback to last migration with execution time version ordering - no breakpoints set' =>
                [
                    [
                        '20160116183504' => ['version' => '20160116183504', 'start_time' => '2016-01-10 18:35:04', 'breakpoint' => 0],
                        '20160111235330' => ['version' => '20160111235330', 'start_time' => '2016-01-12 23:53:30', 'breakpoint' => 0],
                    ],
                    \Phinx\Config\Config::VERSION_ORDER_EXECUTION_TIME,
                    '== 20160111235330 Foo\Bar\TestMigration: reverted'
                ],

            'Rollback to last migration with missing last migration and creation time version ordering - no breakpoints set' =>
                [
                    [
                        '20160111235330' => ['version' => '20160111235330', 'start_time' => '2016-01-12 23:53:30', 'breakpoint' => 0],
                        '20160116183504' => ['version' => '20160116183504', 'start_time' => '2016-01-16 18:35:04', 'breakpoint' => 0],
                        '20170101225232' => ['version' => '20170101225232', 'start_time' => '2017-01-01 22:52:32', 'breakpoint' => 0],
                    ],
                    \Phinx\Config\Config::VERSION_ORDER_CREATION_TIME,
                    '== 20160116183504 Foo\Bar\TestMigration2: reverted'
                ],

            'Rollback to last migration with missing last migration and execution time version ordering - no breakpoints set' =>
                [
                    [
                        '20160116183504' => ['version' => '20160116183504', 'start_time' => '2016-01-10 18:35:04', 'breakpoint' => 0],
                        '20160111235330' => ['version' => '20160111235330', 'start_time' => '2016-01-12 23:53:30', 'breakpoint' => 0],
                        '20170101225232' => ['version' => '20130101225232', 'start_time' => '2017-01-01 22:52:32', 'breakpoint' => 0],
                    ],
                    \Phinx\Config\Config::VERSION_ORDER_EXECUTION_TIME,
                    '== 20160111235330 Foo\Bar\TestMigration: reverted'
                ],

            // Breakpoint set on last migration

            'Rollback to last migration with creation time version ordering - breakpoint set on last created migration' =>
                [
                    [
                        '20160111235330' => ['version' => '20160111235330', 'start_time' => '2016-01-12 23:53:30', 'breakpoint' => 0],
                        '20160116183504' => ['version' => '20160116183504', 'start_time' => '2016-01-16 18:35:04', 'breakpoint' => 1],
                    ],
                    \Phinx\Config\Config::VERSION_ORDER_CREATION_TIME,
                    'Breakpoint reached. Further rollbacks inhibited.'
                ],

            'Rollback to last migration with creation time version ordering - breakpoint set on last executed migration' =>
                [
                    [
                        '20160111235330' => ['version' => '20160111235330', 'start_time' => '2016-01-12 23:53:30', 'breakpoint' => 1],
                        '20160116183504' => ['version' => '20160116183504', 'start_time' => '2016-01-16 18:35:04', 'breakpoint' => 0],
                    ],
                    \Phinx\Config\Config::VERSION_ORDER_CREATION_TIME,
                    '== 20160116183504 Foo\Bar\TestMigration2: reverted'
                ],

            'Rollback to last migration with missing last migration and creation time version ordering - breakpoint set on last non-missing created migration' =>
                [
                    [
                        '20160111235330' => ['version' => '20160111235330', 'start_time' => '2016-01-12 23:53:30', 'breakpoint' => 0],
                        '20160116183504' => ['version' => '20160116183504', 'start_time' => '2016-01-16 18:35:04', 'breakpoint' => 1],
                        '20170101225232' => ['version' => '20170101225232', 'start_time' => '2017-01-01 22:52:32', 'breakpoint' => 0],
                    ],
                    \Phinx\Config\Config::VERSION_ORDER_CREATION_TIME,
                    'Breakpoint reached. Further rollbacks inhibited.'
                ],

            'Rollback to last migration with missing last migration and execution time version ordering - breakpoint set on last non-missing executed migration' =>
                [
                    [
                        '20160116183504' => ['version' => '20160116183504', 'start_time' => '2016-01-10 18:35:04', 'breakpoint' => 0],
                        '20160111235330' => ['version' => '20160111235330', 'start_time' => '2016-01-12 23:53:30', 'breakpoint' => 1],
                        '20170101225232' => ['version' => '20170101225232', 'start_time' => '2017-01-01 22:52:32', 'breakpoint' => 0],
                    ],
                    \Phinx\Config\Config::VERSION_ORDER_EXECUTION_TIME,
                    'Breakpoint reached. Further rollbacks inhibited.'
                ],

            'Rollback to last migration with missing last migration and creation time version ordering - breakpoint set on missing migration' =>
                [
                    [
                        '20160111235330' => ['version' => '20160111235330', 'start_time' => '2016-01-12 23:53:30', 'breakpoint' => 0],
                        '20160116183504' => ['version' => '20160116183504', 'start_time' => '2016-01-16 18:35:04', 'breakpoint' => 0],
                        '20170101225232' => ['version' => '20170101225232', 'start_time' => '2017-01-01 22:52:32', 'breakpoint' => 1],
                    ],
                    \Phinx\Config\Config::VERSION_ORDER_CREATION_TIME,
                    '== 20160116183504 Foo\Bar\TestMigration2: reverted'
                ],

            'Rollback to last migration with missing last migration and execution time version ordering - breakpoint set on missing migration' =>
                [
                    [
                        '20160116183504' => ['version' => '20160116183504', 'start_time' => '2016-01-10 18:35:04', 'breakpoint' => 0],
                        '20160111235330' => ['version' => '20160111235330', 'start_time' => '2016-01-12 23:53:30', 'breakpoint' => 0],
                        '20170101225232' => ['version' => '20170101225232', 'start_time' => '2017-01-01 22:52:32', 'breakpoint' => 1],
                    ],
                    \Phinx\Config\Config::VERSION_ORDER_EXECUTION_TIME,
                    '== 20160111235330 Foo\Bar\TestMigration: reverted'
                ],

            // Breakpoint set on all migrations

            'Rollback to last migration with creation time version ordering - breakpoint set on all migrations' =>
                [
                    [
                        '20160111235330' => ['version' => '20160111235330', 'start_time' => '2016-01-12 23:53:30', 'breakpoint' => 1],
                        '20160116183504' => ['version' => '20160116183504', 'start_time' => '2016-01-16 18:35:04', 'breakpoint' => 1],
                    ],
                    \Phinx\Config\Config::VERSION_ORDER_CREATION_TIME,
                    'Breakpoint reached. Further rollbacks inhibited.'
                ],

            'Rollback to last migration with creation time version ordering - breakpoint set on all migrations ' =>
                [
                    [
                        '20160111235330' => ['version' => '20160111235330', 'start_time' => '2016-01-12 23:53:30', 'breakpoint' => 1],
                        '20160116183504' => ['version' => '20160116183504', 'start_time' => '2016-01-16 18:35:04', 'breakpoint' => 1],
                    ],
                    \Phinx\Config\Config::VERSION_ORDER_CREATION_TIME,
                    'Breakpoint reached. Further rollbacks inhibited.'
                ],

            'Rollback to last migration with missing last migration and creation time version ordering - breakpoint set on all migrations' =>
                [
                    [
                        '20160111235330' => ['version' => '20160111235330', 'start_time' => '2016-01-12 23:53:30', 'breakpoint' => 1],
                        '20160116183504' => ['version' => '20160116183504', 'start_time' => '2016-01-16 18:35:04', 'breakpoint' => 1],
                        '20170101225232' => ['version' => '20170101225232', 'start_time' => '2017-01-01 22:52:32', 'breakpoint' => 1],
                    ],
                    \Phinx\Config\Config::VERSION_ORDER_CREATION_TIME,
                    'Breakpoint reached. Further rollbacks inhibited.'
                ],

            'Rollback to last migration with missing last migration and execution time version ordering - breakpoint set on all migrations' =>
                [
                    [
                        '20160116183504' => ['version' => '20160116183504', 'start_time' => '2016-01-10 18:35:04', 'breakpoint' => 1],
                        '20160111235330' => ['version' => '20160111235330', 'start_time' => '2016-01-12 23:53:30', 'breakpoint' => 1],
                        '20170101225232' => ['version' => '20170101225232', 'start_time' => '2017-01-01 22:52:32', 'breakpoint' => 1],
                    ],
                    \Phinx\Config\Config::VERSION_ORDER_EXECUTION_TIME,
                    'Breakpoint reached. Further rollbacks inhibited.'
                ],
            ];
    }

    /**
     * Migration (with mixed namespace) lists, version order configuration and expected output.
     *
     * @return array
     */
    public function rollbackLastDataProviderWithMixedNamespace()
    {
        return [

            // No breakpoints set

            'Rollback to last migration with creation time version ordering - no breakpoints set' =>
                [
                    [
                        '20120111235330' => ['version' => '20120111235330', 'start_time' => '2017-01-01 00:00:00', 'breakpoint' => 0],
                        '20120116183504' => ['version' => '20120116183504', 'start_time' => '2017-01-01 00:00:01', 'breakpoint' => 0],
                        '20150111235330' => ['version' => '20150111235330', 'start_time' => '2017-01-01 00:00:02', 'breakpoint' => 0],
                        '20150116183504' => ['version' => '20150116183504', 'start_time' => '2017-01-01 00:00:03', 'breakpoint' => 0],
                        '20160111235330' => ['version' => '20160111235330', 'start_time' => '2017-01-01 00:00:04', 'breakpoint' => 0],
                        '20160116183504' => ['version' => '20160116183504', 'start_time' => '2017-01-01 00:00:05', 'breakpoint' => 0],
                    ],
                    \Phinx\Config\Config::VERSION_ORDER_CREATION_TIME,
                    '== 20160116183504 Foo\Bar\TestMigration2: reverted'
                ],

            'Rollback to last migration with execution time version ordering - no breakpoints set' =>
                [
                    [
                        '20120111235330' => ['version' => '20120111235330', 'start_time' => '2017-01-01 00:00:00', 'breakpoint' => 0],
                        '20120116183504' => ['version' => '20120116183504', 'start_time' => '2017-01-01 00:00:01', 'breakpoint' => 0],
                        '20160111235330' => ['version' => '20160111235330', 'start_time' => '2017-01-01 00:00:04', 'breakpoint' => 0],
                        '20160116183504' => ['version' => '20160116183504', 'start_time' => '2017-01-01 00:00:05', 'breakpoint' => 0],
                        '20150111235330' => ['version' => '20150111235330', 'start_time' => '2017-01-01 00:00:06', 'breakpoint' => 0],
                        '20150116183504' => ['version' => '20150116183504', 'start_time' => '2017-01-01 00:00:07', 'breakpoint' => 0],
                    ],
                    \Phinx\Config\Config::VERSION_ORDER_EXECUTION_TIME,
                    '== 20150116183504 Baz\TestMigration2: reverted'
                ],

            'Rollback to last migration with missing last migration and creation time version ordering - no breakpoints set' =>
                [
                    [
                        '20120111235330' => ['version' => '20120111235330', 'start_time' => '2017-01-01 00:00:00', 'breakpoint' => 0],
                        '20120116183504' => ['version' => '20120116183504', 'start_time' => '2017-01-01 00:00:01', 'breakpoint' => 0],
                        '20150111235330' => ['version' => '20150111235330', 'start_time' => '2017-01-01 00:00:02', 'breakpoint' => 0],
                        '20150116183504' => ['version' => '20150116183504', 'start_time' => '2017-01-01 00:00:03', 'breakpoint' => 0],
                        '20160111235330' => ['version' => '20160111235330', 'start_time' => '2017-01-01 00:00:04', 'breakpoint' => 0],
                        '20160116183504' => ['version' => '20160116183504', 'start_time' => '2017-01-01 00:00:05', 'breakpoint' => 0],
                        '20170101225232' => ['version' => '20170101225232', 'start_time' => '2017-01-01 22:52:32', 'breakpoint' => 0],
                    ],
                    \Phinx\Config\Config::VERSION_ORDER_CREATION_TIME,
                    '== 20160116183504 Foo\Bar\TestMigration2: reverted'
                ],

            'Rollback to last migration with missing last migration and execution time version ordering - no breakpoints set' =>
                [
                    [
                        '20150111235330' => ['version' => '20150111235330', 'start_time' => '2017-01-01 00:00:02', 'breakpoint' => 0],
                        '20150116183504' => ['version' => '20150116183504', 'start_time' => '2017-01-01 00:00:03', 'breakpoint' => 0],
                        '20160111235330' => ['version' => '20160111235330', 'start_time' => '2017-01-01 00:00:04', 'breakpoint' => 0],
                        '20160116183504' => ['version' => '20160116183504', 'start_time' => '2017-01-01 00:00:05', 'breakpoint' => 0],
                        '20120111235330' => ['version' => '20120111235330', 'start_time' => '2017-01-01 00:00:06', 'breakpoint' => 0],
                        '20120116183504' => ['version' => '20120116183504', 'start_time' => '2017-01-01 00:00:07', 'breakpoint' => 0],
                        '20170101225232' => ['version' => '20170101225232', 'start_time' => '2017-01-01 22:52:32', 'breakpoint' => 0],
                    ],
                    \Phinx\Config\Config::VERSION_ORDER_EXECUTION_TIME,
                    '== 20120116183504 TestMigration2: reverted'
                ],

            // Breakpoint set on last migration

            'Rollback to last migration with creation time version ordering - breakpoint set on last created migration' =>
                [
                    [
                        '20120111235330' => ['version' => '20120111235330', 'start_time' => '2017-01-01 00:00:00', 'breakpoint' => 0],
                        '20120116183504' => ['version' => '20120116183504', 'start_time' => '2017-01-01 00:00:01', 'breakpoint' => 0],
                        '20150111235330' => ['version' => '20150111235330', 'start_time' => '2017-01-01 00:00:02', 'breakpoint' => 0],
                        '20150116183504' => ['version' => '20150116183504', 'start_time' => '2017-01-01 00:00:03', 'breakpoint' => 0],
                        '20160111235330' => ['version' => '20160111235330', 'start_time' => '2017-01-01 00:00:04', 'breakpoint' => 0],
                        '20160116183504' => ['version' => '20160116183504', 'start_time' => '2017-01-01 00:00:05', 'breakpoint' => 1],
                    ],
                    \Phinx\Config\Config::VERSION_ORDER_CREATION_TIME,
                    'Breakpoint reached. Further rollbacks inhibited.'
                ],

            'Rollback to last migration with creation time version ordering - breakpoint set on last executed migration' =>
                [
                    [
                        '20120111235330' => ['version' => '20120111235330', 'start_time' => '2017-01-01 00:00:00', 'breakpoint' => 0],
                        '20120116183504' => ['version' => '20120116183504', 'start_time' => '2017-01-01 00:00:01', 'breakpoint' => 0],
                        '20150111235330' => ['version' => '20150111235330', 'start_time' => '2017-01-01 00:00:02', 'breakpoint' => 0],
                        '20150116183504' => ['version' => '20150116183504', 'start_time' => '2017-01-01 00:00:03', 'breakpoint' => 0],
                        '20160111235330' => ['version' => '20160111235330', 'start_time' => '2017-01-01 00:00:04', 'breakpoint' => 1],
                        '20160116183504' => ['version' => '20160116183504', 'start_time' => '2017-01-01 00:00:05', 'breakpoint' => 0],
                    ],
                    \Phinx\Config\Config::VERSION_ORDER_CREATION_TIME,
                    '== 20160116183504 Foo\Bar\TestMigration2: reverted'
                ],

            'Rollback to last migration with missing last migration and creation time version ordering - breakpoint set on last non-missing created migration' =>
                [
                    [
                        '20120111235330' => ['version' => '20120111235330', 'start_time' => '2017-01-01 00:00:00', 'breakpoint' => 0],
                        '20120116183504' => ['version' => '20120116183504', 'start_time' => '2017-01-01 00:00:01', 'breakpoint' => 0],
                        '20150111235330' => ['version' => '20150111235330', 'start_time' => '2017-01-01 00:00:02', 'breakpoint' => 0],
                        '20150116183504' => ['version' => '20150116183504', 'start_time' => '2017-01-01 00:00:03', 'breakpoint' => 0],
                        '20160111235330' => ['version' => '20160111235330', 'start_time' => '2017-01-01 00:00:04', 'breakpoint' => 0],
                        '20160116183504' => ['version' => '20160116183504', 'start_time' => '2017-01-01 00:00:05', 'breakpoint' => 1],
                        '20170101225232' => ['version' => '20170101225232', 'start_time' => '2017-01-01 22:52:32', 'breakpoint' => 0],
                    ],
                    \Phinx\Config\Config::VERSION_ORDER_CREATION_TIME,
                    'Breakpoint reached. Further rollbacks inhibited.'
                ],

            'Rollback to last migration with missing last migration and execution time version ordering - breakpoint set on last non-missing executed migration' =>
                [
                    [
                        '20120111235330' => ['version' => '20120111235330', 'start_time' => '2017-01-01 00:00:00', 'breakpoint' => 0],
                        '20120116183504' => ['version' => '20120116183504', 'start_time' => '2017-01-01 00:00:01', 'breakpoint' => 0],
                        '20150111235330' => ['version' => '20150111235330', 'start_time' => '2017-01-01 00:00:02', 'breakpoint' => 0],
                        '20150116183504' => ['version' => '20150116183504', 'start_time' => '2017-01-01 00:00:03', 'breakpoint' => 0],
                        '20160111235330' => ['version' => '20160111235330', 'start_time' => '2017-01-01 00:00:04', 'breakpoint' => 0],
                        '20160116183504' => ['version' => '20160116183504', 'start_time' => '2017-01-01 00:00:05', 'breakpoint' => 1],
                        '20170101225232' => ['version' => '20170101225232', 'start_time' => '2017-01-01 22:52:32', 'breakpoint' => 0],
                    ],
                    \Phinx\Config\Config::VERSION_ORDER_EXECUTION_TIME,
                    'Breakpoint reached. Further rollbacks inhibited.'
                ],

            'Rollback to last migration with missing last migration and creation time version ordering - breakpoint set on missing migration' =>
                [
                    [
                        '20120111235330' => ['version' => '20120111235330', 'start_time' => '2017-01-01 00:00:00', 'breakpoint' => 0],
                        '20120116183504' => ['version' => '20120116183504', 'start_time' => '2017-01-01 00:00:01', 'breakpoint' => 0],
                        '20150111235330' => ['version' => '20150111235330', 'start_time' => '2017-01-01 00:00:02', 'breakpoint' => 0],
                        '20150116183504' => ['version' => '20150116183504', 'start_time' => '2017-01-01 00:00:03', 'breakpoint' => 0],
                        '20160111235330' => ['version' => '20160111235330', 'start_time' => '2017-01-01 00:00:04', 'breakpoint' => 0],
                        '20160116183504' => ['version' => '20160116183504', 'start_time' => '2017-01-01 00:00:05', 'breakpoint' => 0],
                        '20170101225232' => ['version' => '20170101225232', 'start_time' => '2017-01-01 22:52:32', 'breakpoint' => 1],
                    ],
                    \Phinx\Config\Config::VERSION_ORDER_CREATION_TIME,
                    '== 20160116183504 Foo\Bar\TestMigration2: reverted'
                ],

            'Rollback to last migration with missing last migration and execution time version ordering - breakpoint set on missing migration' =>
                [
                    [
                        '20120116183504' => ['version' => '20120116183504', 'start_time' => '2017-01-01 00:00:01', 'breakpoint' => 0],
                        '20150111235330' => ['version' => '20150111235330', 'start_time' => '2017-01-01 00:00:02', 'breakpoint' => 0],
                        '20150116183504' => ['version' => '20150116183504', 'start_time' => '2017-01-01 00:00:03', 'breakpoint' => 0],
                        '20160111235330' => ['version' => '20160111235330', 'start_time' => '2017-01-01 00:00:04', 'breakpoint' => 0],
                        '20160116183504' => ['version' => '20160116183504', 'start_time' => '2017-01-01 00:00:05', 'breakpoint' => 0],
                        '20120111235330' => ['version' => '20120111235330', 'start_time' => '2017-01-01 00:00:06', 'breakpoint' => 0],
                        '20130101225232' => ['version' => '20130101225232', 'start_time' => '2013-01-01 22:52:32', 'breakpoint' => 1],
                    ],
                    \Phinx\Config\Config::VERSION_ORDER_EXECUTION_TIME,
                    '== 20120111235330 TestMigration: reverted'
                ],

            // Breakpoint set on all migrations

            'Rollback to last migration with creation time version ordering - breakpoint set on all migrations' =>
                [
                    [
                        '20120111235330' => ['version' => '20120111235330', 'start_time' => '2017-01-01 00:00:00', 'breakpoint' => 1],
                        '20120116183504' => ['version' => '20120116183504', 'start_time' => '2017-01-01 00:00:01', 'breakpoint' => 1],
                        '20150111235330' => ['version' => '20150111235330', 'start_time' => '2017-01-01 00:00:02', 'breakpoint' => 1],
                        '20150116183504' => ['version' => '20150116183504', 'start_time' => '2017-01-01 00:00:03', 'breakpoint' => 1],
                        '20160111235330' => ['version' => '20160111235330', 'start_time' => '2017-01-01 00:00:04', 'breakpoint' => 1],
                        '20160116183504' => ['version' => '20160116183504', 'start_time' => '2017-01-01 00:00:05', 'breakpoint' => 1],
                    ],
                    \Phinx\Config\Config::VERSION_ORDER_CREATION_TIME,
                    'Breakpoint reached. Further rollbacks inhibited.'
                ],

            'Rollback to last migration with creation time version ordering - breakpoint set on all migrations ' =>
                [
                    [
                        '20120111235330' => ['version' => '20120111235330', 'start_time' => '2017-01-01 00:00:00', 'breakpoint' => 1],
                        '20120116183504' => ['version' => '20120116183504', 'start_time' => '2017-01-01 00:00:01', 'breakpoint' => 1],
                        '20150111235330' => ['version' => '20150111235330', 'start_time' => '2017-01-01 00:00:02', 'breakpoint' => 1],
                        '20150116183504' => ['version' => '20150116183504', 'start_time' => '2017-01-01 00:00:03', 'breakpoint' => 1],
                        '20160111235330' => ['version' => '20160111235330', 'start_time' => '2017-01-01 00:00:04', 'breakpoint' => 1],
                        '20160116183504' => ['version' => '20160116183504', 'start_time' => '2017-01-01 00:00:05', 'breakpoint' => 1],
                    ],
                    \Phinx\Config\Config::VERSION_ORDER_CREATION_TIME,
                    'Breakpoint reached. Further rollbacks inhibited.'
                ],

            'Rollback to last migration with missing last migration and creation time version ordering - breakpoint set on all migrations' =>
                [
                    [
                        '20120111235330' => ['version' => '20120111235330', 'start_time' => '2017-01-01 00:00:00', 'breakpoint' => 1],
                        '20120116183504' => ['version' => '20120116183504', 'start_time' => '2017-01-01 00:00:01', 'breakpoint' => 1],
                        '20150111235330' => ['version' => '20150111235330', 'start_time' => '2017-01-01 00:00:02', 'breakpoint' => 1],
                        '20150116183504' => ['version' => '20150116183504', 'start_time' => '2017-01-01 00:00:03', 'breakpoint' => 1],
                        '20160111235330' => ['version' => '20160111235330', 'start_time' => '2017-01-01 00:00:04', 'breakpoint' => 1],
                        '20160116183504' => ['version' => '20160116183504', 'start_time' => '2017-01-01 00:00:05', 'breakpoint' => 1],
                        '20170101225232' => ['version' => '20170101225232', 'start_time' => '2017-01-01 22:52:32', 'breakpoint' => 1],
                    ],
                    \Phinx\Config\Config::VERSION_ORDER_CREATION_TIME,
                    'Breakpoint reached. Further rollbacks inhibited.'
                ],

            'Rollback to last migration with missing last migration and execution time version ordering - breakpoint set on all migrations' =>
                [
                    [
                        '20120111235330' => ['version' => '20120111235330', 'start_time' => '2017-01-01 00:00:00', 'breakpoint' => 1],
                        '20120116183504' => ['version' => '20120116183504', 'start_time' => '2017-01-01 00:00:01', 'breakpoint' => 1],
                        '20150111235330' => ['version' => '20150111235330', 'start_time' => '2017-01-01 00:00:02', 'breakpoint' => 1],
                        '20150116183504' => ['version' => '20150116183504', 'start_time' => '2017-01-01 00:00:03', 'breakpoint' => 1],
                        '20160111235330' => ['version' => '20160111235330', 'start_time' => '2017-01-01 00:00:04', 'breakpoint' => 1],
                        '20160116183504' => ['version' => '20160116183504', 'start_time' => '2017-01-01 00:00:05', 'breakpoint' => 1],
                        '20170101225232' => ['version' => '20170101225232', 'start_time' => '2017-01-01 22:52:32', 'breakpoint' => 1],
                    ],
                    \Phinx\Config\Config::VERSION_ORDER_EXECUTION_TIME,
                    'Breakpoint reached. Further rollbacks inhibited.'
                ],
            ];
    }

    public function testExecuteSeedWorksAsExpected()
    {
        // stub environment
        $envStub = $this->getMockBuilder('\Phinx\Migration\Manager\Environment')
            ->setConstructorArgs(['mockenv', []])
            ->getMock();
        $this->manager->setEnvironments(['mockenv' => $envStub]);
        $this->manager->seed('mockenv');
        rewind($this->manager->getOutput()->getStream());
        $output = stream_get_contents($this->manager->getOutput()->getStream());
        $this->assertContains('GSeeder', $output);
        $this->assertContains('PostSeeder', $output);
        $this->assertContains('UserSeeder', $output);
    }

    public function testExecuteSeedWorksAsExpectedWithNamespace()
    {
        // stub environment
        $envStub = $this->getMockBuilder('\Phinx\Migration\Manager\Environment')
            ->setConstructorArgs(['mockenv', []])
            ->getMock();
        $this->manager->setConfig($this->getConfigWithNamespace());
        $this->manager->setEnvironments(['mockenv' => $envStub]);
        $this->manager->seed('mockenv');
        rewind($this->manager->getOutput()->getStream());
        $output = stream_get_contents($this->manager->getOutput()->getStream());
        $this->assertContains('Foo\Bar\GSeeder', $output);
        $this->assertContains('Foo\Bar\PostSeeder', $output);
        $this->assertContains('Foo\Bar\UserSeeder', $output);
    }

    public function testExecuteSeedWorksAsExpectedWithMixedNamespace()
    {
        // stub environment
        $envStub = $this->getMockBuilder('\Phinx\Migration\Manager\Environment')
            ->setConstructorArgs(['mockenv', []])
            ->getMock();
        $this->manager->setConfig($this->getConfigWithMixedNamespace());
        $this->manager->setEnvironments(['mockenv' => $envStub]);
        $this->manager->seed('mockenv');
        rewind($this->manager->getOutput()->getStream());
        $output = stream_get_contents($this->manager->getOutput()->getStream());
        $this->assertContains('GSeeder', $output);
        $this->assertContains('PostSeeder', $output);
        $this->assertContains('UserSeeder', $output);
        $this->assertContains('Baz\GSeeder', $output);
        $this->assertContains('Baz\PostSeeder', $output);
        $this->assertContains('Baz\UserSeeder', $output);
        $this->assertContains('Foo\Bar\GSeeder', $output);
        $this->assertContains('Foo\Bar\PostSeeder', $output);
        $this->assertContains('Foo\Bar\UserSeeder', $output);
    }

    public function testExecuteASingleSeedWorksAsExpected()
    {
        // stub environment
        $envStub = $this->getMockBuilder('\Phinx\Migration\Manager\Environment')
            ->setConstructorArgs(['mockenv', []])
            ->getMock();
        $this->manager->setEnvironments(['mockenv' => $envStub]);
        $this->manager->seed('mockenv', 'UserSeeder');
        rewind($this->manager->getOutput()->getStream());
        $output = stream_get_contents($this->manager->getOutput()->getStream());
        $this->assertContains('UserSeeder', $output);
    }

    public function testExecuteASingleSeedWorksAsExpectedWithNamespace()
    {
        // stub environment
        $envStub = $this->getMockBuilder('\Phinx\Migration\Manager\Environment')
            ->setConstructorArgs(['mockenv', []])
            ->getMock();
        $this->manager->setConfig($this->getConfigWithNamespace());
        $this->manager->setEnvironments(['mockenv' => $envStub]);
        $this->manager->seed('mockenv', 'Foo\Bar\UserSeeder');
        rewind($this->manager->getOutput()->getStream());
        $output = stream_get_contents($this->manager->getOutput()->getStream());
        $this->assertContains('Foo\Bar\UserSeeder', $output);
    }

    public function testExecuteASingleSeedWorksAsExpectedWithMixedNamespace()
    {
        // stub environment
        $envStub = $this->getMockBuilder('\Phinx\Migration\Manager\Environment')
            ->setConstructorArgs(['mockenv', []])
            ->getMock();
        $this->manager->setConfig($this->getConfigWithMixedNamespace());
        $this->manager->setEnvironments(['mockenv' => $envStub]);
        $this->manager->seed('mockenv', 'Baz\UserSeeder');
        rewind($this->manager->getOutput()->getStream());
        $output = stream_get_contents($this->manager->getOutput()->getStream());
        $this->assertContains('Baz\UserSeeder', $output);
    }

    /**
     * @expectedException \InvalidArgumentException
     * @expectedExceptionMessage The seed class "NonExistentSeeder" does not exist
     */
    public function testExecuteANonExistentSeedWorksAsExpected()
    {
        // stub environment
        $envStub = $this->getMockBuilder('\Phinx\Migration\Manager\Environment')
            ->setConstructorArgs(['mockenv', []])
            ->getMock();
        $this->manager->setEnvironments(['mockenv' => $envStub]);
        $this->manager->seed('mockenv', 'NonExistentSeeder');
        rewind($this->manager->getOutput()->getStream());
        $output = stream_get_contents($this->manager->getOutput()->getStream());
        $this->assertContains('UserSeeder', $output);
    }

    /**
     * @expectedException \InvalidArgumentException
     * @expectedExceptionMessage The seed class "Foo\Bar\NonExistentSeeder" does not exist
     */
    public function testExecuteANonExistentSeedWorksAsExpectedWithNamespace()
    {
        // stub environment
        $envStub = $this->getMockBuilder('\Phinx\Migration\Manager\Environment')
            ->setConstructorArgs(['mockenv', []])
            ->getMock();
        $this->manager->setConfig($this->getConfigWithNamespace());
        $this->manager->setEnvironments(['mockenv' => $envStub]);
        $this->manager->seed('mockenv', 'Foo\Bar\NonExistentSeeder');
        rewind($this->manager->getOutput()->getStream());
        $output = stream_get_contents($this->manager->getOutput()->getStream());
        $this->assertContains('Foo\Bar\UserSeeder', $output);
    }

    /**
     * @expectedException \InvalidArgumentException
     * @expectedExceptionMessage The seed class "Baz\NonExistentSeeder" does not exist
     */
    public function testExecuteANonExistentSeedWorksAsExpectedWithMixedNamespace()
    {
        // stub environment
        $envStub = $this->getMockBuilder('\Phinx\Migration\Manager\Environment')
            ->setConstructorArgs(['mockenv', []])
            ->getMock();
        $this->manager->setConfig($this->getConfigWithMixedNamespace());
        $this->manager->setEnvironments(['mockenv' => $envStub]);
        $this->manager->seed('mockenv', 'Baz\NonExistentSeeder');
        rewind($this->manager->getOutput()->getStream());
        $output = stream_get_contents($this->manager->getOutput()->getStream());
        $this->assertContains('UserSeeder', $output);
        $this->assertContains('Baz\UserSeeder', $output);
        $this->assertContains('Foo\Bar\UserSeeder', $output);
    }

    public function testOrderSeeds()
    {
        $seeds = array_values($this->manager->getSeeds());
        $this->assertInstanceOf('UserSeeder', $seeds[0]);
        $this->assertInstanceOf('GSeeder', $seeds[1]);
        $this->assertInstanceOf('PostSeeder', $seeds[2]);
    }

    public function testGettingInputObject()
    {
        $migrations = $this->manager->getMigrations('mockenv');
        $seeds = $this->manager->getSeeds();
        $inputObject = $this->manager->getInput();
        $this->assertInstanceOf('\Symfony\Component\Console\Input\InputInterface', $inputObject);

        foreach ($migrations as $migration) {
            $this->assertEquals($inputObject, $migration->getInput());
        }
        foreach ($seeds as $seed) {
            $this->assertEquals($inputObject, $seed->getInput());
        }
    }

    public function testGettingOutputObject()
    {
        $migrations = $this->manager->getMigrations('mockenv');
        $seeds = $this->manager->getSeeds();
        $outputObject = $this->manager->getOutput();
        $this->assertInstanceOf('\Symfony\Component\Console\Output\OutputInterface', $outputObject);

        foreach ($migrations as $migration) {
            $this->assertEquals($outputObject, $migration->getOutput());
        }
        foreach ($seeds as $seed) {
            $this->assertEquals($outputObject, $seed->getOutput());
        }
    }

    /**
     * @expectedException \InvalidArgumentException
     * @expectedExceptionMessage The environment "invalidenv" does not exist
     */
    public function testGettingAnInvalidEnvironment()
    {
        $this->manager->getEnvironment('invalidenv');
    }

    public function testReversibleMigrationsWorkAsExpected()
    {
        if (!TESTS_PHINX_DB_ADAPTER_MYSQL_ENABLED) {
            $this->markTestSkipped('Mysql tests disabled. See TESTS_PHINX_DB_ADAPTER_MYSQL_ENABLED constant.');
        }
        $configArray = $this->getConfigArray();
        $adapter = $this->manager->getEnvironment('production')->getAdapter();

        // override the migrations directory to use the reversible migrations
        $configArray['paths']['migrations'] = $this->getCorrectedPath(__DIR__ . '/_files/reversiblemigrations');
        $config = new Config($configArray);

        // ensure the database is empty
        $adapter->dropDatabase(TESTS_PHINX_DB_ADAPTER_MYSQL_DATABASE);
        $adapter->createDatabase(TESTS_PHINX_DB_ADAPTER_MYSQL_DATABASE);
        $adapter->disconnect();

        // migrate to the latest version
        $this->manager->setConfig($config);
        $this->manager->migrate('production');

        // ensure up migrations worked
        $this->assertFalse($adapter->hasTable('info'));
        $this->assertTrue($adapter->hasTable('statuses'));
        $this->assertTrue($adapter->hasTable('users'));
        $this->assertTrue($adapter->hasTable('just_logins'));
        $this->assertFalse($adapter->hasTable('user_logins'));
        $this->assertTrue($adapter->hasColumn('users', 'biography'));
        $this->assertTrue($adapter->hasForeignKey('just_logins', ['user_id']));
        $this->assertTrue($adapter->hasTable('change_direction_test'));
        $this->assertTrue($adapter->hasColumn('change_direction_test', 'subthing'));
        $this->assertEquals(
            count($adapter->fetchAll('SELECT * FROM change_direction_test WHERE subthing IS NOT NULL')),
            2
        );

        // revert all changes to the first
        $this->manager->rollback('production', '20121213232502');

        // ensure reversed migrations worked
        $this->assertTrue($adapter->hasTable('info'));
        $this->assertFalse($adapter->hasTable('statuses'));
        $this->assertFalse($adapter->hasTable('user_logins'));
        $this->assertFalse($adapter->hasTable('just_logins'));
        $this->assertTrue($adapter->hasColumn('users', 'bio'));
        $this->assertFalse($adapter->hasForeignKey('user_logins', ['user_id']));
        $this->assertFalse($adapter->hasTable('change_direction_test'));
    }

    public function testReversibleMigrationWithIndexConflict()
    {
        if (!TESTS_PHINX_DB_ADAPTER_MYSQL_ENABLED) {
            $this->markTestSkipped('Mysql tests disabled. See TESTS_PHINX_DB_ADAPTER_MYSQL_ENABLED constant.');
        }
        $configArray = $this->getConfigArray();
        $adapter = $this->manager->getEnvironment('production')->getAdapter();

        // override the migrations directory to use the reversible migrations
        $configArray['paths']['migrations'] = $this->getCorrectedPath(__DIR__ . '/_files/drop_index_regression');
        $config = new Config($configArray);

        // ensure the database is empty
        $adapter->dropDatabase(TESTS_PHINX_DB_ADAPTER_MYSQL_DATABASE);
        $adapter->createDatabase(TESTS_PHINX_DB_ADAPTER_MYSQL_DATABASE);
        $adapter->disconnect();

        // migrate to the latest version
        $this->manager->setConfig($config);
        $this->manager->migrate('production');

        // ensure up migrations worked
        $this->assertTrue($adapter->hasTable('my_table'));
        $this->assertTrue($adapter->hasTable('my_other_table'));
        $this->assertTrue($adapter->hasColumn('my_table', 'entity_id'));
        $this->assertTrue($adapter->hasForeignKey('my_table', ['entity_id']));

        // revert all changes to the first
        $this->manager->rollback('production', '20121213232502');

        // ensure reversed migrations worked
        $this->assertTrue($adapter->hasTable('my_table'));
        $this->assertTrue($adapter->hasTable('my_other_table'));
        $this->assertTrue($adapter->hasColumn('my_table', 'entity_id'));
        $this->assertFalse($adapter->hasForeignKey('my_table', ['entity_id']));
        $this->assertFalse($adapter->hasIndex('my_table', ['entity_id']));
    }

    public function testReversibleMigrationWithFKConflictOnTableDrop()
    {
        if (!TESTS_PHINX_DB_ADAPTER_MYSQL_ENABLED) {
            $this->markTestSkipped('Mysql tests disabled. See TESTS_PHINX_DB_ADAPTER_MYSQL_ENABLED constant.');
        }
        $configArray = $this->getConfigArray();
        $adapter = $this->manager->getEnvironment('production')->getAdapter();

        // override the migrations directory to use the reversible migrations
        $configArray['paths']['migrations'] = $this->getCorrectedPath(__DIR__ . '/_files/drop_table_with_fk_regression');
        $config = new Config($configArray);

        // ensure the database is empty
        $adapter->dropDatabase(TESTS_PHINX_DB_ADAPTER_MYSQL_DATABASE);
        $adapter->createDatabase(TESTS_PHINX_DB_ADAPTER_MYSQL_DATABASE);
        $adapter->disconnect();

        // migrate to the latest version
        $this->manager->setConfig($config);
        $this->manager->migrate('production');

        // ensure up migrations worked
        $this->assertTrue($adapter->hasTable('orders'));
        $this->assertTrue($adapter->hasTable('customers'));
        $this->assertTrue($adapter->hasColumn('orders', 'order_date'));
        $this->assertTrue($adapter->hasColumn('orders', 'customer_id'));
        $this->assertTrue($adapter->hasForeignKey('orders', ['customer_id']));

        // revert all changes to the first
        $this->manager->rollback('production', '20190928205056');

        // ensure reversed migrations worked
        $this->assertTrue($adapter->hasTable('orders'));
        $this->assertTrue($adapter->hasColumn('orders', 'order_date'));
        $this->assertFalse($adapter->hasColumn('orders', 'customer_id'));
        $this->assertFalse($adapter->hasTable('customers'));
        $this->assertFalse($adapter->hasForeignKey('orders', ['customer_id']));

        $this->manager->rollback('production');
        $this->assertFalse($adapter->hasTable('orders'));
        $this->assertFalse($adapter->hasTable('customers'));
    }

    public function testReversibleMigrationsWorkAsExpectedWithNamespace()
    {
        if (!TESTS_PHINX_DB_ADAPTER_MYSQL_ENABLED) {
            $this->markTestSkipped('Mysql tests disabled. See TESTS_PHINX_DB_ADAPTER_MYSQL_ENABLED constant.');
        }
        $configArray = $this->getConfigArray();
        $adapter = $this->manager->getEnvironment('production')->getAdapter();

        // override the migrations directory to use the reversible migrations
        $configArray['paths']['migrations'] = ['Foo\Bar' => $this->getCorrectedPath(__DIR__ . '/_files_foo_bar/reversiblemigrations')];
        $config = new Config($configArray);

        // ensure the database is empty
        $adapter->dropDatabase(TESTS_PHINX_DB_ADAPTER_MYSQL_DATABASE);
        $adapter->createDatabase(TESTS_PHINX_DB_ADAPTER_MYSQL_DATABASE);
        $adapter->disconnect();

        // migrate to the latest version
        $this->manager->setConfig($config);
        $this->manager->migrate('production');

        // ensure up migrations worked
        $this->assertFalse($adapter->hasTable('info_foo_bar'));
        $this->assertTrue($adapter->hasTable('statuses_foo_bar'));
        $this->assertTrue($adapter->hasTable('users_foo_bar'));
        $this->assertTrue($adapter->hasTable('user_logins_foo_bar'));
        $this->assertTrue($adapter->hasColumn('users_foo_bar', 'biography'));
        $this->assertTrue($adapter->hasForeignKey('user_logins_foo_bar', ['user_id']));

        // revert all changes to the first
        $this->manager->rollback('production', '20161213232502');

        // ensure reversed migrations worked
        $this->assertTrue($adapter->hasTable('info_foo_bar'));
        $this->assertFalse($adapter->hasTable('statuses_foo_bar'));
        $this->assertFalse($adapter->hasTable('user_logins_foo_bar'));
        $this->assertTrue($adapter->hasColumn('users_foo_bar', 'bio'));
        $this->assertFalse($adapter->hasForeignKey('user_logins_foo_bar', ['user_id']));
    }

    public function testReversibleMigrationsWorkAsExpectedWithMixedNamespace()
    {
        if (!TESTS_PHINX_DB_ADAPTER_MYSQL_ENABLED) {
            $this->markTestSkipped('Mysql tests disabled. See TESTS_PHINX_DB_ADAPTER_MYSQL_ENABLED constant.');
        }
        $configArray = $this->getConfigArray();
        $adapter = $this->manager->getEnvironment('production')->getAdapter();

        // override the migrations directory to use the reversible migrations
        $configArray['paths']['migrations'] = [
            $this->getCorrectedPath(__DIR__ . '/_files/reversiblemigrations'),
            'Baz' => $this->getCorrectedPath(__DIR__ . '/_files_baz/reversiblemigrations'),
            'Foo\Bar' => $this->getCorrectedPath(__DIR__ . '/_files_foo_bar/reversiblemigrations'),
        ];
        $config = new Config($configArray);

        // ensure the database is empty
        $adapter->dropDatabase(TESTS_PHINX_DB_ADAPTER_MYSQL_DATABASE);
        $adapter->createDatabase(TESTS_PHINX_DB_ADAPTER_MYSQL_DATABASE);
        $adapter->disconnect();

        // migrate to the latest version
        $this->manager->setConfig($config);
        $this->manager->migrate('production');

        // ensure up migrations worked
        $this->assertFalse($adapter->hasTable('info'));
        $this->assertTrue($adapter->hasTable('statuses'));
        $this->assertTrue($adapter->hasTable('users'));
        $this->assertFalse($adapter->hasTable('user_logins'));
        $this->assertTrue($adapter->hasTable('just_logins'));
        $this->assertTrue($adapter->hasColumn('users', 'biography'));
        $this->assertTrue($adapter->hasForeignKey('just_logins', ['user_id']));

        $this->assertFalse($adapter->hasTable('info_baz'));
        $this->assertTrue($adapter->hasTable('statuses_baz'));
        $this->assertTrue($adapter->hasTable('users_baz'));
        $this->assertTrue($adapter->hasTable('user_logins_baz'));
        $this->assertTrue($adapter->hasColumn('users_baz', 'biography'));
        $this->assertTrue($adapter->hasForeignKey('user_logins_baz', ['user_id']));

        $this->assertFalse($adapter->hasTable('info_foo_bar'));
        $this->assertTrue($adapter->hasTable('statuses_foo_bar'));
        $this->assertTrue($adapter->hasTable('users_foo_bar'));
        $this->assertTrue($adapter->hasTable('user_logins_foo_bar'));
        $this->assertTrue($adapter->hasColumn('users_foo_bar', 'biography'));
        $this->assertTrue($adapter->hasForeignKey('user_logins_foo_bar', ['user_id']));

        // revert all changes to the first
        $this->manager->rollback('production', '20121213232502');

        // ensure reversed migrations worked
        $this->assertTrue($adapter->hasTable('info'));
        $this->assertFalse($adapter->hasTable('statuses'));
        $this->assertFalse($adapter->hasTable('user_logins'));
        $this->assertFalse($adapter->hasTable('just_logins'));
        $this->assertTrue($adapter->hasColumn('users', 'bio'));
        $this->assertFalse($adapter->hasForeignKey('user_logins', ['user_id']));

        $this->assertFalse($adapter->hasTable('users_baz'));
        $this->assertFalse($adapter->hasTable('info_baz'));
        $this->assertFalse($adapter->hasTable('statuses_baz'));
        $this->assertFalse($adapter->hasTable('user_logins_baz'));

        $this->assertFalse($adapter->hasTable('users_foo_bar'));
        $this->assertFalse($adapter->hasTable('info_foo_bar'));
        $this->assertFalse($adapter->hasTable('statuses_foo_bar'));
        $this->assertFalse($adapter->hasTable('user_logins_foo_bar'));
    }

    public function testBreakpointsTogglingOperateAsExpected()
    {
        if (!TESTS_PHINX_DB_ADAPTER_MYSQL_ENABLED) {
            $this->markTestSkipped('Mysql tests disabled. See TESTS_PHINX_DB_ADAPTER_MYSQL_ENABLED constant.');
        }
        $configArray = $this->getConfigArray();
        $adapter = $this->manager->getEnvironment('production')->getAdapter();

        $config = new Config($configArray);

        // ensure the database is empty
        $adapter->dropDatabase(TESTS_PHINX_DB_ADAPTER_MYSQL_DATABASE);
        $adapter->createDatabase(TESTS_PHINX_DB_ADAPTER_MYSQL_DATABASE);
        $adapter->disconnect();

        // migrate to the latest version
        $this->manager->setConfig($config);
        $this->manager->migrate('production');

        // Get the versions
        $originalVersions = $this->manager->getEnvironment('production')->getVersionLog();
        $this->assertEquals(0, reset($originalVersions)['breakpoint']);
        $this->assertEquals(0, end($originalVersions)['breakpoint']);

        // Wait until the second has changed.
        sleep(1);

        // Toggle the breakpoint on most recent migration
        $this->manager->toggleBreakpoint('production', null);

        // ensure breakpoint is set
        $firstToggle = $this->manager->getEnvironment('production')->getVersionLog();
        $this->assertEquals(0, reset($firstToggle)['breakpoint']);
        $this->assertEquals(1, end($firstToggle)['breakpoint']);

        // ensure no other data has changed.
        foreach ($originalVersions as $originalVersionKey => $originalVersion) {
            foreach ($originalVersion as $column => $value) {
                if (!is_numeric($column) && $column != 'breakpoint') {
                    $this->assertEquals($value, $firstToggle[$originalVersionKey][$column]);
                }
            }
        }

        // Wait until the second has changed.
        sleep(1);

        // Toggle the breakpoint on most recent migration
        $this->manager->toggleBreakpoint('production', null);

        // ensure breakpoint is set
        $secondToggle = $this->manager->getEnvironment('production')->getVersionLog();
        $this->assertEquals(0, reset($secondToggle)['breakpoint']);
        $this->assertEquals(0, end($secondToggle)['breakpoint']);

        // ensure no other data has changed.
        foreach ($originalVersions as $originalVersionKey => $originalVersion) {
            foreach ($originalVersion as $column => $value) {
                if (!is_numeric($column) && $column != 'breakpoint') {
                    $this->assertEquals($value, $secondToggle[$originalVersionKey][$column]);
                }
            }
        }

        // Wait until the second has changed.
        sleep(1);

        // Reset all breakpoints and toggle the most recent migration twice
        $this->manager->removeBreakpoints('production');
        $this->manager->toggleBreakpoint('production', null);
        $this->manager->toggleBreakpoint('production', null);

        // ensure breakpoint is not set
        $resetVersions = $this->manager->getEnvironment('production')->getVersionLog();
        $this->assertEquals(0, reset($resetVersions)['breakpoint']);
        $this->assertEquals(0, end($resetVersions)['breakpoint']);

        // ensure no other data has changed.
        foreach ($originalVersions as $originalVersionKey => $originalVersion) {
            foreach ($originalVersion as $column => $value) {
                if (!is_numeric($column)) {
                    $this->assertEquals($value, $resetVersions[$originalVersionKey][$column]);
                }
            }
        }

        // Wait until the second has changed.
        sleep(1);

        // Set the breakpoint on the latest migration
        $this->manager->setBreakpoint('production', null);

        // ensure breakpoint is set
        $setLastVersions = $this->manager->getEnvironment('production')->getVersionLog();
        $this->assertEquals(0, reset($setLastVersions)['breakpoint']);
        $this->assertEquals(1, end($setLastVersions)['breakpoint']);

        // ensure no other data has changed.
        foreach ($originalVersions as $originalVersionKey => $originalVersion) {
            foreach ($originalVersion as $column => $value) {
                if (!is_numeric($column) && $column != 'breakpoint') {
                    $this->assertEquals($value, $setLastVersions[$originalVersionKey][$column]);
                }
            }
        }

        // Wait until the second has changed.
        sleep(1);

        // Set the breakpoint on the first migration
        $this->manager->setBreakpoint('production', reset($originalVersions)['version']);

        // ensure breakpoint is set
        $setFirstVersion = $this->manager->getEnvironment('production')->getVersionLog();
        $this->assertEquals(1, reset($setFirstVersion)['breakpoint']);
        $this->assertEquals(1, end($setFirstVersion)['breakpoint']);

        // ensure no other data has changed.
        foreach ($originalVersions as $originalVersionKey => $originalVersion) {
            foreach ($originalVersion as $column => $value) {
                if (!is_numeric($column) && $column != 'breakpoint') {
                    $this->assertEquals($value, $resetVersions[$originalVersionKey][$column]);
                }
            }
        }

        // Wait until the second has changed.
        sleep(1);

        // Unset the breakpoint on the latest migration
        $this->manager->unsetBreakpoint('production', null);

        // ensure breakpoint is set
        $unsetLastVersions = $this->manager->getEnvironment('production')->getVersionLog();
        $this->assertEquals(1, reset($unsetLastVersions)['breakpoint']);
        $this->assertEquals(0, end($unsetLastVersions)['breakpoint']);

        // ensure no other data has changed.
        foreach ($originalVersions as $originalVersionKey => $originalVersion) {
            foreach ($originalVersion as $column => $value) {
                if (!is_numeric($column) && $column != 'breakpoint') {
                    $this->assertEquals($value, $unsetLastVersions[$originalVersionKey][$column]);
                }
            }
        }

        // Wait until the second has changed.
        sleep(1);

        // Unset the breakpoint on the first migration
        $this->manager->unsetBreakpoint('production', reset($originalVersions)['version']);

        // ensure breakpoint is set
        $unsetFirstVersion = $this->manager->getEnvironment('production')->getVersionLog();
        $this->assertEquals(0, reset($unsetFirstVersion)['breakpoint']);
        $this->assertEquals(0, end($unsetFirstVersion)['breakpoint']);

        // ensure no other data has changed.
        foreach ($originalVersions as $originalVersionKey => $originalVersion) {
            foreach ($originalVersion as $column => $value) {
                if (!is_numeric($column)) {
                    $this->assertEquals($value, $unsetFirstVersion[$originalVersionKey][$column]);
                }
            }
        }
    }

    public function testBreakpointWithInvalidVersion()
    {
        if (!TESTS_PHINX_DB_ADAPTER_MYSQL_ENABLED) {
            $this->markTestSkipped('Mysql tests disabled. See TESTS_PHINX_DB_ADAPTER_MYSQL_ENABLED constant.');
        }
        $configArray = $this->getConfigArray();
        $adapter = $this->manager->getEnvironment('production')->getAdapter();

        $config = new Config($configArray);

        // ensure the database is empty
        $adapter->dropDatabase(TESTS_PHINX_DB_ADAPTER_MYSQL_DATABASE);
        $adapter->createDatabase(TESTS_PHINX_DB_ADAPTER_MYSQL_DATABASE);
        $adapter->disconnect();

        // migrate to the latest version
        $this->manager->setConfig($config);
        $this->manager->migrate('production');
        $this->manager->getOutput()->setDecorated(false);

        // set breakpoint on most recent migration
        $this->manager->toggleBreakpoint('production', 999);

        rewind($this->manager->getOutput()->getStream());
        $output = stream_get_contents($this->manager->getOutput()->getStream());

        $this->assertContains('is not a valid version', $output);
    }

    public function testPostgresFullMigration()
    {
        if (!TESTS_PHINX_DB_ADAPTER_POSTGRES_ENABLED) {
            $this->markTestSkipped('Postgres tests disabled. See TESTS_PHINX_DB_ADAPTER_POSTGRES_ENABLED constant.');
        }

        $configArray = $this->getConfigArray();
        // override the migrations directory to use the reversible migrations
        $configArray['paths']['migrations'] = [
            $this->getCorrectedPath(__DIR__ . '/_files/postgres'),
        ];
        $configArray['environments']['production'] = [
            'adapter' => 'pgsql',
            'host' => TESTS_PHINX_DB_ADAPTER_POSTGRES_HOST,
            'name' => TESTS_PHINX_DB_ADAPTER_POSTGRES_DATABASE,
            'user' => TESTS_PHINX_DB_ADAPTER_POSTGRES_USERNAME,
            'pass' => TESTS_PHINX_DB_ADAPTER_POSTGRES_PASSWORD,
            'port' => TESTS_PHINX_DB_ADAPTER_POSTGRES_PORT,
            'schema' => TESTS_PHINX_DB_ADAPTER_POSTGRES_DATABASE_SCHEMA
        ];
        $config = new Config($configArray);
        $this->manager->setConfig($config);

        $adapter = $this->manager->getEnvironment('production')->getAdapter();

        // ensure the database is empty
        $adapter->dropSchema(TESTS_PHINX_DB_ADAPTER_POSTGRES_DATABASE_SCHEMA);
        $adapter->createSchema(TESTS_PHINX_DB_ADAPTER_POSTGRES_DATABASE_SCHEMA);
        $adapter->disconnect();

        // migrate to the latest version
        $this->manager->migrate('production');

        $this->assertTrue($adapter->hasTable('articles'));
        $this->assertTrue($adapter->hasTable('categories'));
        $this->assertTrue($adapter->hasTable('composite_pks'));
        $this->assertTrue($adapter->hasTable('orders'));
        $this->assertTrue($adapter->hasTable('products'));
        $this->assertTrue($adapter->hasTable('special_pks'));
        $this->assertTrue($adapter->hasTable('special_tags'));
        $this->assertTrue($adapter->hasTable('users'));

        $this->manager->rollback('production', 'all');

        $this->assertFalse($adapter->hasTable('articles'));
        $this->assertFalse($adapter->hasTable('categories'));
        $this->assertFalse($adapter->hasTable('composite_pks'));
        $this->assertFalse($adapter->hasTable('orders'));
        $this->assertFalse($adapter->hasTable('products'));
        $this->assertFalse($adapter->hasTable('special_pks'));
        $this->assertFalse($adapter->hasTable('special_tags'));
        $this->assertFalse($adapter->hasTable('users'));
    }

    public function testMigrationWithDropColumnAndForeignKeyAndIndex()
    {
        if (!TESTS_PHINX_DB_ADAPTER_MYSQL_ENABLED) {
            $this->markTestSkipped('Mysql tests disabled. See TESTS_PHINX_DB_ADAPTER_MYSQL_ENABLED constant.');
        }
        $configArray = $this->getConfigArray();
        $adapter = $this->manager->getEnvironment('production')->getAdapter();

        // override the migrations directory to use the reversible migrations
        $configArray['paths']['migrations'] = $this->getCorrectedPath(__DIR__ . '/_files/drop_column_fk_index_regression');
        $config = new Config($configArray);

        // ensure the database is empty
        $adapter->dropDatabase(TESTS_PHINX_DB_ADAPTER_MYSQL_DATABASE);
        $adapter->createDatabase(TESTS_PHINX_DB_ADAPTER_MYSQL_DATABASE);
        $adapter->disconnect();

        $this->manager->setConfig($config);
        $this->manager->migrate('production', '20190928205056');

        $this->assertTrue($adapter->hasTable('table1'));
        $this->assertTrue($adapter->hasTable('table2'));
        $this->assertTrue($adapter->hasTable('table3'));
        $this->assertTrue($adapter->hasColumn('table1', 'table2_id'));
        $this->assertTrue($adapter->hasForeignKey('table1', ['table2_id'], 'table1_table2_id'));
        $this->assertTrue($adapter->hasIndexByName('table1', 'table1_table2_id'));
        $this->assertTrue($adapter->hasColumn('table1', 'table3_id'));
        $this->assertTrue($adapter->hasForeignKey('table1', ['table3_id'], 'table1_table3_id'));
        $this->assertTrue($adapter->hasIndexByName('table1', 'table1_table3_id'));

        // Run the next migration
        $this->manager->migrate('production');
        $this->assertTrue($adapter->hasTable('table1'));
        $this->assertTrue($adapter->hasTable('table2'));
        $this->assertTrue($adapter->hasTable('table3'));
        $this->assertTrue($adapter->hasColumn('table1', 'table2_id'));
        $this->assertTrue($adapter->hasForeignKey('table1', ['table2_id'], 'table1_table2_id'));
        $this->assertTrue($adapter->hasIndexByName('table1', 'table1_table2_id'));
        $this->assertFalse($adapter->hasColumn('table1', 'table3_id'));
        $this->assertFalse($adapter->hasForeignKey('table1', ['table3_id'], 'table1_table3_id'));
        $this->assertFalse($adapter->hasIndexByName('table1', 'table1_table3_id'));

        // rollback
        $this->manager->rollback('production');
        $this->manager->rollback('production');

        // ensure reversed migrations worked
        $this->assertTrue($adapter->hasTable('table1'));
        $this->assertTrue($adapter->hasTable('table2'));
        $this->assertTrue($adapter->hasTable('table3'));
        $this->assertFalse($adapter->hasColumn('table1', 'table2_id'));
        $this->assertFalse($adapter->hasForeignKey('table1', ['table2_id'], 'table1_table2_id'));
        $this->assertFalse($adapter->hasIndexByName('table1', 'table1_table2_id'));
        $this->assertFalse($adapter->hasColumn('table1', 'table3_id'));
        $this->assertFalse($adapter->hasForeignKey('table1', ['table3_id'], 'table1_table3_id'));
        $this->assertFalse($adapter->hasIndexByName('table1', 'table1_table3_id'));
    }

    public function setExpectedException($exceptionName, $exceptionMessage = '', $exceptionCode = null)
    {
        if (method_exists($this, 'expectException')) {
            //PHPUnit 5+
            $this->expectException($exceptionName);
            if ($exceptionMessage !== '') {
                $this->expectExceptionMessage($exceptionMessage);
            }
            if ($exceptionCode !== null) {
                $this->expectExceptionCode($exceptionCode);
            }
        } else {
            //PHPUnit 4
            parent::setExpectedException($exceptionName, $exceptionMessage, $exceptionCode);
        }
    }

    public function testInvalidVersionBreakpoint()
    {
        // stub environment
        $envStub = $this->getMockBuilder('\Phinx\Migration\Manager\Environment')
            ->setConstructorArgs(['mockenv', []])
            ->getMock();
        $envStub->expects($this->once())
                ->method('getVersionLog')
                ->will($this->returnValue(
                    [
                        '20120111235330' =>
                            [
                                'version' => '20120111235330',
                                'start_time' => '2012-01-11 23:53:36',
                                'end_time' => '2012-01-11 23:53:37',
                                'migration_name' => '',
                                'breakpoint' => '0',
<<<<<<< HEAD
                            ]
=======
                            ],
>>>>>>> b2be926c
                    ]
                ));

        $this->manager->setEnvironments(['mockenv' => $envStub]);
        $this->manager->getOutput()->setDecorated(false);
        $return = $this->manager->setBreakpoint('mockenv', '20120133235330');

        rewind($this->manager->getOutput()->getStream());
        $outputStr = stream_get_contents($this->manager->getOutput()->getStream());
        $this->assertEquals("warning 20120133235330 is not a valid version\n", $outputStr);
    }
}

/**
 * RawBufferedOutput is a specialized BufferedOutput that outputs raw "writeln" calls (ie. it doesn't replace the
 * tags like <info>message</info>.
 */
class RawBufferedOutput extends \Symfony\Component\Console\Output\BufferedOutput
{
    public function writeln($messages, $options = self::OUTPUT_RAW)
    {
        $this->write($messages, true, $options);
    }
}<|MERGE_RESOLUTION|>--- conflicted
+++ resolved
@@ -6077,12 +6077,8 @@
                                 'start_time' => '2012-01-11 23:53:36',
                                 'end_time' => '2012-01-11 23:53:37',
                                 'migration_name' => '',
-                                'breakpoint' => '0',
-<<<<<<< HEAD
+                                'breakpoint' => '0'
                             ]
-=======
-                            ],
->>>>>>> b2be926c
                     ]
                 ));
 
