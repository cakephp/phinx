<?php

namespace Test\Phinx\Migration;

use InvalidArgumentException;
use Phinx\Config\Config;
use Phinx\Console\Command\AbstractCommand;
use Phinx\Migration\Manager;
use RuntimeException;
use Symfony\Component\Console\Input\ArrayInput;
use Symfony\Component\Console\Output\StreamOutput;
use Test\Phinx\Console\Output\RawBufferedOutput;
use Test\Phinx\TestCase;

class ManagerTest extends TestCase
{
    /**
     * @var \Phinx\Config\Config
     */
    protected $config;

    /**
     * @var \Symfony\Component\Console\Input\InputInterface $input
     */
    protected $input;

    /**
     * @var \Symfony\Component\Console\Output\OutputInterface $output
     */
    protected $output;

    /**
     * @var Manager
     */
    private $manager;

    protected function setUp(): void
    {
        $this->config = new Config($this->getConfigArray());
        $this->input = new ArrayInput([]);
        $this->output = new StreamOutput(fopen('php://memory', 'a', false));
        $this->output->setDecorated(false);
        $this->manager = new Manager($this->config, $this->input, $this->output);
    }

    protected function getConfigWithNamespace($paths = [])
    {
        if (empty($paths)) {
            $paths = [
                'migrations' => [
                    'Foo\Bar' => $this->getCorrectedPath(__DIR__ . '/_files_foo_bar/migrations'),
                ],
                'seeds' => [
                    'Foo\Bar' => $this->getCorrectedPath(__DIR__ . '/_files_foo_bar/seeds'),
                ],
            ];
        }
        $config = clone $this->config;
        $config['paths'] = $paths;

        return $config;
    }

    protected function getConfigWithMixedNamespace($paths = [])
    {
        if (empty($paths)) {
            $paths = [
                'migrations' => [
                    $this->getCorrectedPath(__DIR__ . '/_files/migrations'),
                    'Baz' => $this->getCorrectedPath(__DIR__ . '/_files_baz/migrations'),
                    'Foo\Bar' => $this->getCorrectedPath(__DIR__ . '/_files_foo_bar/migrations'),
                ],
                'seeds' => [
                    $this->getCorrectedPath(__DIR__ . '/_files/seeds'),
                    'Baz' => $this->getCorrectedPath(__DIR__ . '/_files_baz/seeds'),
                    'Foo\Bar' => $this->getCorrectedPath(__DIR__ . '/_files_foo_bar/seeds'),
                ],
            ];
        }
        $config = clone $this->config;
        $config['paths'] = $paths;

        return $config;
    }

    protected function tearDown(): void
    {
        $this->manager = null;
    }

    private function getCorrectedPath($path)
    {
        return str_replace('/', DIRECTORY_SEPARATOR, $path);
    }

    /**
     * Returns a sample configuration array for use with the unit tests.
     *
     * @return array
     */
    public function getConfigArray()
    {
        return [
            'paths' => [
                'migrations' => $this->getCorrectedPath(__DIR__ . '/_files/migrations'),
                'seeds' => $this->getCorrectedPath(__DIR__ . '/_files/seeds'),
            ],
            'environments' => [
                'default_migration_table' => 'phinxlog',
                'default_environment' => 'production',
                'production' => defined('MYSQL_DB_CONFIG') ? MYSQL_DB_CONFIG : [],
            ],
            'data_domain' => [
                'phone_number' => [
                    'type' => 'string',
                    'null' => true,
                    'length' => 15,
                ],
            ],
        ];
    }

    public function testInstantiation()
    {
        $this->assertInstanceOf(
            'Symfony\Component\Console\Output\StreamOutput',
            $this->manager->getOutput()
        );
    }

    public function testEnvironmentInheritsDataDomainOptions()
    {
        foreach ($this->config->getEnvironments() as $name => $opts) {
            $env = $this->manager->getEnvironment($name);
            $this->assertArrayHasKey('data_domain', $env->getOptions());
        }
    }

    public function testPrintStatusMethod()
    {
        // stub environment
        $envStub = $this->getMockBuilder('\Phinx\Migration\Manager\Environment')
            ->setConstructorArgs(['mockenv', []])
            ->getMock();
        $envStub->expects($this->once())
                ->method('getVersionLog')
                ->will($this->returnValue(
                    [
                        '20120111235330' =>
                            [
                                'version' => '20120111235330',
                                'start_time' => '2012-01-11 23:53:36',
                                'end_time' => '2012-01-11 23:53:37',
                                'migration_name' => '',
                                'breakpoint' => '0',
                            ],
                        '20120116183504' =>
                            [
                                'version' => '20120116183504',
                                'start_time' => '2012-01-16 18:35:40',
                                'end_time' => '2012-01-16 18:35:41',
                                'migration_name' => '',
                                'breakpoint' => '0',
                            ],
                    ]
                ));

        $this->manager->setEnvironments(['mockenv' => $envStub]);
        $this->manager->getOutput()->setDecorated(false);
        $return = $this->manager->printStatus('mockenv');
        $this->assertEquals(['hasMissingMigration' => false, 'hasDownMigration' => false], $return);

        rewind($this->manager->getOutput()->getStream());
        $outputStr = stream_get_contents($this->manager->getOutput()->getStream());
        $this->assertStringContainsString('up  20120111235330  2012-01-11 23:53:36  2012-01-11 23:53:37  TestMigration', $outputStr);
        $this->assertStringContainsString('up  20120116183504  2012-01-16 18:35:40  2012-01-16 18:35:41  TestMigration2', $outputStr);
    }

    public function testPrintStatusMethodJsonFormat()
    {
        // stub environment
        $envStub = $this->getMockBuilder('\Phinx\Migration\Manager\Environment')
            ->setConstructorArgs(['mockenv', []])
            ->getMock();
        $envStub->expects($this->once())
                ->method('getVersionLog')
                ->will($this->returnValue(
                    [
                        '20120111235330' =>
                            [
                                'version' => '20120111235330',
                                'start_time' => '2012-01-11 23:53:36',
                                'end_time' => '2012-01-11 23:53:37',
                                'migration_name' => '',
                                'breakpoint' => '0',
                            ],
                        '20120116183504' =>
                            [
                                'version' => '20120116183504',
                                'start_time' => '2012-01-16 18:35:40',
                                'end_time' => '2012-01-16 18:35:41',
                                'migration_name' => '',
                                'breakpoint' => '0',
                            ],
                    ]
                ));
        $this->manager->setEnvironments(['mockenv' => $envStub]);
        $this->manager->getOutput()->setDecorated(false);
        $return = $this->manager->printStatus('mockenv', AbstractCommand::FORMAT_JSON);
        $this->assertSame(['hasMissingMigration' => false, 'hasDownMigration' => false], $return);
        rewind($this->manager->getOutput()->getStream());
        $outputStr = trim(stream_get_contents($this->manager->getOutput()->getStream()));
        $this->assertEquals('{"pending_count":0,"missing_count":0,"total_count":2,"migrations":[{"migration_status":"up","migration_id":"20120111235330","migration_name":"TestMigration"},{"migration_status":"up","migration_id":"20120116183504","migration_name":"TestMigration2"}]}', $outputStr);
    }

    public function testPrintStatusMethodWithNamespace()
    {
        // stub environment
        $envStub = $this->getMockBuilder('\Phinx\Migration\Manager\Environment')
            ->setConstructorArgs(['mockenv', []])
            ->getMock();
        $envStub->expects($this->once())
                ->method('getVersionLog')
                ->will($this->returnValue(
                    [
                        '20160111235330' =>
                            [
                                'version' => '20160111235330',
                                'start_time' => '2016-01-11 23:53:36',
                                'end_time' => '2016-01-11 23:53:37',
                                'migration_name' => '',
                                'breakpoint' => '0',
                            ],
                        '20160116183504' =>
                            [
                                'version' => '20160116183504',
                                'start_time' => '2016-01-16 18:35:40',
                                'end_time' => '2016-01-16 18:35:41',
                                'migration_name' => '',
                                'breakpoint' => '0',
                            ],
                    ]
                ));

        $this->manager->setEnvironments(['mockenv' => $envStub]);
        $this->manager->getOutput()->setDecorated(false);
        $this->manager->setConfig($this->getConfigWithNamespace());
        $return = $this->manager->printStatus('mockenv');
        $this->assertEquals(['hasMissingMigration' => false, 'hasDownMigration' => false], $return);

        rewind($this->manager->getOutput()->getStream());
        $outputStr = stream_get_contents($this->manager->getOutput()->getStream());
        $this->assertStringContainsString('up  20160111235330  2016-01-11 23:53:36  2016-01-11 23:53:37  Foo\\Bar\\TestMigration', $outputStr);
        $this->assertStringContainsString('up  20160116183504  2016-01-16 18:35:40  2016-01-16 18:35:41  Foo\\Bar\\TestMigration2', $outputStr);
    }

    public function testPrintStatusMethodWithMixedNamespace()
    {
        // stub environment
        $envStub = $this->getMockBuilder('\Phinx\Migration\Manager\Environment')
            ->setConstructorArgs(['mockenv', []])
            ->getMock();
        $envStub->expects($this->once())
                ->method('getVersionLog')
                ->will($this->returnValue(
                    [
                        '20120111235330' =>
                            [
                                'version' => '20120111235330',
                                'start_time' => '2012-01-11 23:53:36',
                                'end_time' => '2012-01-11 23:53:37',
                                'migration_name' => '',
                                'breakpoint' => '0',
                            ],
                        '20120116183504' =>
                            [
                                'version' => '20120116183504',
                                'start_time' => '2012-01-16 18:35:40',
                                'end_time' => '2012-01-16 18:35:41',
                                'migration_name' => '',
                                'breakpoint' => '0',
                            ],
                        '20150111235330' =>
                            [
                                'version' => '20150111235330',
                                'start_time' => '2015-01-11 23:53:36',
                                'end_time' => '2015-01-11 23:53:37',
                                'migration_name' => '',
                                'breakpoint' => '0',
                            ],
                        '20150116183504' =>
                            [
                                'version' => '20150116183504',
                                'start_time' => '2015-01-16 18:35:40',
                                'end_time' => '2015-01-16 18:35:41',
                                'migration_name' => '',
                                'breakpoint' => '0',
                            ],
                        '20160111235330' =>
                            [
                                'version' => '20160111235330',
                                'start_time' => '2016-01-11 23:53:36',
                                'end_time' => '2016-01-11 23:53:37',
                                'migration_name' => '',
                                'breakpoint' => '0',
                            ],
                        '20160116183504' =>
                            [
                                'version' => '20160116183504',
                                'start_time' => '2016-01-16 18:35:40',
                                'end_time' => '2016-01-16 18:35:41',
                                'migration_name' => '',
                                'breakpoint' => '0',
                            ],
                    ]
                ));

        $this->manager->setEnvironments(['mockenv' => $envStub]);
        $this->manager->getOutput()->setDecorated(false);
        $this->manager->setConfig($this->getConfigWithMixedNamespace());
        $return = $this->manager->printStatus('mockenv');
        $this->assertEquals(['hasMissingMigration' => false, 'hasDownMigration' => false], $return);

        rewind($this->manager->getOutput()->getStream());
        $outputStr = stream_get_contents($this->manager->getOutput()->getStream());
        $this->assertStringContainsString('up  20120111235330  2012-01-11 23:53:36  2012-01-11 23:53:37  TestMigration', $outputStr);
        $this->assertStringContainsString('up  20120116183504  2012-01-16 18:35:40  2012-01-16 18:35:41  TestMigration2', $outputStr);
        $this->assertStringContainsString('up  20150111235330  2015-01-11 23:53:36  2015-01-11 23:53:37  Baz\\TestMigration', $outputStr);
        $this->assertStringContainsString('up  20150116183504  2015-01-16 18:35:40  2015-01-16 18:35:41  Baz\\TestMigration2', $outputStr);
        $this->assertStringContainsString('up  20160111235330  2016-01-11 23:53:36  2016-01-11 23:53:37  Foo\\Bar\\TestMigration', $outputStr);
        $this->assertStringContainsString('up  20160116183504  2016-01-16 18:35:40  2016-01-16 18:35:41  Foo\\Bar\\TestMigration2', $outputStr);
    }

    public function testPrintStatusMethodWithBreakpointSet()
    {
        // stub environment
        $envStub = $this->getMockBuilder('\Phinx\Migration\Manager\Environment')
            ->setConstructorArgs(['mockenv', []])
            ->getMock();
        $envStub->expects($this->once())
                ->method('getVersionLog')
                ->will($this->returnValue(
                    [
                        '20120111235330' =>
                            [
                                'version' => '20120111235330',
                                'start_time' => '2012-01-11 23:53:36',
                                'end_time' => '2012-01-11 23:53:37',
                                'migration_name' => '',
                                'breakpoint' => '1',
                            ],
                        '20120116183504' =>
                            [
                                'version' => '20120116183504',
                                'start_time' => '2012-01-16 18:35:40',
                                'end_time' => '2012-01-16 18:35:41',
                                'migration_name' => '',
                                'breakpoint' => '0',
                            ],
                    ]
                ));

        $this->manager->setEnvironments(['mockenv' => $envStub]);
        $this->manager->getOutput()->setDecorated(false);
        $return = $this->manager->printStatus('mockenv');
        $this->assertEquals(['hasMissingMigration' => false, 'hasDownMigration' => false], $return);

        rewind($this->manager->getOutput()->getStream());
        $outputStr = stream_get_contents($this->manager->getOutput()->getStream());
        $this->assertStringContainsString('BREAKPOINT SET', $outputStr);
    }

    public function testPrintStatusMethodWithNoMigrations()
    {
        // stub environment
        $envStub = $this->getMockBuilder('\Phinx\Migration\Manager\Environment')
            ->setConstructorArgs(['mockenv', []])
            ->getMock();

        // override the migrations directory to an empty one
        $configArray = $this->getConfigArray();
        $configArray['paths']['migrations'] = $this->getCorrectedPath(__DIR__ . '/_files/nomigrations');
        $config = new Config($configArray);

        $this->manager->setConfig($config);
        $this->manager->setEnvironments(['mockenv' => $envStub]);
        $this->manager->getOutput()->setDecorated(false);
        $return = $this->manager->printStatus('mockenv');
        $this->assertEquals(['hasMissingMigration' => false, 'hasDownMigration' => false], $return);

        rewind($this->manager->getOutput()->getStream());
        $outputStr = stream_get_contents($this->manager->getOutput()->getStream());
        $this->assertStringContainsString('There are no available migrations. Try creating one using the create command.', $outputStr);
    }

    public function testPrintStatusMethodWithMissingMigrations()
    {
        // stub environment
        $envStub = $this->getMockBuilder('\Phinx\Migration\Manager\Environment')
            ->setConstructorArgs(['mockenv', []])
            ->getMock();
        $envStub->expects($this->once())
                ->method('getVersionLog')
                ->will($this->returnValue(
                    [
                        '20120103083300' =>
                            [
                                'version' => '20120103083300',
                                'start_time' => '2012-01-11 23:53:36',
                                'end_time' => '2012-01-11 23:53:37',
                                'migration_name' => '',
                                'breakpoint' => '0',
                            ],
                        '20120815145812' =>
                            [
                                'version' => '20120815145812',
                                'start_time' => '2012-01-16 18:35:40',
                                'end_time' => '2012-01-16 18:35:41',
                                'migration_name' => 'Example',
                                'breakpoint' => '0',
                            ],
                    ]
                ));

        $this->manager->setEnvironments(['mockenv' => $envStub]);
        $this->manager->getOutput()->setDecorated(false);
        $return = $this->manager->printStatus('mockenv');
        $this->assertEquals(['hasMissingMigration' => true, 'hasDownMigration' => true], $return);

        rewind($this->manager->getOutput()->getStream());
        $outputStr = stream_get_contents($this->manager->getOutput()->getStream());

        // note that the order is important: missing migrations should appear before down migrations
        $this->assertMatchesRegularExpression('/\s*up  20120103083300  2012-01-11 23:53:36  2012-01-11 23:53:37  *\*\* MISSING MIGRATION FILE \*\*' . PHP_EOL .
            '\s*up  20120815145812  2012-01-16 18:35:40  2012-01-16 18:35:41  Example   *\*\* MISSING MIGRATION FILE \*\*' . PHP_EOL .
            '\s*down  20120111235330                                            TestMigration' . PHP_EOL .
            '\s*down  20120116183504                                            TestMigration2/', $outputStr);
    }

    public function testPrintStatusMethodWithMissingMigrationsWithNamespace()
    {
        // stub environment
        $envStub = $this->getMockBuilder('\Phinx\Migration\Manager\Environment')
            ->setConstructorArgs(['mockenv', []])
            ->getMock();
        $envStub->expects($this->once())
                ->method('getVersionLog')
                ->will($this->returnValue(
                    [
                        '20160103083300' =>
                            [
                                'version' => '20160103083300',
                                'start_time' => '2016-01-11 23:53:36',
                                'end_time' => '2016-01-11 23:53:37',
                                'migration_name' => '',
                                'breakpoint' => '0',
                            ],
                        '20160815145812' =>
                            [
                                'version' => '20160815145812',
                                'start_time' => '2016-01-16 18:35:40',
                                'end_time' => '2016-01-16 18:35:41',
                                'migration_name' => 'Example',
                                'breakpoint' => '0',
                            ],
                    ]
                ));

        $this->manager->setEnvironments(['mockenv' => $envStub]);
        $this->manager->getOutput()->setDecorated(false);
        $this->manager->setConfig($this->getConfigWithNamespace());
        $return = $this->manager->printStatus('mockenv');
        $this->assertEquals(['hasMissingMigration' => true, 'hasDownMigration' => true], $return);

        rewind($this->manager->getOutput()->getStream());
        $outputStr = stream_get_contents($this->manager->getOutput()->getStream());

        // note that the order is important: missing migrations should appear before down migrations
        $this->assertMatchesRegularExpression('/\s*up  20160103083300  2016-01-11 23:53:36  2016-01-11 23:53:37  *\*\* MISSING MIGRATION FILE \*\*' . PHP_EOL .
            '\s*up  20160815145812  2016-01-16 18:35:40  2016-01-16 18:35:41  Example   *\*\* MISSING MIGRATION FILE \*\*' . PHP_EOL .
            '\s*down  20160111235330                                            Foo\\\\Bar\\\\TestMigration' . PHP_EOL .
            '\s*down  20160116183504                                            Foo\\\\Bar\\\\TestMigration2/', $outputStr);
    }

    public function testPrintStatusMethodWithMissingMigrationsWithMixedNamespace()
    {
        // stub environment
        $envStub = $this->getMockBuilder('\Phinx\Migration\Manager\Environment')
            ->setConstructorArgs(['mockenv', []])
            ->getMock();
        $envStub->expects($this->once())
                ->method('getVersionLog')
                ->will($this->returnValue(
                    [
                        '20160103083300' =>
                            [
                                'version' => '20160103083300',
                                'start_time' => '2016-01-11 23:53:36',
                                'end_time' => '2016-01-11 23:53:37',
                                'migration_name' => '',
                                'breakpoint' => '0',
                            ],
                        '20160815145812' =>
                            [
                                'version' => '20160815145812',
                                'start_time' => '2016-01-16 18:35:40',
                                'end_time' => '2016-01-16 18:35:41',
                                'migration_name' => 'Example',
                                'breakpoint' => '0',
                            ],
                    ]
                ));

        $this->manager->setEnvironments(['mockenv' => $envStub]);
        $this->manager->getOutput()->setDecorated(false);
        $this->manager->setConfig($this->getConfigWithMixedNamespace());
        $return = $this->manager->printStatus('mockenv');
        $this->assertEquals(['hasMissingMigration' => true, 'hasDownMigration' => true], $return);

        rewind($this->manager->getOutput()->getStream());
        $outputStr = stream_get_contents($this->manager->getOutput()->getStream());

        // note that the order is important: missing migrations should appear before down migrations
        $this->assertMatchesRegularExpression('/\s*up  20160103083300  2016-01-11 23:53:36  2016-01-11 23:53:37  *\*\* MISSING MIGRATION FILE \*\*' . PHP_EOL .
            '\s*up  20160815145812  2016-01-16 18:35:40  2016-01-16 18:35:41  Example   *\*\* MISSING MIGRATION FILE \*\*' . PHP_EOL .
            '\s*down  20120111235330                                            TestMigration' . PHP_EOL .
            '\s*down  20120116183504                                            TestMigration2' . PHP_EOL .
            '\s*down  20150111235330                                            Baz\\\\TestMigration' . PHP_EOL .
            '\s*down  20150116183504                                            Baz\\\\TestMigration2' . PHP_EOL .
            '\s*down  20160111235330                                            Foo\\\\Bar\\\\TestMigration' . PHP_EOL .
            '\s*down  20160116183504                                            Foo\\\\Bar\\\\TestMigration2/', $outputStr);
    }

    public function testPrintStatusMethodWithMissingLastMigration()
    {
        // stub environment
        $envStub = $this->getMockBuilder('\Phinx\Migration\Manager\Environment')
            ->setConstructorArgs(['mockenv', []])
            ->getMock();
        $envStub->expects($this->once())
                ->method('getVersionLog')
                ->will($this->returnValue(
                    [
                        '20120111235330' =>
                            [
                                'version' => '20120111235330',
                                'start_time' => '2012-01-16 18:35:40',
                                'end_time' => '2012-01-16 18:35:41',
                                'migration_name' => '',
                                'breakpoint' => 0,
                            ],
                        '20120116183504' =>
                            [
                                'version' => '20120116183504',
                                'start_time' => '2012-01-16 18:35:40',
                                'end_time' => '2012-01-16 18:35:41',
                                'migration_name' => '',
                                'breakpoint' => '0',
                            ],
                        '20120120145114' =>
                            [
                                'version' => '20120120145114',
                                'start_time' => '2012-01-20 14:51:14',
                                'end_time' => '2012-01-20 14:51:14',
                                'migration_name' => 'Example',
                                'breakpoint' => '0',
                            ],
                    ]
                ));

        $this->manager->setEnvironments(['mockenv' => $envStub]);
        $this->manager->getOutput()->setDecorated(false);
        $return = $this->manager->printStatus('mockenv');
        $this->assertEquals(['hasMissingMigration' => true, 'hasDownMigration' => false], $return);

        rewind($this->manager->getOutput()->getStream());
        $outputStr = stream_get_contents($this->manager->getOutput()->getStream());

        // note that the order is important: missing migrations should appear before down migrations
        $this->assertMatchesRegularExpression('/\s*up  20120111235330  2012-01-16 18:35:40  2012-01-16 18:35:41  TestMigration' . PHP_EOL .
            '\s*up  20120116183504  2012-01-16 18:35:40  2012-01-16 18:35:41  TestMigration2' . PHP_EOL .
            '\s*up  20120120145114  2012-01-20 14:51:14  2012-01-20 14:51:14  Example   *\*\* MISSING MIGRATION FILE \*\*/', $outputStr);
    }

    public function testPrintStatusMethodWithMissingLastMigrationWithNamespace()
    {
        // stub environment
        $envStub = $this->getMockBuilder('\Phinx\Migration\Manager\Environment')
            ->setConstructorArgs(['mockenv', []])
            ->getMock();
        $envStub->expects($this->once())
                ->method('getVersionLog')
                ->will($this->returnValue(
                    [
                        '20160111235330' =>
                            [
                                'version' => '20160111235330',
                                'start_time' => '2016-01-16 18:35:40',
                                'end_time' => '2016-01-16 18:35:41',
                                'migration_name' => '',
                                'breakpoint' => 0,
                            ],
                        '20160116183504' =>
                            [
                                'version' => '20160116183504',
                                'start_time' => '2016-01-16 18:35:40',
                                'end_time' => '2016-01-16 18:35:41',
                                'migration_name' => '',
                                'breakpoint' => '0',
                            ],
                        '20160120145114' =>
                            [
                                'version' => '20160120145114',
                                'start_time' => '2016-01-20 14:51:14',
                                'end_time' => '2016-01-20 14:51:14',
                                'migration_name' => 'Example',
                                'breakpoint' => '0',
                            ],
                    ]
                ));

        $this->manager->setEnvironments(['mockenv' => $envStub]);
        $this->manager->getOutput()->setDecorated(false);
        $this->manager->setConfig($this->getConfigWithNamespace());
        $return = $this->manager->printStatus('mockenv');
        $this->assertEquals(['hasMissingMigration' => true, 'hasDownMigration' => false], $return);

        rewind($this->manager->getOutput()->getStream());
        $outputStr = stream_get_contents($this->manager->getOutput()->getStream());

        // note that the order is important: missing migrations should appear before down migrations
        $this->assertMatchesRegularExpression('/\s*up  20160111235330  2016-01-16 18:35:40  2016-01-16 18:35:41  Foo\\\\Bar\\\\TestMigration' . PHP_EOL .
            '\s*up  20160116183504  2016-01-16 18:35:40  2016-01-16 18:35:41  Foo\\\\Bar\\\\TestMigration2' . PHP_EOL .
            '\s*up  20160120145114  2016-01-20 14:51:14  2016-01-20 14:51:14  Example   *\*\* MISSING MIGRATION FILE \*\*/', $outputStr);
    }

    public function testPrintStatusMethodWithMissingLastMigrationWithMixedNamespace()
    {
        // stub environment
        $envStub = $this->getMockBuilder('\Phinx\Migration\Manager\Environment')
            ->setConstructorArgs(['mockenv', []])
            ->getMock();
        $envStub->expects($this->once())
                ->method('getVersionLog')
                ->will($this->returnValue(
                    [
                        '20120111235330' =>
                            [
                                'version' => '20120111235330',
                                'start_time' => '2012-01-16 18:35:40',
                                'end_time' => '2012-01-16 18:35:41',
                                'migration_name' => '',
                                'breakpoint' => 0,
                            ],
                        '20120116183504' =>
                            [
                                'version' => '20120116183504',
                                'start_time' => '2012-01-16 18:35:40',
                                'end_time' => '2012-01-16 18:35:41',
                                'migration_name' => '',
                                'breakpoint' => '0',
                            ],
                        '20150111235330' =>
                            [
                                'version' => '20150111235330',
                                'start_time' => '2015-01-16 18:35:40',
                                'end_time' => '2015-01-16 18:35:41',
                                'migration_name' => '',
                                'breakpoint' => 0,
                            ],
                        '20150116183504' =>
                            [
                                'version' => '20150116183504',
                                'start_time' => '2015-01-16 18:35:40',
                                'end_time' => '2015-01-16 18:35:41',
                                'migration_name' => '',
                                'breakpoint' => '0',
                            ],
                        '20160111235330' =>
                            [
                                'version' => '20160111235330',
                                'start_time' => '2016-01-16 18:35:40',
                                'end_time' => '2016-01-16 18:35:41',
                                'migration_name' => '',
                                'breakpoint' => 0,
                            ],
                        '20160116183504' =>
                            [
                                'version' => '20160116183504',
                                'start_time' => '2016-01-16 18:35:40',
                                'end_time' => '2016-01-16 18:35:41',
                                'migration_name' => '',
                                'breakpoint' => '0',
                            ],
                        '20170120145114' =>
                            [
                                'version' => '20170120145114',
                                'start_time' => '2017-01-20 14:51:14',
                                'end_time' => '2017-01-20 14:51:14',
                                'migration_name' => 'Example',
                                'breakpoint' => '0',
                            ],
                    ]
                ));

        $this->manager->setEnvironments(['mockenv' => $envStub]);
        $this->manager->getOutput()->setDecorated(false);
        $this->manager->setConfig($this->getConfigWithMixedNamespace());
        $return = $this->manager->printStatus('mockenv');
        $this->assertEquals(['hasMissingMigration' => true, 'hasDownMigration' => false], $return);

        rewind($this->manager->getOutput()->getStream());
        $outputStr = stream_get_contents($this->manager->getOutput()->getStream());

        // note that the order is important: missing migrations should appear before down migrations
        $this->assertMatchesRegularExpression(
            '/\s*up  20120111235330  2012-01-16 18:35:40  2012-01-16 18:35:41  TestMigration' . PHP_EOL .
            '\s*up  20120116183504  2012-01-16 18:35:40  2012-01-16 18:35:41  TestMigration2' . PHP_EOL .
            '\s*up  20150111235330  2015-01-16 18:35:40  2015-01-16 18:35:41  Baz\\\\TestMigration' . PHP_EOL .
            '\s*up  20150116183504  2015-01-16 18:35:40  2015-01-16 18:35:41  Baz\\\\TestMigration2' . PHP_EOL .
            '\s*up  20160111235330  2016-01-16 18:35:40  2016-01-16 18:35:41  Foo\\\\Bar\\\\TestMigration' . PHP_EOL .
            '\s*up  20160116183504  2016-01-16 18:35:40  2016-01-16 18:35:41  Foo\\\\Bar\\\\TestMigration2' . PHP_EOL .
            '\s*up  20170120145114  2017-01-20 14:51:14  2017-01-20 14:51:14  Example   *\*\* MISSING MIGRATION FILE \*\*/',
            $outputStr
        );
    }

    public function testPrintStatusMethodWithMissingMigrationsAndBreakpointSet()
    {
        // stub environment
        $envStub = $this->getMockBuilder('\Phinx\Migration\Manager\Environment')
            ->setConstructorArgs(['mockenv', []])
            ->getMock();
        $envStub->expects($this->once())
                ->method('getVersionLog')
                ->will($this->returnValue(
                    [
                        '20120103083300' =>
                            [
                                'version' => '20120103083300',
                                'start_time' => '2012-01-11 23:53:36',
                                'end_time' => '2012-01-11 23:53:37',
                                'migration_name' => '',
                                'breakpoint' => '1',
                            ],
                        '20120815145812' =>
                            [
                                'version' => '20120815145812',
                                'start_time' => '2012-01-16 18:35:40',
                                'end_time' => '2012-01-16 18:35:41',
                                'migration_name' => 'Example',
                                'breakpoint' => '0',
                            ],
                    ]
                ));

        $this->manager->setEnvironments(['mockenv' => $envStub]);
        $this->manager->getOutput()->setDecorated(false);
        $return = $this->manager->printStatus('mockenv');
        $this->assertEquals(['hasMissingMigration' => true, 'hasDownMigration' => true], $return);

        rewind($this->manager->getOutput()->getStream());
        $outputStr = stream_get_contents($this->manager->getOutput()->getStream());
        $this->assertMatchesRegularExpression('/up  20120103083300  2012-01-11 23:53:36  2012-01-11 23:53:37  *\*\* MISSING MIGRATION FILE \*\*/', $outputStr);
        $this->assertStringContainsString('BREAKPOINT SET', $outputStr);
        $this->assertMatchesRegularExpression('/up  20120815145812  2012-01-16 18:35:40  2012-01-16 18:35:41  Example   *\*\* MISSING MIGRATION FILE \*\*/', $outputStr);
    }

    public function testPrintStatusMethodWithDownMigrations()
    {
        // stub environment
        $envStub = $this->getMockBuilder('\Phinx\Migration\Manager\Environment')
            ->setConstructorArgs(['mockenv', []])
            ->getMock();
        $envStub->expects($this->once())
                ->method('getVersionLog')
                ->will($this->returnValue([
                    '20120111235330' => [
                        'version' => '20120111235330',
                        'start_time' => '2012-01-16 18:35:40',
                        'end_time' => '2012-01-16 18:35:41',
                        'migration_name' => '',
                        'breakpoint' => 0,
                    ]]));

        $this->manager->setEnvironments(['mockenv' => $envStub]);
        $this->manager->getOutput()->setDecorated(false);
        $return = $this->manager->printStatus('mockenv');
        $this->assertEquals(['hasMissingMigration' => false, 'hasDownMigration' => true], $return);

        rewind($this->manager->getOutput()->getStream());
        $outputStr = stream_get_contents($this->manager->getOutput()->getStream());
        $this->assertStringContainsString('up  20120111235330  2012-01-16 18:35:40  2012-01-16 18:35:41  TestMigration', $outputStr);
        $this->assertStringContainsString('down  20120116183504                                            TestMigration2', $outputStr);
    }

    public function testPrintStatusMethodWithDownMigrationsWithNamespace()
    {
        // stub environment
        $envStub = $this->getMockBuilder('\Phinx\Migration\Manager\Environment')
            ->setConstructorArgs(['mockenv', []])
            ->getMock();
        $envStub->expects($this->once())
                ->method('getVersionLog')
                ->will($this->returnValue([
                    '20160111235330' => [
                        'version' => '20160111235330',
                        'start_time' => '2016-01-16 18:35:40',
                        'end_time' => '2016-01-16 18:35:41',
                        'migration_name' => '',
                        'breakpoint' => 0,
                    ]]));

        $this->manager->setEnvironments(['mockenv' => $envStub]);
        $this->manager->getOutput()->setDecorated(false);
        $this->manager->setConfig($this->getConfigWithNamespace());
        $return = $this->manager->printStatus('mockenv');
        $this->assertEquals(['hasMissingMigration' => false, 'hasDownMigration' => true], $return);

        rewind($this->manager->getOutput()->getStream());
        $outputStr = stream_get_contents($this->manager->getOutput()->getStream());
        $this->assertStringContainsString('up  20160111235330  2016-01-16 18:35:40  2016-01-16 18:35:41  Foo\\Bar\\TestMigration', $outputStr);
        $this->assertStringContainsString('down  20160116183504                                            Foo\\Bar\\TestMigration2', $outputStr);
    }

    public function testPrintStatusMethodWithDownMigrationsWithMixedNamespace()
    {
        // stub environment
        $envStub = $this->getMockBuilder('\Phinx\Migration\Manager\Environment')
            ->setConstructorArgs(['mockenv', []])
            ->getMock();
        $envStub->expects($this->once())
                ->method('getVersionLog')
                ->will($this->returnValue(
                    [
                        '20120111235330' =>
                            [
                                'version' => '20120111235330',
                                'start_time' => '2012-01-16 18:35:40',
                                'end_time' => '2012-01-16 18:35:41',
                                'migration_name' => '',
                                'breakpoint' => 0,
                            ],
                        '20120116183504' =>
                            [
                                'version' => '20120116183504',
                                'start_time' => '2012-01-16 18:35:40',
                                'end_time' => '2012-01-16 18:35:41',
                                'migration_name' => '',
                                'breakpoint' => '0',
                            ],
                        '20150111235330' =>
                            [
                                'version' => '20150111235330',
                                'start_time' => '2015-01-16 18:35:40',
                                'end_time' => '2015-01-16 18:35:41',
                                'migration_name' => '',
                                'breakpoint' => 0,
                            ],
                    ]
                ));

        $this->manager->setEnvironments(['mockenv' => $envStub]);
        $this->manager->getOutput()->setDecorated(false);
        $this->manager->setConfig($this->getConfigWithMixedNamespace());
        $return = $this->manager->printStatus('mockenv');
        $this->assertEquals(['hasMissingMigration' => false, 'hasDownMigration' => true], $return);

        rewind($this->manager->getOutput()->getStream());
        $outputStr = stream_get_contents($this->manager->getOutput()->getStream());
        $this->assertMatchesRegularExpression(
            '/\s*up  20120111235330  2012-01-16 18:35:40  2012-01-16 18:35:41  TestMigration' . PHP_EOL .
            '\s*up  20120116183504  2012-01-16 18:35:40  2012-01-16 18:35:41  TestMigration2' . PHP_EOL .
            '\s*up  20150111235330  2015-01-16 18:35:40  2015-01-16 18:35:41  Baz\\\\TestMigration/',
            $outputStr
        );
        $this->assertMatchesRegularExpression(
            '/\s*down  20150116183504                                            Baz\\\\TestMigration2' . PHP_EOL .
            '\s*down  20160111235330                                            Foo\\\\Bar\\\\TestMigration' . PHP_EOL .
            '\s*down  20160116183504                                            Foo\\\\Bar\\\\TestMigration2/',
            $outputStr
        );
    }

    public function testPrintStatusMethodWithMissingAndDownMigrations()
    {
        // stub environment
        $envStub = $this->getMockBuilder('\Phinx\Migration\Manager\Environment')
            ->setConstructorArgs(['mockenv', []])
            ->getMock();
        $envStub->expects($this->once())
                ->method('getVersionLog')
                ->will($this->returnValue([
                    '20120111235330' =>
                        [
                            'version' => '20120111235330',
                            'start_time' => '2012-01-16 18:35:40',
                            'end_time' => '2012-01-16 18:35:41',
                            'migration_name' => '',
                            'breakpoint' => 0,
                        ],
                    '20120103083300' =>
                        [
                            'version' => '20120103083300',
                            'start_time' => '2012-01-11 23:53:36',
                            'end_time' => '2012-01-11 23:53:37',
                            'migration_name' => '',
                            'breakpoint' => 0,
                        ],
                    '20120815145812' =>
                        [
                            'version' => '20120815145812',
                            'start_time' => '2012-01-16 18:35:40',
                            'end_time' => '2012-01-16 18:35:41',
                            'migration_name' => 'Example',
                            'breakpoint' => 0,
                        ]]));

        $this->manager->setEnvironments(['mockenv' => $envStub]);
        $this->manager->getOutput()->setDecorated(false);
        $return = $this->manager->printStatus('mockenv');
        $this->assertEquals(['hasMissingMigration' => true, 'hasDownMigration' => true], $return);

        rewind($this->manager->getOutput()->getStream());
        $outputStr = stream_get_contents($this->manager->getOutput()->getStream());

        // note that the order is important: missing migrations should appear before down migrations (and in the right
        // place with regard to other up non-missing migrations)
        $this->assertMatchesRegularExpression('/\s*up  20120103083300  2012-01-11 23:53:36  2012-01-11 23:53:37  *\*\* MISSING MIGRATION FILE \*\*' . PHP_EOL .
            '\s*up  20120111235330  2012-01-16 18:35:40  2012-01-16 18:35:41  TestMigration' . PHP_EOL .
            '\s*down  20120116183504                                            TestMigration2/', $outputStr);
    }

    public function testPrintStatusMethodWithMissingAndDownMigrationsWithNamespace()
    {
        // stub environment
        $envStub = $this->getMockBuilder('\Phinx\Migration\Manager\Environment')
            ->setConstructorArgs(['mockenv', []])
            ->getMock();
        $envStub->expects($this->once())
                ->method('getVersionLog')
                ->will($this->returnValue([
                    '20160111235330' =>
                        [
                            'version' => '20160111235330',
                            'start_time' => '2016-01-16 18:35:40',
                            'end_time' => '2016-01-16 18:35:41',
                            'migration_name' => '',
                            'breakpoint' => 0,
                        ],
                    '20160103083300' =>
                        [
                            'version' => '20160103083300',
                            'start_time' => '2016-01-11 23:53:36',
                            'end_time' => '2016-01-11 23:53:37',
                            'migration_name' => '',
                            'breakpoint' => 0,
                        ]]));

        $this->manager->setEnvironments(['mockenv' => $envStub]);
        $this->manager->getOutput()->setDecorated(false);
        $this->manager->setConfig($this->getConfigWithNamespace());
        $return = $this->manager->printStatus('mockenv');
        $this->assertEquals(['hasMissingMigration' => true, 'hasDownMigration' => true], $return);

        rewind($this->manager->getOutput()->getStream());
        $outputStr = stream_get_contents($this->manager->getOutput()->getStream());

        // note that the order is important: missing migrations should appear before down migrations (and in the right
        // place with regard to other up non-missing migrations)
        $this->assertMatchesRegularExpression('/\s*up  20160103083300  2016-01-11 23:53:36  2016-01-11 23:53:37  *\*\* MISSING MIGRATION FILE \*\*' . PHP_EOL .
            '\s*up  20160111235330  2016-01-16 18:35:40  2016-01-16 18:35:41  Foo\\\\Bar\\\\TestMigration' . PHP_EOL .
            '\s*down  20160116183504                                            Foo\\\\Bar\\\\TestMigration2/', $outputStr);
    }

    public function testPrintStatusMethodWithMissingAndDownMigrationsWithMixedNamespace()
    {
        // stub environment
        $envStub = $this->getMockBuilder('\Phinx\Migration\Manager\Environment')
            ->setConstructorArgs(['mockenv', []])
            ->getMock();
        $envStub->expects($this->once())
                ->method('getVersionLog')
                ->will($this->returnValue([
                    '20120103083300' =>
                        [
                            'version' => '20120103083300',
                            'start_time' => '2012-01-11 23:53:36',
                            'end_time' => '2012-01-11 23:53:37',
                            'migration_name' => '',
                            'breakpoint' => 0,
                        ],
                    '20120111235330' =>
                        [
                            'version' => '20120111235330',
                            'start_time' => '2012-01-16 18:35:40',
                            'end_time' => '2012-01-16 18:35:41',
                            'migration_name' => '',
                            'breakpoint' => 0,
                        ],
                    '20120116183504' =>
                        [
                            'version' => '20120116183504',
                            'start_time' => '2012-01-16 18:35:43',
                            'end_time' => '2012-01-16 18:35:44',
                            'migration_name' => '',
                            'breakpoint' => 0,
                        ],
                    '20150111235330' =>
                        [
                            'version' => '20150111235330',
                            'start_time' => '2015-01-16 18:35:40',
                            'end_time' => '2015-01-16 18:35:41',
                            'migration_name' => '',
                            'breakpoint' => 0,
                        ],
                ]));

        $this->manager->setEnvironments(['mockenv' => $envStub]);
        $this->manager->getOutput()->setDecorated(false);
        $this->manager->setConfig($this->getConfigWithMixedNamespace());
        $return = $this->manager->printStatus('mockenv');
        $this->assertEquals(['hasMissingMigration' => true, 'hasDownMigration' => true], $return);

        rewind($this->manager->getOutput()->getStream());
        $outputStr = stream_get_contents($this->manager->getOutput()->getStream());

        // note that the order is important: missing migrations should appear before down migrations (and in the right
        // place with regard to other up non-missing migrations)
        $this->assertMatchesRegularExpression('/\s*up  20120103083300  2012-01-11 23:53:36  2012-01-11 23:53:37  *\*\* MISSING MIGRATION FILE \*\*' . PHP_EOL .
            '\s*up  20120111235330  2012-01-16 18:35:40  2012-01-16 18:35:41  TestMigration' . PHP_EOL .
            '\s*up  20120116183504  2012-01-16 18:35:43  2012-01-16 18:35:44  TestMigration2' . PHP_EOL .
            '\s*up  20150111235330  2015-01-16 18:35:40  2015-01-16 18:35:41  Baz\\\\TestMigration' . PHP_EOL .
            '\s*down  20150116183504                                            Baz\\\\TestMigration2' . PHP_EOL .
            '\s*down  20160111235330                                            Foo\\\\Bar\\\\TestMigration' . PHP_EOL .
            '\s*down  20160116183504                                            Foo\\\\Bar\\\\TestMigration2/', $outputStr);
    }

    /**
     * Test that ensures the status header is correctly printed with regards to the version order
     *
     * @dataProvider statusVersionOrderProvider
     * @param Config $config Config to use for the test
     * @param string $expectedStatusHeader expected header string
     */
    public function testPrintStatusMethodVersionOrderHeader($config, $expectedStatusHeader)
    {
        // stub environment
        $envStub = $this->getMockBuilder('\Phinx\Migration\Manager\Environment')
            ->setConstructorArgs(['mockenv', []])
            ->getMock();
        $envStub->expects($this->once())
                ->method('getVersionLog')
                ->will($this->returnValue([]));

        $output = new RawBufferedOutput();
        $this->manager = new Manager($config, $this->input, $output);

        $this->manager->setEnvironments(['mockenv' => $envStub]);
        $return = $this->manager->printStatus('mockenv');
        $this->assertEquals(['hasMissingMigration' => false, 'hasDownMigration' => true], $return);

        $outputStr = $this->manager->getOutput()->fetch();
        $this->assertStringContainsString($expectedStatusHeader, $outputStr);
    }

    public function statusVersionOrderProvider()
    {
        // create the necessary configuration objects
        $configArray = $this->getConfigArray();

        $configWithNoVersionOrder = new Config($configArray);

        $configArray['version_order'] = Config::VERSION_ORDER_CREATION_TIME;
        $configWithCreationVersionOrder = new Config($configArray);

        $configArray['version_order'] = Config::VERSION_ORDER_EXECUTION_TIME;
        $configWithExecutionVersionOrder = new Config($configArray);

        return [
            'With the default version order' => [
                $configWithNoVersionOrder,
                ' Status  <info>[Migration ID]</info>  Started              Finished             Migration Name ',
            ],
            'With the creation version order' => [
                $configWithCreationVersionOrder,
                ' Status  <info>[Migration ID]</info>  Started              Finished             Migration Name ',
            ],
            'With the execution version order' => [
                $configWithExecutionVersionOrder,
                ' Status  Migration ID    <info>[Started          ]</info>  Finished             Migration Name ',
            ],
        ];
    }

    public function testPrintStatusInvalidVersionOrderKO()
    {
        // stub environment
        $envStub = $this->getMockBuilder('\Phinx\Migration\Manager\Environment')
            ->setConstructorArgs(['mockenv', []])
            ->getMock();

        $configArray = $this->getConfigArray();
        $configArray['version_order'] = 'invalid';
        $config = new Config($configArray);

        $this->manager = new Manager($config, $this->input, $this->output);

        $this->manager->setEnvironments(['mockenv' => $envStub]);

        $this->expectException(RuntimeException::class);
        $this->expectExceptionMessage('Invalid version_order configuration option');

        $this->manager->printStatus('mockenv');
    }

    public function testGetMigrationsWithDuplicateMigrationVersions()
    {
        $config = new Config(['paths' => ['migrations' => $this->getCorrectedPath(__DIR__ . '/_files/duplicateversions')]]);
        $manager = new Manager($config, $this->input, $this->output);

        $this->expectException(InvalidArgumentException::class);
        $this->expectExceptionMessage('Duplicate migration - "' . $this->getCorrectedPath(__DIR__ . '/_files/duplicateversions/20120111235330_duplicate_migration_2.php') . '" has the same version as "20120111235330"');

        $manager->getMigrations('mockenv');
    }

    public function testGetMigrationsWithDuplicateMigrationVersionsWithNamespace()
    {
        $config = new Config(['paths' => ['migrations' => ['Foo\Bar' => $this->getCorrectedPath(__DIR__ . '/_files_foo_bar/duplicateversions')]]]);
        $manager = new Manager($config, $this->input, $this->output);

        $this->expectException(InvalidArgumentException::class);
        $this->expectExceptionMessage('Duplicate migration - "' . $this->getCorrectedPath(__DIR__ . '/_files_foo_bar/duplicateversions/20160111235330_duplicate_migration_2.php') . '" has the same version as "20160111235330"');

        $manager->getMigrations('mockenv');
    }

    public function testGetMigrationsWithDuplicateMigrationVersionsWithMixedNamespace()
    {
        $config = new Config(['paths' => [
            'migrations' => [
                $this->getCorrectedPath(__DIR__ . '/_files/duplicateversions_mix_ns'),
                'Baz' => $this->getCorrectedPath(__DIR__ . '/_files_baz/duplicateversions_mix_ns'),
            ],
        ]]);
        $manager = new Manager($config, $this->input, $this->output);

        $this->expectException(InvalidArgumentException::class);
        $this->expectExceptionMessage('Duplicate migration - "' . $this->getCorrectedPath(__DIR__ . '/_files_baz/duplicateversions_mix_ns/20120111235330_duplicate_migration_mixed_namespace_2.php') . '" has the same version as "20120111235330"');

        $manager->getMigrations('mockenv');
    }

    public function testGetMigrationsWithDuplicateMigrationNames()
    {
        $config = new Config(['paths' => ['migrations' => $this->getCorrectedPath(__DIR__ . '/_files/duplicatenames')]]);
        $manager = new Manager($config, $this->input, $this->output);

        $this->expectException(InvalidArgumentException::class);
        $this->expectExceptionMessage('Migration "20120111235331_duplicate_migration_name.php" has the same name as "20120111235330_duplicate_migration_name.php"');

        $manager->getMigrations('mockenv');
    }

    public function testGetMigrationsWithDuplicateMigrationNamesWithNamespace()
    {
        $config = new Config(['paths' => ['migrations' => ['Foo\Bar' => $this->getCorrectedPath(__DIR__ . '/_files_foo_bar/duplicatenames')]]]);
        $manager = new Manager($config, $this->input, $this->output);

        $this->expectException(InvalidArgumentException::class);
        $this->expectExceptionMessage('Migration "20160111235331_duplicate_migration_name.php" has the same name as "20160111235330_duplicate_migration_name.php"');

        $manager->getMigrations('mockenv');
    }

    public function testGetMigrationsWithInvalidMigrationClassName()
    {
        $config = new Config(['paths' => ['migrations' => $this->getCorrectedPath(__DIR__ . '/_files/invalidclassname')]]);
        $manager = new Manager($config, $this->input, $this->output);

        $this->expectException(InvalidArgumentException::class);
        $this->expectExceptionMessage('Could not find class "InvalidClass" in file "' . $this->getCorrectedPath(__DIR__ . '/_files/invalidclassname/20120111235330_invalid_class.php') . '"');

        $manager->getMigrations('mockenv');
    }

    public function testGetMigrationsWithInvalidMigrationClassNameWithNamespace()
    {
        $config = new Config(['paths' => ['migrations' => ['Foo\Bar' => $this->getCorrectedPath(__DIR__ . '/_files_foo_bar/invalidclassname')]]]);
        $manager = new Manager($config, $this->input, $this->output);

        $this->expectException(InvalidArgumentException::class);
        $this->expectExceptionMessage('Could not find class "Foo\Bar\InvalidClass" in file "' . $this->getCorrectedPath(__DIR__ . '/_files_foo_bar/invalidclassname/20160111235330_invalid_class.php') . '"');

        $manager->getMigrations('mockenv');
    }

    public function testGetMigrationsWithClassThatDoesntExtendAbstractMigration()
    {
        $config = new Config(['paths' => ['migrations' => $this->getCorrectedPath(__DIR__ . '/_files/invalidsuperclass')]]);
        $manager = new Manager($config, $this->input, $this->output);

        $this->expectException(InvalidArgumentException::class);
        $this->expectExceptionMessage('The class "InvalidSuperClass" in file "' . $this->getCorrectedPath(__DIR__ . '/_files/invalidsuperclass/20120111235330_invalid_super_class.php') . '" must extend \Phinx\Migration\AbstractMigration');

        $manager->getMigrations('mockenv');
    }

    public function testGetMigrationsWithClassThatDoesntExtendAbstractMigrationWithNamespace()
    {
        $config = new Config(['paths' => ['migrations' => ['Foo\Bar' => $this->getCorrectedPath(__DIR__ . '/_files_foo_bar/invalidsuperclass')]]]);
        $manager = new Manager($config, $this->input, $this->output);

        $this->expectException(InvalidArgumentException::class);
        $this->expectExceptionMessage('The class "Foo\Bar\InvalidSuperClass" in file "' . $this->getCorrectedPath(__DIR__ . '/_files_foo_bar/invalidsuperclass/20160111235330_invalid_super_class.php') . '" must extend \Phinx\Migration\AbstractMigration');

        $manager->getMigrations('mockenv');
    }

    public function testGettingAValidEnvironment()
    {
        $this->assertInstanceOf(
            'Phinx\Migration\Manager\Environment',
            $this->manager->getEnvironment('production')
        );
    }

    /**
     * Test that migrating by date chooses the correct
     * migration to point to.
     *
     * @dataProvider migrateDateDataProvider
     * @param string[] $availableMigrations
     * @param string $dateString
     * @param string $expectedMigration
     * @param string $message
     */
    public function testMigrationsByDate(array $availableMigrations, $dateString, $expectedMigration, $message)
    {
        // stub environment
        $envStub = $this->getMockBuilder('\Phinx\Migration\Manager\Environment')
            ->setConstructorArgs(['mockenv', []])
            ->getMock();
        if (is_null($expectedMigration)) {
            $envStub->expects($this->never())
                    ->method('getVersions');
        } else {
            $envStub->expects($this->once())
                    ->method('getVersions')
                    ->will($this->returnValue($availableMigrations));
        }
        $this->manager->setEnvironments(['mockenv' => $envStub]);
        $this->manager->migrateToDateTime('mockenv', new \DateTime($dateString));
        rewind($this->manager->getOutput()->getStream());
        $output = stream_get_contents($this->manager->getOutput()->getStream());
        if (is_null($expectedMigration)) {
            $this->assertEmpty($output, $message);
        } else {
            $this->assertStringContainsString($expectedMigration, $output, $message);
        }
    }

    /**
     * Test that rollbacking to version chooses the correct
     * migration to point to.
     *
     * @dataProvider rollbackToVersionDataProvider
     */
    public function testRollbackToVersion($availableRollbacks, $version, $expectedOutput)
    {
        // stub environment
        $envStub = $this->getMockBuilder('\Phinx\Migration\Manager\Environment')
            ->setConstructorArgs(['mockenv', []])
            ->getMock();
        $envStub->expects($this->any())
            ->method('getVersionLog')
            ->will($this->returnValue($availableRollbacks));

        $this->manager->setEnvironments(['mockenv' => $envStub]);
        $this->manager->rollback('mockenv', $version);
        rewind($this->manager->getOutput()->getStream());
        $output = stream_get_contents($this->manager->getOutput()->getStream());
        if (is_null($expectedOutput)) {
            $this->assertEquals('No migrations to rollback' . PHP_EOL, $output);
        } else {
            if (is_string($expectedOutput)) {
                $expectedOutput = [$expectedOutput];
            }

            foreach ($expectedOutput as $expectedLine) {
                $this->assertStringContainsString($expectedLine, $output);
            }
        }
    }

    /**
     * Test that rollbacking to version chooses the correct
     * migration (with namespace) to point to.
     *
     * @dataProvider rollbackToVersionDataProviderWithNamespace
     */
    public function testRollbackToVersionWithNamespace($availableRollbacks, $version, $expectedOutput)
    {
        // stub environment
        $envStub = $this->getMockBuilder('\Phinx\Migration\Manager\Environment')
            ->setConstructorArgs(['mockenv', []])
            ->getMock();
        $envStub->expects($this->any())
            ->method('getVersionLog')
            ->will($this->returnValue($availableRollbacks));

        $this->manager->setConfig($this->getConfigWithNamespace());
        $this->manager->setEnvironments(['mockenv' => $envStub]);
        $this->manager->rollback('mockenv', $version);
        rewind($this->manager->getOutput()->getStream());
        $output = stream_get_contents($this->manager->getOutput()->getStream());
        if (is_null($expectedOutput)) {
            $this->assertEquals('No migrations to rollback' . PHP_EOL, $output);
        } else {
            if (is_string($expectedOutput)) {
                $expectedOutput = [$expectedOutput];
            }

            foreach ($expectedOutput as $expectedLine) {
                $this->assertStringContainsString($expectedLine, $output);
            }
        }
    }

    /**
     * Test that rollbacking to version chooses the correct
     * migration (with mixed namespace) to point to.
     *
     * @dataProvider rollbackToVersionDataProviderWithMixedNamespace
     */
    public function testRollbackToVersionWithMixedNamespace($availableRollbacks, $version, $expectedOutput)
    {
        // stub environment
        $envStub = $this->getMockBuilder('\Phinx\Migration\Manager\Environment')
            ->setConstructorArgs(['mockenv', []])
            ->getMock();
        $envStub->expects($this->any())
            ->method('getVersionLog')
            ->will($this->returnValue($availableRollbacks));

        $this->manager->setConfig($this->getConfigWithMixedNamespace());
        $this->manager->setEnvironments(['mockenv' => $envStub]);
        $this->manager->rollback('mockenv', $version);
        rewind($this->manager->getOutput()->getStream());
        $output = stream_get_contents($this->manager->getOutput()->getStream());
        if (is_null($expectedOutput)) {
            $this->assertEquals('No migrations to rollback' . PHP_EOL, $output);
        } else {
            if (is_string($expectedOutput)) {
                $expectedOutput = [$expectedOutput];
            }

            foreach ($expectedOutput as $expectedLine) {
                $this->assertStringContainsString($expectedLine, $output);
            }
        }
    }

    /**
     * Test that rollbacking to date chooses the correct
     * migration to point to.
     *
     * @dataProvider rollbackToDateDataProvider
     */
    public function testRollbackToDate($availableRollbacks, $version, $expectedOutput)
    {
        // stub environment
        $envStub = $this->getMockBuilder('\Phinx\Migration\Manager\Environment')
            ->setConstructorArgs(['mockenv', []])
            ->getMock();
        $envStub->expects($this->any())
            ->method('getVersionLog')
            ->will($this->returnValue($availableRollbacks));

        $this->manager->setEnvironments(['mockenv' => $envStub]);
        $this->manager->rollback('mockenv', $version, false, false);
        rewind($this->manager->getOutput()->getStream());
        $output = stream_get_contents($this->manager->getOutput()->getStream());
        if (is_null($expectedOutput)) {
            $this->assertEquals('No migrations to rollback' . PHP_EOL, $output);
        } else {
            if (is_string($expectedOutput)) {
                $expectedOutput = [$expectedOutput];
            }

            foreach ($expectedOutput as $expectedLine) {
                $this->assertStringContainsString($expectedLine, $output);
            }
        }
    }

    /**
     * Test that rollbacking to date chooses the correct
     * migration to point to.
     *
     * @dataProvider rollbackToDateDataProviderWithNamespace
     */
    public function testRollbackToDateWithNamespace($availableRollbacks, $version, $expectedOutput)
    {
        // stub environment
        $envStub = $this->getMockBuilder('\Phinx\Migration\Manager\Environment')
            ->setConstructorArgs(['mockenv', []])
            ->getMock();
        $envStub->expects($this->any())
            ->method('getVersionLog')
            ->will($this->returnValue($availableRollbacks));

        $this->manager->setConfig($this->getConfigWithNamespace());
        $this->manager->setEnvironments(['mockenv' => $envStub]);
        $this->manager->rollback('mockenv', $version, false, false);
        rewind($this->manager->getOutput()->getStream());
        $output = stream_get_contents($this->manager->getOutput()->getStream());
        if (is_null($expectedOutput)) {
            $this->assertEquals('No migrations to rollback' . PHP_EOL, $output);
        } else {
            if (is_string($expectedOutput)) {
                $expectedOutput = [$expectedOutput];
            }

            foreach ($expectedOutput as $expectedLine) {
                $this->assertStringContainsString($expectedLine, $output);
            }
        }
    }

    /**
     * Test that rollbacking to date chooses the correct
     * migration to point to.
     *
     * @dataProvider rollbackToDateDataProviderWithMixedNamespace
     */
    public function testRollbackToDateWithMixedNamespace($availableRollbacks, $version, $expectedOutput)
    {
        // stub environment
        $envStub = $this->getMockBuilder('\Phinx\Migration\Manager\Environment')
            ->setConstructorArgs(['mockenv', []])
            ->getMock();
        $envStub->expects($this->any())
            ->method('getVersionLog')
            ->will($this->returnValue($availableRollbacks));

        $this->manager->setConfig($this->getConfigWithMixedNamespace());
        $this->manager->setEnvironments(['mockenv' => $envStub]);
        $this->manager->rollback('mockenv', $version, false, false);
        rewind($this->manager->getOutput()->getStream());
        $output = stream_get_contents($this->manager->getOutput()->getStream());
        if (is_null($expectedOutput)) {
            $this->assertEquals('No migrations to rollback' . PHP_EOL, $output);
        } else {
            if (is_string($expectedOutput)) {
                $expectedOutput = [$expectedOutput];
            }

            foreach ($expectedOutput as $expectedLine) {
                $this->assertStringContainsString($expectedLine, $output);
            }
        }
    }

    /**
     * Test that rollbacking to version by execution time chooses the correct
     * migration to point to.
     *
     * @dataProvider rollbackToVersionByExecutionTimeDataProvider
     */
    public function testRollbackToVersionByExecutionTime($availableRollbacks, $version, $expectedOutput)
    {
        // stub environment
        $envStub = $this->getMockBuilder('\Phinx\Migration\Manager\Environment')
            ->setConstructorArgs(['mockenv', []])
            ->getMock();
        $envStub->expects($this->any())
            ->method('getVersionLog')
            ->will($this->returnValue($availableRollbacks));

        // get a manager with a config whose version order is set to execution time
        $configArray = $this->getConfigArray();
        $configArray['version_order'] = \Phinx\Config\Config::VERSION_ORDER_EXECUTION_TIME;
        $config = new Config($configArray);
        $this->input = new ArrayInput([]);
        $this->output = new StreamOutput(fopen('php://memory', 'a', false));
        $this->output->setDecorated(false);

        $this->manager = new Manager($config, $this->input, $this->output);
        $this->manager->setEnvironments(['mockenv' => $envStub]);
        $this->manager->rollback('mockenv', $version);
        rewind($this->manager->getOutput()->getStream());
        $output = stream_get_contents($this->manager->getOutput()->getStream());

        if (is_null($expectedOutput)) {
            $this->assertEmpty($output);
        } else {
            if (is_string($expectedOutput)) {
                $expectedOutput = [$expectedOutput];
            }

            foreach ($expectedOutput as $expectedLine) {
                $this->assertStringContainsString($expectedLine, $output);
            }
        }
    }

    /**
     * Test that rollbacking to version by migration name chooses the correct
     * migration to point to.
     *
     * @dataProvider rollbackToVersionByExecutionTimeDataProvider
     */
    public function testRollbackToVersionByName($availableRollbacks, $version, $expectedOutput)
    {
        // stub environment
        $envStub = $this->getMockBuilder('\Phinx\Migration\Manager\Environment')
            ->setConstructorArgs(['mockenv', []])
            ->getMock();
        $envStub->expects($this->any())
            ->method('getVersionLog')
            ->will($this->returnValue($availableRollbacks));

        // get a manager with a config whose version order is set to execution time
        $configArray = $this->getConfigArray();
        $configArray['version_order'] = \Phinx\Config\Config::VERSION_ORDER_EXECUTION_TIME;
        $config = new Config($configArray);
        $this->input = new ArrayInput([]);
        $this->output = new StreamOutput(fopen('php://memory', 'a', false));
        $this->output->setDecorated(false);

        $this->manager = new Manager($config, $this->input, $this->output);
        $this->manager->setEnvironments(['mockenv' => $envStub]);
        $this->manager->rollback('mockenv', $availableRollbacks[$version]['migration_name'] ?? $version);
        rewind($this->manager->getOutput()->getStream());
        $output = stream_get_contents($this->manager->getOutput()->getStream());

        if (is_null($expectedOutput)) {
            $this->assertEmpty($output);
        } else {
            if (is_string($expectedOutput)) {
                $expectedOutput = [$expectedOutput];
            }

            foreach ($expectedOutput as $expectedLine) {
                $this->assertStringContainsString($expectedLine, $output);
            }
        }
    }

    /**
     * Test that rollbacking to version by execution time chooses the correct
     * migration to point to.
     *
     * @dataProvider rollbackToVersionByExecutionTimeDataProviderWithNamespace
     */
    public function testRollbackToVersionByExecutionTimeWithNamespace($availableRollbacks, $version, $expectedOutput)
    {
        // stub environment
        $envStub = $this->getMockBuilder('\Phinx\Migration\Manager\Environment')
            ->setConstructorArgs(['mockenv', []])
            ->getMock();
        $envStub->expects($this->any())
            ->method('getVersionLog')
            ->will($this->returnValue($availableRollbacks));

        // get a manager with a config whose version order is set to execution time
        $config = $this->getConfigWithNamespace();
        $config['version_order'] = \Phinx\Config\Config::VERSION_ORDER_EXECUTION_TIME;
        $this->input = new ArrayInput([]);
        $this->output = new StreamOutput(fopen('php://memory', 'a', false));
        $this->output->setDecorated(false);

        $this->manager = new Manager($config, $this->input, $this->output);
        $this->manager->setEnvironments(['mockenv' => $envStub]);
        $this->manager->rollback('mockenv', $version);
        rewind($this->manager->getOutput()->getStream());
        $output = stream_get_contents($this->manager->getOutput()->getStream());

        if (is_null($expectedOutput)) {
            $this->assertEmpty($output);
        } else {
            if (is_string($expectedOutput)) {
                $expectedOutput = [$expectedOutput];
            }

            foreach ($expectedOutput as $expectedLine) {
                $this->assertStringContainsString($expectedLine, $output);
            }
        }
    }

    /**
     * Test that rollbacking to date by execution time chooses the correct
     * migration to point to.
     *
     * @dataProvider rollbackToDateByExecutionTimeDataProvider
     */
    public function testRollbackToDateByExecutionTime($availableRollbacks, $date, $expectedOutput)
    {
        // stub environment
        $envStub = $this->getMockBuilder('\Phinx\Migration\Manager\Environment')
            ->setConstructorArgs(['mockenv', []])
            ->getMock();
        $envStub->expects($this->any())
            ->method('getVersionLog')
            ->will($this->returnValue($availableRollbacks));

        // get a manager with a config whose version order is set to execution time
        $configArray = $this->getConfigArray();
        $configArray['version_order'] = \Phinx\Config\Config::VERSION_ORDER_EXECUTION_TIME;
        $config = new Config($configArray);
        $this->input = new ArrayInput([]);
        $this->output = new StreamOutput(fopen('php://memory', 'a', false));
        $this->output->setDecorated(false);

        $this->manager = new Manager($config, $this->input, $this->output);
        $this->manager->setEnvironments(['mockenv' => $envStub]);
        $this->manager->rollback('mockenv', $date, false, false);
        rewind($this->manager->getOutput()->getStream());
        $output = stream_get_contents($this->manager->getOutput()->getStream());

        if (is_null($expectedOutput)) {
            $this->assertEquals('No migrations to rollback' . PHP_EOL, $output);
        } else {
            if (is_string($expectedOutput)) {
                $expectedOutput = [$expectedOutput];
            }

            foreach ($expectedOutput as $expectedLine) {
                $this->assertStringContainsString($expectedLine, $output);
            }
        }
    }

    /**
     * Test that rollbacking to date by execution time chooses the correct
     * migration (with namespace) to point to.
     *
     * @dataProvider rollbackToDateByExecutionTimeDataProviderWithNamespace
     */
    public function testRollbackToDateByExecutionTimeWithNamespace($availableRollbacks, $date, $expectedOutput)
    {
        // stub environment
        $envStub = $this->getMockBuilder('\Phinx\Migration\Manager\Environment')
            ->setConstructorArgs(['mockenv', []])
            ->getMock();
        $envStub->expects($this->any())
            ->method('getVersionLog')
            ->will($this->returnValue($availableRollbacks));

        // get a manager with a config whose version order is set to execution time
        $config = $this->getConfigWithNamespace();
        $config['version_order'] = \Phinx\Config\Config::VERSION_ORDER_EXECUTION_TIME;
        $this->input = new ArrayInput([]);
        $this->output = new StreamOutput(fopen('php://memory', 'a', false));
        $this->output->setDecorated(false);

        $this->manager = new Manager($config, $this->input, $this->output);
        $this->manager->setEnvironments(['mockenv' => $envStub]);
        $this->manager->rollback('mockenv', $date, false, false);
        rewind($this->manager->getOutput()->getStream());
        $output = stream_get_contents($this->manager->getOutput()->getStream());

        if (is_null($expectedOutput)) {
            $this->assertEquals('No migrations to rollback' . PHP_EOL, $output);
        } else {
            if (is_string($expectedOutput)) {
                $expectedOutput = [$expectedOutput];
            }

            foreach ($expectedOutput as $expectedLine) {
                $this->assertStringContainsString($expectedLine, $output);
            }
        }
    }

    public function testRollbackToVersionWithSingleMigrationDoesNotFail()
    {
        // stub environment
        $envStub = $this->getMockBuilder('\Phinx\Migration\Manager\Environment')
            ->setConstructorArgs(['mockenv', []])
            ->getMock();
        $envStub->expects($this->any())
                ->method('getVersionLog')
                ->will($this->returnValue([
                    '20120111235330' => ['version' => '20120111235330', 'migration' => '', 'breakpoint' => 0],
                ]));
        $envStub->expects($this->any())
                ->method('getVersions')
                ->will($this->returnValue([20120111235330]));

        $this->manager->setEnvironments(['mockenv' => $envStub]);
        $this->manager->rollback('mockenv');
        rewind($this->manager->getOutput()->getStream());
        $output = stream_get_contents($this->manager->getOutput()->getStream());
        $this->assertStringContainsString('== 20120111235330 TestMigration: reverting', $output);
        $this->assertStringContainsString('== 20120111235330 TestMigration: reverted', $output);
        $this->assertStringNotContainsString('No migrations to rollback', $output);
        $this->assertStringNotContainsString('Undefined offset: -1', $output);
    }

    public function testRollbackToVersionWithTwoMigrationsDoesNotRollbackBothMigrations()
    {
        // stub environment
        $envStub = $this->getMockBuilder('\Phinx\Migration\Manager\Environment')
            ->setConstructorArgs(['mockenv', []])
            ->getMock();
        $envStub->expects($this->any())
                ->method('getVersionLog')
                ->will(
                    $this->returnValue(
                        [
                            '20120111235330' => ['version' => '20120111235330', 'migration' => '', 'breakpoint' => 0],
                            '20120116183504' => ['version' => '20120815145812', 'migration' => '', 'breakpoint' => 0],
                        ]
                    )
                );
        $envStub->expects($this->any())
                ->method('getVersions')
                ->will(
                    $this->returnValue(
                        [
                            20120111235330,
                            20120116183504,
                        ]
                    )
                );

        $this->manager->setEnvironments(['mockenv' => $envStub]);
        $this->manager->rollback('mockenv');
        rewind($this->manager->getOutput()->getStream());
        $output = stream_get_contents($this->manager->getOutput()->getStream());
        $this->assertStringNotContainsString('== 20120111235330 TestMigration: reverting', $output);
    }

    public function testRollbackToVersionWithTwoMigrationsDoesNotRollbackBothMigrationsWithNamespace()
    {
        // stub environment
        $envStub = $this->getMockBuilder('\Phinx\Migration\Manager\Environment')
            ->setConstructorArgs(['mockenv', []])
            ->getMock();
        $envStub->expects($this->any())
                ->method('getVersionLog')
                ->will(
                    $this->returnValue(
                        [
                            '20160111235330' => ['version' => '20160111235330', 'migration' => '', 'breakpoint' => 0],
                            '20160116183504' => ['version' => '20160815145812', 'migration' => '', 'breakpoint' => 0],
                        ]
                    )
                );
        $envStub->expects($this->any())
                ->method('getVersions')
                ->will(
                    $this->returnValue(
                        [
                            20160111235330,
                            20160116183504,
                        ]
                    )
                );

        $this->manager->setConfig($this->getConfigWithNamespace());
        $this->manager->setEnvironments(['mockenv' => $envStub]);
        $this->manager->rollback('mockenv');
        rewind($this->manager->getOutput()->getStream());
        $output = stream_get_contents($this->manager->getOutput()->getStream());
        $this->assertStringNotContainsString('== 20160111235330 Foo\Bar\TestMigration: reverting', $output);
    }

    public function testRollbackToVersionWithTwoMigrationsDoesNotRollbackBothMigrationsWithMixedNamespace()
    {
        // stub environment
        $envStub = $this->getMockBuilder('\Phinx\Migration\Manager\Environment')
            ->setConstructorArgs(['mockenv', []])
            ->getMock();
        $envStub->expects($this->any())
                ->method('getVersionLog')
                ->will(
                    $this->returnValue(
                        [
                            '20120111235330' => ['version' => '20120111235330', 'migration' => '', 'breakpoint' => 0],
                            '20150116183504' => ['version' => '20150116183504', 'migration' => '', 'breakpoint' => 0],
                        ]
                    )
                );
        $envStub->expects($this->any())
                ->method('getVersions')
                ->will(
                    $this->returnValue(
                        [
                            20120111235330,
                            20150116183504,
                        ]
                    )
                );

        $this->manager->setConfig($this->getConfigWithMixedNamespace());
        $this->manager->setEnvironments(['mockenv' => $envStub]);
        $this->manager->rollback('mockenv');
        rewind($this->manager->getOutput()->getStream());
        $output = stream_get_contents($this->manager->getOutput()->getStream());
        $this->assertStringContainsString('== 20150116183504 Baz\TestMigration2: reverting', $output);
        $this->assertStringNotContainsString('== 20160111235330 TestMigration: reverting', $output);
    }

    /**
     * Test that rollbacking last migration
     *
     * @dataProvider rollbackLastDataProvider
     */
    public function testRollbackLast($availableRolbacks, $versionOrder, $expectedOutput)
    {
        // stub environment
        $envStub = $this->getMockBuilder('\Phinx\Migration\Manager\Environment')
            ->setConstructorArgs(['mockenv', []])
            ->getMock();
        $envStub->expects($this->any())
            ->method('getVersionLog')
            ->will($this->returnValue($availableRolbacks));

        // get a manager with a config whose version order is set to execution time
        $configArray = $this->getConfigArray();
        $configArray['version_order'] = $versionOrder;
        $config = new Config($configArray);
        $this->input = new ArrayInput([]);
        $this->output = new StreamOutput(fopen('php://memory', 'a', false));
        $this->output->setDecorated(false);
        $this->manager = new Manager($config, $this->input, $this->output);
        $this->manager->setEnvironments(['mockenv' => $envStub]);
        $this->manager->rollback('mockenv', null);
        rewind($this->manager->getOutput()->getStream());
        $output = stream_get_contents($this->manager->getOutput()->getStream());
        if (is_null($expectedOutput)) {
            $this->assertEquals('No migrations to rollback' . PHP_EOL, $output);
        } else {
            if (is_string($expectedOutput)) {
                $expectedOutput = [$expectedOutput];
            }

            foreach ($expectedOutput as $expectedLine) {
                $this->assertStringContainsString($expectedLine, $output);
            }
        }
    }

    /**
     * Test that rollbacking last migration
     *
     * @dataProvider rollbackLastDataProviderWithNamespace
     */
    public function testRollbackLastWithNamespace($availableRolbacks, $versionOrder, $expectedOutput)
    {
        // stub environment
        $envStub = $this->getMockBuilder('\Phinx\Migration\Manager\Environment')
            ->setConstructorArgs(['mockenv', []])
            ->getMock();
        $envStub->expects($this->any())
            ->method('getVersionLog')
            ->will($this->returnValue($availableRolbacks));

        // get a manager with a config whose version order is set to execution time
        $config = $this->getConfigWithNamespace();
        $config['version_order'] = $versionOrder;
        $this->input = new ArrayInput([]);
        $this->output = new StreamOutput(fopen('php://memory', 'a', false));
        $this->output->setDecorated(false);
        $this->manager = new Manager($config, $this->input, $this->output);
        $this->manager->setEnvironments(['mockenv' => $envStub]);
        $this->manager->rollback('mockenv', null);
        rewind($this->manager->getOutput()->getStream());
        $output = stream_get_contents($this->manager->getOutput()->getStream());
        if (is_null($expectedOutput)) {
            $this->assertEquals('No migrations to rollback' . PHP_EOL, $output);
        } else {
            if (is_string($expectedOutput)) {
                $expectedOutput = [$expectedOutput];
            }

            foreach ($expectedOutput as $expectedLine) {
                $this->assertStringContainsString($expectedLine, $output);
            }
        }
    }

    /**
     * Test that rollbacking last migration
     *
     * @dataProvider rollbackLastDataProviderWithMixedNamespace
     */
    public function testRollbackLastWithMixedNamespace($availableRolbacks, $versionOrder, $expectedOutput)
    {
        // stub environment
        $envStub = $this->getMockBuilder('\Phinx\Migration\Manager\Environment')
            ->setConstructorArgs(['mockenv', []])
            ->getMock();
        $envStub->expects($this->any())
            ->method('getVersionLog')
            ->will($this->returnValue($availableRolbacks));

        // get a manager with a config whose version order is set to execution time
        $config = $this->getConfigWithMixedNamespace();
        $config['version_order'] = $versionOrder;
        $this->input = new ArrayInput([]);
        $this->output = new StreamOutput(fopen('php://memory', 'a', false));
        $this->output->setDecorated(false);
        $this->manager = new Manager($config, $this->input, $this->output);
        $this->manager->setEnvironments(['mockenv' => $envStub]);
        $this->manager->rollback('mockenv', null);
        rewind($this->manager->getOutput()->getStream());
        $output = stream_get_contents($this->manager->getOutput()->getStream());
        if (is_null($expectedOutput)) {
            $this->assertEquals('No migrations to rollback' . PHP_EOL, $output);
        } else {
            if (is_string($expectedOutput)) {
                $expectedOutput = [$expectedOutput];
            }

            foreach ($expectedOutput as $expectedLine) {
                $this->assertStringContainsString($expectedLine, $output);
            }
        }
    }

    /**
     * Migration lists, dates, and expected migrations to point to.
     *
     * @return array
     */
    public function migrateDateDataProvider()
    {
        return [
            [['20120111235330', '20120116183504'], '20120118', '20120116183504', 'Failed to migrate all migrations when migrate to date is later than all the migrations'],
            [['20120111235330', '20120116183504'], '20120115', '20120111235330', 'Failed to migrate 1 migration when the migrate to date is between 2 migrations'],
            [['20120111235330', '20120116183504'], '20120111235330', '20120111235330', 'Failed to migrate 1 migration when the migrate to date is one of the migrations'],
            [['20120111235330', '20120116183504'], '20110115', null, 'Failed to migrate 0 migrations when the migrate to date is before all the migrations'],
        ];
    }

    /**
     * Migration lists, dates, and expected migration version to rollback to.
     *
     * @return array
     */
    public function rollbackToDateDataProvider()
    {
        return [

            // No breakpoints set

            'Rollback to date which is later than all migrations - no breakpoints set' =>
                [
                    [
                        '20120111235330' => ['version' => '20120111235330', 'migration_name' => '', 'breakpoint' => 0],
                        '20120116183504' => ['version' => '20120116183504', 'migration_name' => '', 'breakpoint' => 0],
                    ],
                    '20130118000000',
                    null,
                ],
            'Rollback to date of the most recent migration - no breakpoints set' =>
                [
                    [
                        '20120111235330' => ['version' => '20120111235330', 'migration_name' => '', 'breakpoint' => 0],
                        '20120116183504' => ['version' => '20120116183504', 'migration_name' => '', 'breakpoint' => 0],
                    ],
                    '20120116183504',
                    null,
                ],
            'Rollback to date between 2 migrations - no breakpoints set' =>
                [
                    [
                        '20120111235330' => ['version' => '20120111235330', 'migration_name' => '', 'breakpoint' => 0],
                        '20120116183504' => ['version' => '20120116183504', 'migration_name' => '', 'breakpoint' => 0],
                    ],
                    '20120115',
                    '== 20120116183504 TestMigration2: reverted',
                ],
            'Rollback to date of the oldest migration - no breakpoints set' =>
                [
                    [
                        '20120111235330' => ['version' => '20120111235330', 'migration_name' => '', 'breakpoint' => 0],
                        '20120116183504' => ['version' => '20120116183504', 'migration_name' => '', 'breakpoint' => 0],
                    ],
                    '20120111235330',
                    '== 20120116183504 TestMigration2: reverted',
                ],
            'Rollback to date before all the migrations - no breakpoints set' =>
                [
                    [
                        '20120111235330' => ['version' => '20120111235330', 'migration_name' => '', 'breakpoint' => 0],
                        '20120116183504' => ['version' => '20120116183504', 'migration_name' => '', 'breakpoint' => 0],
                    ],
                    '20110115',
                    ['== 20120116183504 TestMigration2: reverted', '== 20120111235330 TestMigration: reverted'],
                ],

            // Breakpoint set on first migration

            'Rollback to date which is later than all migrations - breakpoint set on first migration' =>
                [
                    [
                        '20120111235330' => ['version' => '20120111235330', 'migration_name' => '', 'breakpoint' => 1],
                        '20120116183504' => ['version' => '20120116183504', 'migration_name' => '', 'breakpoint' => 0],
                    ],
                    '20130118000000',
                    null,
                ],
            'Rollback to date of the most recent migration - breakpoint set on first migration' =>
                [
                    [
                        '20120111235330' => ['version' => '20120111235330', 'migration_name' => '', 'breakpoint' => 1],
                        '20120116183504' => ['version' => '20120116183504', 'migration_name' => '', 'breakpoint' => 0],
                    ],
                    '20120116183504',
                    null,
                ],
            'Rollback to date between 2 migrations - breakpoint set on first migration' =>
                [
                    [
                        '20120111235330' => ['version' => '20120111235330', 'migration_name' => '', 'breakpoint' => 1],
                        '20120116183504' => ['version' => '20120116183504', 'migration_name' => '', 'breakpoint' => 0],
                    ],
                    '20120115',
                    '== 20120116183504 TestMigration2: reverted',
                ],
            'Rollback to date of the oldest migration - breakpoint set on first migration' =>
                [
                    [
                        '20120111235330' => ['version' => '20120111235330', 'migration_name' => '', 'breakpoint' => 1],
                        '20120116183504' => ['version' => '20120116183504', 'migration_name' => '', 'breakpoint' => 0],
                    ],
                    '20120111235330',
                    '== 20120116183504 TestMigration2: reverted',
                ],
            'Rollback to date before all the migrations - breakpoint set on first migration' =>
                [
                    [
                        '20120111235330' => ['version' => '20120111235330', 'migration_name' => '', 'breakpoint' => 1],
                        '20120116183504' => ['version' => '20120116183504', 'migration_name' => '', 'breakpoint' => 0],
                    ],
                    '20110115',
                    'Breakpoint reached. Further rollbacks inhibited.',
                ],

            // Breakpoint set on last migration

            'Rollback to date which is later than all migrations - breakpoint set on last migration' =>
                [
                    [
                        '20120111235330' => ['version' => '20120111235330', 'migration_name' => '', 'breakpoint' => 0],
                        '20120116183504' => ['version' => '20120116183504', 'migration_name' => '', 'breakpoint' => 1],
                    ],
                    '20130118000000',
                    null,
                ],
            'Rollback to date of the most recent migration - breakpoint set on last migration' =>
                [
                    [
                        '20120111235330' => ['version' => '20120111235330', 'migration_name' => '', 'breakpoint' => 0],
                        '20120116183504' => ['version' => '20120116183504', 'migration_name' => '', 'breakpoint' => 1],
                    ],
                    '20120116183504',
                    null,
                ],
            'Rollback to date between 2 migrations - breakpoint set on last migration' =>
                [
                    [
                        '20120111235330' => ['version' => '20120111235330', 'migration_name' => '', 'breakpoint' => 0],
                        '20120116183504' => ['version' => '20120116183504', 'migration_name' => '', 'breakpoint' => 1],
                    ],
                    '20120115000000',
                    'Breakpoint reached. Further rollbacks inhibited.',
                ],
            'Rollback to date of the oldest migration - breakpoint set on last migration' =>
                [
                    [
                        '20120111235330' => ['version' => '20120111235330', 'migration_name' => '', 'breakpoint' => 0],
                        '20120116183504' => ['version' => '20120116183504', 'migration_name' => '', 'breakpoint' => 1],
                    ],
                    '20120111235330',
                    'Breakpoint reached. Further rollbacks inhibited.',
                ],
            'Rollback to date before all the migrations - breakpoint set on last migration' =>
                [
                    [
                        '20120111235330' => ['version' => '20120111235330', 'migration_name' => '', 'breakpoint' => 0],
                        '20120116183504' => ['version' => '20120116183504', 'migration_name' => '', 'breakpoint' => 1],
                    ],
                    '20110115000000',
                    'Breakpoint reached. Further rollbacks inhibited.',
                ],

            // Breakpoint set on all migrations

            'Rollback to date which is later than all migrations - breakpoint set on all migrations' =>
                [
                    [
                        '20120111235330' => ['version' => '20120111235330', 'migration_name' => '', 'breakpoint' => 1],
                        '20120116183504' => ['version' => '20120116183504', 'migration_name' => '', 'breakpoint' => 1],
                    ],
                    '20130118000000',
                    null,
                ],
            'Rollback to date of the most recent migration - breakpoint set on all migrations' =>
                [
                    [
                        '20120111235330' => ['version' => '20120111235330', 'migration_name' => '', 'breakpoint' => 1],
                        '20120116183504' => ['version' => '20120116183504', 'migration_name' => '', 'breakpoint' => 1],
                    ],
                    '20120116183504',
                    null,
                ],
            'Rollback to date between 2 migrations - breakpoint set on all migrations' =>
                [
                    [
                        '20120111235330' => ['version' => '20120111235330', 'migration_name' => '', 'breakpoint' => 1],
                        '20120116183504' => ['version' => '20120116183504', 'migration_name' => '', 'breakpoint' => 1],
                    ],
                    '20120115000000',
                    'Breakpoint reached. Further rollbacks inhibited.',
                ],
            'Rollback to date of the oldest migration - breakpoint set on all migrations' =>
                [
                    [
                        '20120111235330' => ['version' => '20120111235330', 'migration_name' => '', 'breakpoint' => 1],
                        '20120116183504' => ['version' => '20120116183504', 'migration_name' => '', 'breakpoint' => 1],
                    ],
                    '20120111235330',
                    'Breakpoint reached. Further rollbacks inhibited.',
                ],
            'Rollback to date before all the migrations - breakpoint set on all migrations' =>
                [
                    [
                        '20120111235330' => ['version' => '20120111235330', 'migration_name' => '', 'breakpoint' => 1],
                        '20120116183504' => ['version' => '20120116183504', 'migration_name' => '', 'breakpoint' => 1],
                    ],
                    '20110115000000',
                    'Breakpoint reached. Further rollbacks inhibited.',
                ],
        ];
    }

    /**
     * Migration (with namespace) lists, dates, and expected migration version to rollback to.
     *
     * @return array
     */
    public function rollbackToDateDataProviderWithNamespace()
    {
        return [

            // No breakpoints set

            'Rollback to date which is later than all migrations - no breakpoints set' =>
                [
                    [
                        '20160111235330' => ['version' => '20160111235330', 'migration_name' => '', 'breakpoint' => 0],
                        '20160116183504' => ['version' => '20160116183504', 'migration_name' => '', 'breakpoint' => 0],
                    ],
                    '20160118000000',
                    null,
                ],
            'Rollback to date of the most recent migration - no breakpoints set' =>
                [
                    [
                        '20160111235330' => ['version' => '20160111235330', 'migration_name' => '', 'breakpoint' => 0],
                        '20160116183504' => ['version' => '20160116183504', 'migration_name' => '', 'breakpoint' => 0],
                    ],
                    '20160116183504',
                    null,
                ],
            'Rollback to date between 2 migrations - no breakpoints set' =>
                [
                    [
                        '20160111235330' => ['version' => '20160111235330', 'migration_name' => '', 'breakpoint' => 0],
                        '20160116183504' => ['version' => '20160116183504', 'migration_name' => '', 'breakpoint' => 0],
                    ],
                    '20160115',
                    '== 20160116183504 Foo\Bar\TestMigration2: reverted',
                ],
            'Rollback to date of the oldest migration - no breakpoints set' =>
                [
                    [
                        '20160111235330' => ['version' => '20160111235330', 'migration_name' => '', 'breakpoint' => 0],
                        '20160116183504' => ['version' => '20160116183504', 'migration_name' => '', 'breakpoint' => 0],
                    ],
                    '20160111235330',
                    '== 20160116183504 Foo\Bar\TestMigration2: reverted',
                ],
            'Rollback to date before all the migrations - no breakpoints set' =>
                [
                    [
                        '20160111235330' => ['version' => '20160111235330', 'migration_name' => '', 'breakpoint' => 0],
                        '20160116183504' => ['version' => '20160116183504', 'migration_name' => '', 'breakpoint' => 0],
                    ],
                    '20110115',
                    ['== 20160116183504 Foo\Bar\TestMigration2: reverted', '== 20160111235330 Foo\Bar\TestMigration: reverted'],
                ],

            // Breakpoint set on first migration

            'Rollback to date which is later than all migrations - breakpoint set on first migration' =>
                [
                    [
                        '20160111235330' => ['version' => '20160111235330', 'migration_name' => '', 'breakpoint' => 1],
                        '20160116183504' => ['version' => '20160116183504', 'migration_name' => '', 'breakpoint' => 0],
                    ],
                    '20160118000000',
                    null,
                ],
            'Rollback to date of the most recent migration - breakpoint set on first migration' =>
                [
                    [
                        '20160111235330' => ['version' => '20160111235330', 'migration_name' => '', 'breakpoint' => 1],
                        '20160116183504' => ['version' => '20160116183504', 'migration_name' => '', 'breakpoint' => 0],
                    ],
                    '20160116183504',
                    null,
                ],
            'Rollback to date between 2 migrations - breakpoint set on first migration' =>
                [
                    [
                        '20160111235330' => ['version' => '20160111235330', 'migration_name' => '', 'breakpoint' => 1],
                        '20160116183504' => ['version' => '20160116183504', 'migration_name' => '', 'breakpoint' => 0],
                    ],
                    '20160115',
                    '== 20160116183504 Foo\Bar\TestMigration2: reverted',
                ],
            'Rollback to date of the oldest migration - breakpoint set on first migration' =>
                [
                    [
                        '20160111235330' => ['version' => '20160111235330', 'migration_name' => '', 'breakpoint' => 1],
                        '20160116183504' => ['version' => '20160116183504', 'migration_name' => '', 'breakpoint' => 0],
                    ],
                    '20160111235330',
                    '== 20160116183504 Foo\Bar\TestMigration2: reverted',
                ],
            'Rollback to date before all the migrations - breakpoint set on first migration' =>
                [
                    [
                        '20160111235330' => ['version' => '20160111235330', 'migration_name' => '', 'breakpoint' => 1],
                        '20160116183504' => ['version' => '20160116183504', 'migration_name' => '', 'breakpoint' => 0],
                    ],
                    '20110115',
                    'Breakpoint reached. Further rollbacks inhibited.',
                ],

            // Breakpoint set on last migration

            'Rollback to date which is later than all migrations - breakpoint set on last migration' =>
                [
                    [
                        '20160111235330' => ['version' => '20160111235330', 'migration_name' => '', 'breakpoint' => 0],
                        '20160116183504' => ['version' => '20160116183504', 'migration_name' => '', 'breakpoint' => 1],
                    ],
                    '20160118000000',
                    null,
                ],
            'Rollback to date of the most recent migration - breakpoint set on last migration' =>
                [
                    [
                        '20160111235330' => ['version' => '20160111235330', 'migration_name' => '', 'breakpoint' => 0],
                        '20160116183504' => ['version' => '20160116183504', 'migration_name' => '', 'breakpoint' => 1],
                    ],
                    '20160116183504',
                    null,
                ],
            'Rollback to date between 2 migrations - breakpoint set on last migration' =>
                [
                    [
                        '20160111235330' => ['version' => '20160111235330', 'migration_name' => '', 'breakpoint' => 0],
                        '20160116183504' => ['version' => '20160116183504', 'migration_name' => '', 'breakpoint' => 1],
                    ],
                    '20160115000000',
                    'Breakpoint reached. Further rollbacks inhibited.',
                ],
            'Rollback to date of the oldest migration - breakpoint set on last migration' =>
                [
                    [
                        '20160111235330' => ['version' => '20160111235330', 'migration_name' => '', 'breakpoint' => 0],
                        '20160116183504' => ['version' => '20160116183504', 'migration_name' => '', 'breakpoint' => 1],
                    ],
                    '20160111235330',
                    'Breakpoint reached. Further rollbacks inhibited.',
                ],
            'Rollback to date before all the migrations - breakpoint set on last migration' =>
                [
                    [
                        '20160111235330' => ['version' => '20160111235330', 'migration_name' => '', 'breakpoint' => 0],
                        '20160116183504' => ['version' => '20160116183504', 'migration_name' => '', 'breakpoint' => 1],
                    ],
                    '20110115000000',
                    'Breakpoint reached. Further rollbacks inhibited.',
                ],

            // Breakpoint set on all migrations

            'Rollback to date which is later than all migrations - breakpoint set on all migrations' =>
                [
                    [
                        '20160111235330' => ['version' => '20160111235330', 'migration_name' => '', 'breakpoint' => 1],
                        '20160116183504' => ['version' => '20160116183504', 'migration_name' => '', 'breakpoint' => 1],
                    ],
                    '20160118000000',
                    null,
                ],
            'Rollback to date of the most recent migration - breakpoint set on all migrations' =>
                [
                    [
                        '20160111235330' => ['version' => '20160111235330', 'migration_name' => '', 'breakpoint' => 1],
                        '20160116183504' => ['version' => '20160116183504', 'migration_name' => '', 'breakpoint' => 1],
                    ],
                    '20160116183504',
                    null,
                ],
            'Rollback to date between 2 migrations - breakpoint set on all migrations' =>
                [
                    [
                        '20160111235330' => ['version' => '20160111235330', 'migration_name' => '', 'breakpoint' => 1],
                        '20160116183504' => ['version' => '20160116183504', 'migration_name' => '', 'breakpoint' => 1],
                    ],
                    '20160115000000',
                    'Breakpoint reached. Further rollbacks inhibited.',
                ],
            'Rollback to date of the oldest migration - breakpoint set on all migrations' =>
                [
                    [
                        '20160111235330' => ['version' => '20160111235330', 'migration_name' => '', 'breakpoint' => 1],
                        '20160116183504' => ['version' => '20160116183504', 'migration_name' => '', 'breakpoint' => 1],
                    ],
                    '20160111235330',
                    'Breakpoint reached. Further rollbacks inhibited.',
                ],
            'Rollback to date before all the migrations - breakpoint set on all migrations' =>
                [
                    [
                        '20160111235330' => ['version' => '20160111235330', 'migration_name' => '', 'breakpoint' => 1],
                        '20160116183504' => ['version' => '20160116183504', 'migration_name' => '', 'breakpoint' => 1],
                    ],
                    '20110115000000',
                    'Breakpoint reached. Further rollbacks inhibited.',
                ],
        ];
    }

    /**
     * Migration (with mixed namespace) lists, dates, and expected migration version to rollback to.
     *
     * @return array
     */
    public function rollbackToDateDataProviderWithMixedNamespace()
    {
        return [

            // No breakpoints set

            'Rollback to date which is later than all migrations - no breakpoints set' =>
                [
                    [
                        '20120111235330' => ['version' => '20120111235330', 'migration_name' => '', 'breakpoint' => 0],
                        '20120116183504' => ['version' => '20120116183504', 'migration_name' => '', 'breakpoint' => 0],
                        '20150111235330' => ['version' => '20150111235330', 'migration_name' => '', 'breakpoint' => 0],
                        '20150116183504' => ['version' => '20150116183504', 'migration_name' => '', 'breakpoint' => 0],
                        '20160111235330' => ['version' => '20160111235330', 'migration_name' => '', 'breakpoint' => 0],
                        '20160116183504' => ['version' => '20160116183504', 'migration_name' => '', 'breakpoint' => 0],
                    ],
                    '20160118000000',
                    null,
                ],
            'Rollback to date of the most recent migration - no breakpoints set' =>
                [
                    [
                        '20120111235330' => ['version' => '20120111235330', 'migration_name' => '', 'breakpoint' => 0],
                        '20120116183504' => ['version' => '20120116183504', 'migration_name' => '', 'breakpoint' => 0],
                        '20150111235330' => ['version' => '20150111235330', 'migration_name' => '', 'breakpoint' => 0],
                        '20150116183504' => ['version' => '20150116183504', 'migration_name' => '', 'breakpoint' => 0],
                        '20160111235330' => ['version' => '20160111235330', 'migration_name' => '', 'breakpoint' => 0],
                        '20160116183504' => ['version' => '20160116183504', 'migration_name' => '', 'breakpoint' => 0],
                    ],
                    '20160116183504',
                    null,
                ],
            'Rollback to date between 2 migrations - no breakpoints set' =>
                [
                    [
                        '20120111235330' => ['version' => '20120111235330', 'migration_name' => '', 'breakpoint' => 0],
                        '20120116183504' => ['version' => '20120116183504', 'migration_name' => '', 'breakpoint' => 0],
                        '20150111235330' => ['version' => '20150111235330', 'migration_name' => '', 'breakpoint' => 0],
                        '20150116183504' => ['version' => '20150116183504', 'migration_name' => '', 'breakpoint' => 0],
                        '20160111235330' => ['version' => '20160111235330', 'migration_name' => '', 'breakpoint' => 0],
                        '20160116183504' => ['version' => '20160116183504', 'migration_name' => '', 'breakpoint' => 0],
                    ],
                    '20160115',
                    '== 20160116183504 Foo\Bar\TestMigration2: reverted',
                ],
            'Rollback to date of the oldest migration - no breakpoints set' =>
                [
                    [
                        '20120111235330' => ['version' => '20120111235330', 'migration_name' => '', 'breakpoint' => 0],
                        '20120116183504' => ['version' => '20120116183504', 'migration_name' => '', 'breakpoint' => 0],
                        '20150111235330' => ['version' => '20150111235330', 'migration_name' => '', 'breakpoint' => 0],
                        '20150116183504' => ['version' => '20150116183504', 'migration_name' => '', 'breakpoint' => 0],
                        '20160111235330' => ['version' => '20160111235330', 'migration_name' => '', 'breakpoint' => 0],
                        '20160116183504' => ['version' => '20160116183504', 'migration_name' => '', 'breakpoint' => 0],
                    ],
                    '20160111235330',
                    '== 20160116183504 Foo\Bar\TestMigration2: reverted',
                ],
            'Rollback to date before all the migrations - no breakpoints set' =>
                [
                    [
                        '20120111235330' => ['version' => '20120111235330', 'migration_name' => '', 'breakpoint' => 0],
                        '20120116183504' => ['version' => '20120116183504', 'migration_name' => '', 'breakpoint' => 0],
                        '20150111235330' => ['version' => '20150111235330', 'migration_name' => '', 'breakpoint' => 0],
                        '20150116183504' => ['version' => '20150116183504', 'migration_name' => '', 'breakpoint' => 0],
                        '20160111235330' => ['version' => '20160111235330', 'migration_name' => '', 'breakpoint' => 0],
                        '20160116183504' => ['version' => '20160116183504', 'migration_name' => '', 'breakpoint' => 0],
                    ],
                    '20110115',
                    [
                        '== 20160116183504 Foo\Bar\TestMigration2: reverted',
                        '== 20160111235330 Foo\Bar\TestMigration: reverted',
                        '== 20150116183504 Baz\TestMigration2: reverted',
                        '== 20150111235330 Baz\TestMigration: reverted',
                        '== 20120116183504 TestMigration2: reverted',
                        '== 20120111235330 TestMigration: reverted',
                    ],
                ],

            // Breakpoint set on first migration

            'Rollback to date which is later than all migrations - breakpoint set on first migration' =>
                [
                    [
                        '20120111235330' => ['version' => '20120111235330', 'migration_name' => '', 'breakpoint' => 1],
                        '20120116183504' => ['version' => '20120116183504', 'migration_name' => '', 'breakpoint' => 0],
                        '20150111235330' => ['version' => '20150111235330', 'migration_name' => '', 'breakpoint' => 0],
                        '20150116183504' => ['version' => '20150116183504', 'migration_name' => '', 'breakpoint' => 0],
                        '20160111235330' => ['version' => '20160111235330', 'migration_name' => '', 'breakpoint' => 0],
                        '20160116183504' => ['version' => '20160116183504', 'migration_name' => '', 'breakpoint' => 0],
                    ],
                    '20160118000000',
                    null,
                ],
            'Rollback to date of the most recent migration - breakpoint set on first migration' =>
                [
                    [
                        '20120111235330' => ['version' => '20120111235330', 'migration_name' => '', 'breakpoint' => 1],
                        '20120116183504' => ['version' => '20120116183504', 'migration_name' => '', 'breakpoint' => 0],
                        '20150111235330' => ['version' => '20150111235330', 'migration_name' => '', 'breakpoint' => 0],
                        '20150116183504' => ['version' => '20150116183504', 'migration_name' => '', 'breakpoint' => 0],
                        '20160111235330' => ['version' => '20160111235330', 'migration_name' => '', 'breakpoint' => 0],
                        '20160116183504' => ['version' => '20160116183504', 'migration_name' => '', 'breakpoint' => 0],
                    ],
                    '20160116183504',
                    null,
                ],
            'Rollback to date between 2 migrations - breakpoint set on penultimate migration' =>
                [
                    [
                        '20120111235330' => ['version' => '20120111235330', 'migration_name' => '', 'breakpoint' => 0],
                        '20120116183504' => ['version' => '20120116183504', 'migration_name' => '', 'breakpoint' => 0],
                        '20150111235330' => ['version' => '20150111235330', 'migration_name' => '', 'breakpoint' => 0],
                        '20150116183504' => ['version' => '20150116183504', 'migration_name' => '', 'breakpoint' => 0],
                        '20160111235330' => ['version' => '20160111235330', 'migration_name' => '', 'breakpoint' => 1],
                        '20160116183504' => ['version' => '20160116183504', 'migration_name' => '', 'breakpoint' => 0],
                    ],
                    '20160115',
                    '== 20160116183504 Foo\Bar\TestMigration2: reverted',
                ],
            'Rollback to date of the oldest migration - breakpoint set on penultimate migration' =>
                [
                    [
                        '20120111235330' => ['version' => '20120111235330', 'migration_name' => '', 'breakpoint' => 0],
                        '20120116183504' => ['version' => '20120116183504', 'migration_name' => '', 'breakpoint' => 0],
                        '20150111235330' => ['version' => '20150111235330', 'migration_name' => '', 'breakpoint' => 0],
                        '20150116183504' => ['version' => '20150116183504', 'migration_name' => '', 'breakpoint' => 0],
                        '20160111235330' => ['version' => '20160111235330', 'migration_name' => '', 'breakpoint' => 1],
                        '20160116183504' => ['version' => '20160116183504', 'migration_name' => '', 'breakpoint' => 0],
                    ],
                    '20160111235330',
                    '== 20160116183504 Foo\Bar\TestMigration2: reverted',
                ],
            'Rollback to date before all the migrations - breakpoint set on first migration' =>
                [
                    [
                        '20120111235330' => ['version' => '20120111235330', 'migration_name' => '', 'breakpoint' => 1],
                        '20120116183504' => ['version' => '20120116183504', 'migration_name' => '', 'breakpoint' => 0],
                        '20150111235330' => ['version' => '20150111235330', 'migration_name' => '', 'breakpoint' => 0],
                        '20150116183504' => ['version' => '20150116183504', 'migration_name' => '', 'breakpoint' => 0],
                        '20160111235330' => ['version' => '20160111235330', 'migration_name' => '', 'breakpoint' => 0],
                        '20160116183504' => ['version' => '20160116183504', 'migration_name' => '', 'breakpoint' => 0],
                    ],
                    '20110115',
                    'Breakpoint reached. Further rollbacks inhibited.',
                ],

            // Breakpoint set on last migration

            'Rollback to date which is later than all migrations - breakpoint set on last migration' =>
                [
                    [
                        '20120111235330' => ['version' => '20120111235330', 'migration_name' => '', 'breakpoint' => 0],
                        '20120116183504' => ['version' => '20120116183504', 'migration_name' => '', 'breakpoint' => 0],
                        '20150111235330' => ['version' => '20150111235330', 'migration_name' => '', 'breakpoint' => 0],
                        '20150116183504' => ['version' => '20150116183504', 'migration_name' => '', 'breakpoint' => 0],
                        '20160111235330' => ['version' => '20160111235330', 'migration_name' => '', 'breakpoint' => 0],
                        '20160116183504' => ['version' => '20160116183504', 'migration_name' => '', 'breakpoint' => 1],
                    ],
                    '20160118000000',
                    null,
                ],
            'Rollback to date of the most recent migration - breakpoint set on last migration' =>
                [
                    [
                        '20120111235330' => ['version' => '20120111235330', 'migration_name' => '', 'breakpoint' => 0],
                        '20120116183504' => ['version' => '20120116183504', 'migration_name' => '', 'breakpoint' => 0],
                        '20150111235330' => ['version' => '20150111235330', 'migration_name' => '', 'breakpoint' => 0],
                        '20150116183504' => ['version' => '20150116183504', 'migration_name' => '', 'breakpoint' => 0],
                        '20160111235330' => ['version' => '20160111235330', 'migration_name' => '', 'breakpoint' => 0],
                        '20160116183504' => ['version' => '20160116183504', 'migration_name' => '', 'breakpoint' => 1],
                    ],
                    '20160116183504',
                    null,
                ],
            'Rollback to date between 2 migrations - breakpoint set on last migration' =>
                [
                    [
                        '20120111235330' => ['version' => '20120111235330', 'migration_name' => '', 'breakpoint' => 0],
                        '20120116183504' => ['version' => '20120116183504', 'migration_name' => '', 'breakpoint' => 0],
                        '20150111235330' => ['version' => '20150111235330', 'migration_name' => '', 'breakpoint' => 0],
                        '20150116183504' => ['version' => '20150116183504', 'migration_name' => '', 'breakpoint' => 0],
                        '20160111235330' => ['version' => '20160111235330', 'migration_name' => '', 'breakpoint' => 0],
                        '20160116183504' => ['version' => '20160116183504', 'migration_name' => '', 'breakpoint' => 1],
                    ],
                    '20160115000000',
                    'Breakpoint reached. Further rollbacks inhibited.',
                ],
            'Rollback to date of the oldest migration - breakpoint set on last migration' =>
                [
                    [
                        '20120111235330' => ['version' => '20120111235330', 'migration_name' => '', 'breakpoint' => 0],
                        '20120116183504' => ['version' => '20120116183504', 'migration_name' => '', 'breakpoint' => 0],
                        '20150111235330' => ['version' => '20150111235330', 'migration_name' => '', 'breakpoint' => 0],
                        '20150116183504' => ['version' => '20150116183504', 'migration_name' => '', 'breakpoint' => 0],
                        '20160111235330' => ['version' => '20160111235330', 'migration_name' => '', 'breakpoint' => 0],
                        '20160116183504' => ['version' => '20160116183504', 'migration_name' => '', 'breakpoint' => 1],
                    ],
                    '20160111235330',
                    'Breakpoint reached. Further rollbacks inhibited.',
                ],
            'Rollback to date before all the migrations - breakpoint set on last migration' =>
                [
                    [
                        '20120111235330' => ['version' => '20120111235330', 'migration_name' => '', 'breakpoint' => 0],
                        '20120116183504' => ['version' => '20120116183504', 'migration_name' => '', 'breakpoint' => 0],
                        '20150111235330' => ['version' => '20150111235330', 'migration_name' => '', 'breakpoint' => 0],
                        '20150116183504' => ['version' => '20150116183504', 'migration_name' => '', 'breakpoint' => 0],
                        '20160111235330' => ['version' => '20160111235330', 'migration_name' => '', 'breakpoint' => 0],
                        '20160116183504' => ['version' => '20160116183504', 'migration_name' => '', 'breakpoint' => 1],
                    ],
                    '20110115000000',
                    'Breakpoint reached. Further rollbacks inhibited.',
                ],

            // Breakpoint set on all migrations

            'Rollback to date which is later than all migrations - breakpoint set on all migrations' =>
                [
                    [
                        '20120111235330' => ['version' => '20120111235330', 'migration_name' => '', 'breakpoint' => 1],
                        '20120116183504' => ['version' => '20120116183504', 'migration_name' => '', 'breakpoint' => 1],
                        '20150111235330' => ['version' => '20150111235330', 'migration_name' => '', 'breakpoint' => 1],
                        '20150116183504' => ['version' => '20150116183504', 'migration_name' => '', 'breakpoint' => 1],
                        '20160111235330' => ['version' => '20160111235330', 'migration_name' => '', 'breakpoint' => 1],
                        '20160116183504' => ['version' => '20160116183504', 'migration_name' => '', 'breakpoint' => 1],
                    ],
                    '20160118000000',
                    null,
                ],
            'Rollback to date of the most recent migration - breakpoint set on all migrations' =>
                [
                    [
                        '20120111235330' => ['version' => '20120111235330', 'migration_name' => '', 'breakpoint' => 1],
                        '20120116183504' => ['version' => '20120116183504', 'migration_name' => '', 'breakpoint' => 1],
                        '20150111235330' => ['version' => '20150111235330', 'migration_name' => '', 'breakpoint' => 1],
                        '20150116183504' => ['version' => '20150116183504', 'migration_name' => '', 'breakpoint' => 1],
                        '20160111235330' => ['version' => '20160111235330', 'migration_name' => '', 'breakpoint' => 1],
                        '20160116183504' => ['version' => '20160116183504', 'migration_name' => '', 'breakpoint' => 1],
                    ],
                    '20160116183504',
                    null,
                ],
            'Rollback to date between 2 migrations - breakpoint set on all migrations' =>
                [
                    [
                        '20120111235330' => ['version' => '20120111235330', 'migration_name' => '', 'breakpoint' => 1],
                        '20120116183504' => ['version' => '20120116183504', 'migration_name' => '', 'breakpoint' => 1],
                        '20150111235330' => ['version' => '20150111235330', 'migration_name' => '', 'breakpoint' => 1],
                        '20150116183504' => ['version' => '20150116183504', 'migration_name' => '', 'breakpoint' => 1],
                        '20160111235330' => ['version' => '20160111235330', 'migration_name' => '', 'breakpoint' => 1],
                        '20160116183504' => ['version' => '20160116183504', 'migration_name' => '', 'breakpoint' => 1],
                    ],
                    '20160115000000',
                    'Breakpoint reached. Further rollbacks inhibited.',
                ],
            'Rollback to date of the oldest migration - breakpoint set on all migrations' =>
                [
                    [
                        '20120111235330' => ['version' => '20120111235330', 'migration_name' => '', 'breakpoint' => 1],
                        '20120116183504' => ['version' => '20120116183504', 'migration_name' => '', 'breakpoint' => 1],
                        '20150111235330' => ['version' => '20150111235330', 'migration_name' => '', 'breakpoint' => 1],
                        '20150116183504' => ['version' => '20150116183504', 'migration_name' => '', 'breakpoint' => 1],
                        '20160111235330' => ['version' => '20160111235330', 'migration_name' => '', 'breakpoint' => 1],
                        '20160116183504' => ['version' => '20160116183504', 'migration_name' => '', 'breakpoint' => 1],
                    ],
                    '20160111235330',
                    'Breakpoint reached. Further rollbacks inhibited.',
                ],
            'Rollback to date before all the migrations - breakpoint set on all migrations' =>
                [
                    [
                        '20120111235330' => ['version' => '20120111235330', 'migration_name' => '', 'breakpoint' => 1],
                        '20120116183504' => ['version' => '20120116183504', 'migration_name' => '', 'breakpoint' => 1],
                        '20150111235330' => ['version' => '20150111235330', 'migration_name' => '', 'breakpoint' => 1],
                        '20150116183504' => ['version' => '20150116183504', 'migration_name' => '', 'breakpoint' => 1],
                        '20160111235330' => ['version' => '20160111235330', 'migration_name' => '', 'breakpoint' => 1],
                        '20160116183504' => ['version' => '20160116183504', 'migration_name' => '', 'breakpoint' => 1],
                    ],
                    '20110115000000',
                    'Breakpoint reached. Further rollbacks inhibited.',
                ],
        ];
    }

    /**
     * Migration lists, dates, and expected migration version to rollback to.
     *
     * @return array
     */
    public function rollbackToDateByExecutionTimeDataProvider()
    {
        return [

            // No breakpoints set

            'Rollback to date later than all migration start times when they were created in a different order than they were executed - no breakpoints set' =>
                [
                    [
                        '20120116183504' => ['version' => '20120116183504', 'start_time' => '2012-01-17 18:35:04', 'breakpoint' => 0],
                        '20120111235330' => ['version' => '20120111235330', 'start_time' => '2012-01-20 23:53:30', 'breakpoint' => 0],
                    ],
                    '20131212000000',
                    null,
                ],
            'Rollback to date earlier than all migration start times when they were created in a different order than they were executed - no breakpoints set' =>
                [
                    [
                        '20120116183504' => ['version' => '20120116183504', 'start_time' => '2012-01-17 18:35:04', 'breakpoint' => 0],
                        '20120111235330' => ['version' => '20120111235330', 'start_time' => '2012-01-20 23:53:30', 'breakpoint' => 0],
                    ],
                    '20111212000000',
                    ['== 20120111235330 TestMigration: reverted', '== 20120116183504 TestMigration2: reverted'],
                ],
            'Rollback to start time of first created version which was the last to be executed - no breakpoints set' =>
                [
                    [
                        '20120116183504' => ['version' => '20120116183504', 'start_time' => '2012-01-17 18:35:04', 'breakpoint' => 0],
                        '20120111235330' => ['version' => '20120111235330', 'start_time' => '2012-01-20 23:53:30', 'breakpoint' => 0],
                    ],
                    '20120120235330',
                    null,
                ],
            'Rollback to start time of second created version which was the first to be executed - no breakpoints set' =>
                [
                    [
                        '20120116183504' => ['version' => '20120116183504', 'start_time' => '2012-01-17 18:35:04', 'breakpoint' => 0],
                        '20120111235330' => ['version' => '20120111235330', 'start_time' => '2012-01-20 23:53:30', 'breakpoint' => 0],
                    ],
                    '20120117183504',
                    '== 20120111235330 TestMigration: reverted',
                ],
            'Rollback to date between the 2 migrations when they were created in a different order than they were executed - no breakpoints set' =>
                [
                    [
                        '20120116183504' => ['version' => '20120116183504', 'start_time' => '2012-01-17 18:35:04', 'breakpoint' => 0],
                        '20120111235330' => ['version' => '20120111235330', 'start_time' => '2012-01-20 23:53:30', 'breakpoint' => 0],
                    ],
                    '20120118000000',
                    '== 20120111235330 TestMigration: reverted',
                ],
            'Rollback the last executed migration when the migrations were created in a different order than they were executed - no breakpoints set' =>
                [
                    [
                        '20120116183504' => ['version' => '20120116183504', 'start_time' => '2012-01-17 18:35:04', 'breakpoint' => 0],
                        '20120111235330' => ['version' => '20120111235330', 'start_time' => '2012-01-20 23:53:30', 'breakpoint' => 0],
                    ],
                    null,
                    '== 20120111235330 TestMigration: reverted',
                ],

            // Breakpoint set on first/last created/executed migration

            'Rollback to date later than all migration start times when they were created in a different order than they were executed - breakpoints set on first created (and last executed) migration' =>
                [
                    [
                        '20120116183504' => ['version' => '20120116183504', 'start_time' => '2012-01-17 18:35:04', 'breakpoint' => 0],
                        '20120111235330' => ['version' => '20120111235330', 'start_time' => '2012-01-20 23:53:30', 'breakpoint' => 1],
                    ],
                    '20131212000000',
                    null,
                ],
            'Rollback to date later than all migration start times when they were created in a different order than they were executed - breakpoints set on first executed (and last created) migration' =>
                [
                    [
                        '20120116183504' => ['version' => '20120116183504', 'start_time' => '2012-01-17 18:35:04', 'breakpoint' => 1],
                        '20120111235330' => ['version' => '20120111235330', 'start_time' => '2012-01-20 23:53:30', 'breakpoint' => 0],
                    ],
                    '20131212000000',
                    null,
                ],
            'Rollback to date earlier than all migration start times when they were created in a different order than they were executed - breakpoints set on first created (and last executed) migration' =>
                [
                    [
                        '20120116183504' => ['version' => '20120116183504', 'start_time' => '2012-01-17 18:35:04', 'breakpoint' => 0],
                        '20120111235330' => ['version' => '20120111235330', 'start_time' => '2012-01-20 23:53:30', 'breakpoint' => 1],
                    ],
                    '20111212000000',
                    'Breakpoint reached. Further rollbacks inhibited.',
                ],
            'Rollback to date earlier than all migration start times when they were created in a different order than they were executed - breakpoints set on first executed (and last created) migration' =>
                [
                    [
                        '20120116183504' => ['version' => '20120116183504', 'start_time' => '2012-01-17 18:35:04', 'breakpoint' => 1],
                        '20120111235330' => ['version' => '20120111235330', 'start_time' => '2012-01-20 23:53:30', 'breakpoint' => 0],
                    ],
                    '20111212000000',
                    ['== 20120111235330 TestMigration: reverted', 'Breakpoint reached. Further rollbacks inhibited.'],
                ],
            'Rollback to start time of first created version which was the last to be executed - breakpoints set on first created (and last executed) migration' =>
                [
                    [
                        '20120116183504' => ['version' => '20120116183504', 'start_time' => '2012-01-17 18:35:04', 'breakpoint' => 0],
                        '20120111235330' => ['version' => '20120111235330', 'start_time' => '2012-01-20 23:53:30', 'breakpoint' => 1],
                    ],
                    '20120120235330',
                    null,
                ],
            'Rollback to start time of first created version which was the last to be executed - breakpoints set on first executed (and last created) migration' =>
                [
                    [
                        '20120116183504' => ['version' => '20120116183504', 'start_time' => '2012-01-17 18:35:04', 'breakpoint' => 1],
                        '20120111235330' => ['version' => '20120111235330', 'start_time' => '2012-01-20 23:53:30', 'breakpoint' => 0],
                    ],
                    '20120120235330',
                    null,
                ],
            'Rollback to start time of second created version which was the first to be executed - breakpoints set on first created (and last executed) migration' =>
                [
                    [
                        '20120116183504' => ['version' => '20120116183504', 'start_time' => '2012-01-17 18:35:04', 'breakpoint' => 0],
                        '20120111235330' => ['version' => '20120111235330', 'start_time' => '2012-01-20 23:53:30', 'breakpoint' => 1],
                    ],
                    '20120117183504',
                    'Breakpoint reached. Further rollbacks inhibited.',
                ],
            'Rollback to start time of second created version which was the first to be executed - breakpoints set on first executed (and last created) migration' =>
                [
                    [
                        '20120116183504' => ['version' => '20120116183504', 'start_time' => '2012-01-17 18:35:04', 'breakpoint' => 1],
                        '20120111235330' => ['version' => '20120111235330', 'start_time' => '2012-01-20 23:53:30', 'breakpoint' => 0],
                    ],
                    '20120117183504',
                    '== 20120111235330 TestMigration: reverted',
                ],
            'Rollback to date between the 2 migrations when they were created in a different order than they were executed - breakpoints set on first created (and last executed) migration' =>
                [
                    [
                        '20120116183504' => ['version' => '20120116183504', 'start_time' => '2012-01-17 18:35:04', 'breakpoint' => 0],
                        '20120111235330' => ['version' => '20120111235330', 'start_time' => '2012-01-20 23:53:30', 'breakpoint' => 1],
                    ],
                    '20120118000000',
                    'Breakpoint reached. Further rollbacks inhibited.',
                ],
            'Rollback to date between the 2 migrations when they were created in a different order than they were executed - breakpoints set on first executed (and last created) migration' =>
                [
                    [
                        '20120116183504' => ['version' => '20120116183504', 'start_time' => '2012-01-17 18:35:04', 'breakpoint' => 1],
                        '20120111235330' => ['version' => '20120111235330', 'start_time' => '2012-01-20 23:53:30', 'breakpoint' => 0],
                    ],
                    '20120118000000',
                    '== 20120111235330 TestMigration: reverted',
                ],
            'Rollback the last executed migration when the migrations were created in a different order than they were executed - breakpoints set on first created (and last executed) migration' =>
                [
                    [
                        '20120116183504' => ['version' => '20120116183504', 'start_time' => '2012-01-17 18:35:04', 'breakpoint' => 0],
                        '20120111235330' => ['version' => '20120111235330', 'start_time' => '2012-01-20 23:53:30', 'breakpoint' => 1],
                    ],
                    null,
                    'Breakpoint reached. Further rollbacks inhibited.',
                ],
            'Rollback the last executed migration when the migrations were created in a different order than they were executed - breakpoints set on first executed (and last created) migration' =>
                [
                    [
                        '20120116183504' => ['version' => '20120116183504', 'start_time' => '2012-01-17 18:35:04', 'breakpoint' => 1],
                        '20120111235330' => ['version' => '20120111235330', 'start_time' => '2012-01-20 23:53:30', 'breakpoint' => 0],
                    ],
                    null,
                    '== 20120111235330 TestMigration: reverted',
                ],

            // Breakpoint set on all migration

            'Rollback to date later than all migration start times when they were created in a different order than they were executed - breakpoints set on all migrations' =>
                [
                    [
                        '20120116183504' => ['version' => '20120116183504', 'start_time' => '2012-01-17 18:35:04', 'breakpoint' => 1],
                        '20120111235330' => ['version' => '20120111235330', 'start_time' => '2012-01-20 23:53:30', 'breakpoint' => 1],
                    ],
                    '20131212000000',
                    null,
                ],
            'Rollback to date earlier than all migration start times when they were created in a different order than they were executed - breakpoints set on all migrations' =>
                [
                    [
                        '20120116183504' => ['version' => '20120116183504', 'start_time' => '2012-01-17 18:35:04', 'breakpoint' => 1],
                        '20120111235330' => ['version' => '20120111235330', 'start_time' => '2012-01-20 23:53:30', 'breakpoint' => 1],
                    ],
                    '20111212000000',
                    'Breakpoint reached. Further rollbacks inhibited.',
                ],
            'Rollback to start time of first created version which was the last to be executed - breakpoints set on all migrations' =>
                [
                    [
                        '20120116183504' => ['version' => '20120116183504', 'start_time' => '2012-01-17 18:35:04', 'breakpoint' => 1],
                        '20120111235330' => ['version' => '20120111235330', 'start_time' => '2012-01-20 23:53:30', 'breakpoint' => 1],
                    ],
                    '20120120235330',
                    null,
                ],
            'Rollback to start time of second created version which was the first to be executed - breakpoints set on all migrations' =>
                [
                    [
                        '20120116183504' => ['version' => '20120116183504', 'start_time' => '2012-01-17 18:35:04', 'breakpoint' => 1],
                        '20120111235330' => ['version' => '20120111235330', 'start_time' => '2012-01-20 23:53:30', 'breakpoint' => 1],
                    ],
                    '20120117183504',
                    'Breakpoint reached. Further rollbacks inhibited.',
                ],
            'Rollback to date between the 2 migrations when they were created in a different order than they were executed - breakpoints set on all migrations' =>
                [
                    [
                        '20120116183504' => ['version' => '20120116183504', 'start_time' => '2012-01-17 18:35:04', 'breakpoint' => 1],
                        '20120111235330' => ['version' => '20120111235330', 'start_time' => '2012-01-20 23:53:30', 'breakpoint' => 1],
                    ],
                    '20120118000000',
                    'Breakpoint reached. Further rollbacks inhibited.',
                ],
            'Rollback the last executed migration when the migrations were created in a different order than they were executed - breakpoints set on all migrations' =>
                [
                    [
                        '20120116183504' => ['version' => '20120116183504', 'start_time' => '2012-01-17 18:35:04', 'breakpoint' => 1],
                        '20120111235330' => ['version' => '20120111235330', 'start_time' => '2012-01-20 23:53:30', 'breakpoint' => 1],
                    ],
                    null,
                    'Breakpoint reached. Further rollbacks inhibited.',
                ],
        ];
    }

    /**
     * Migration (with namespace) lists, dates, and expected migration version to rollback to.
     *
     * @return array
     */
    public function rollbackToDateByExecutionTimeDataProviderWithNamespace()
    {
        return [

            // No breakpoints set

            'Rollback to date later than all migration start times when they were created in a different order than they were executed - no breakpoints set' =>
                [
                    [
                        '20160116183504' => ['version' => '20160116183504', 'start_time' => '2016-01-17 18:35:04', 'breakpoint' => 0],
                        '20160111235330' => ['version' => '20160111235330', 'start_time' => '2016-01-20 23:53:30', 'breakpoint' => 0],
                    ],
                    '20161212000000',
                    null,
                ],
            'Rollback to date earlier than all migration start times when they were created in a different order than they were executed - no breakpoints set' =>
                [
                    [
                        '20160116183504' => ['version' => '20160116183504', 'start_time' => '2016-01-17 18:35:04', 'breakpoint' => 0],
                        '20160111235330' => ['version' => '20160111235330', 'start_time' => '2016-01-20 23:53:30', 'breakpoint' => 0],
                    ],
                    '20111212000000',
                    ['== 20160111235330 Foo\Bar\TestMigration: reverted', '== 20160116183504 Foo\Bar\TestMigration2: reverted'],
                ],
            'Rollback to start time of first created version which was the last to be executed - no breakpoints set' =>
                [
                    [
                        '20160116183504' => ['version' => '20160116183504', 'start_time' => '2016-01-17 18:35:04', 'breakpoint' => 0],
                        '20160111235330' => ['version' => '20160111235330', 'start_time' => '2016-01-20 23:53:30', 'breakpoint' => 0],
                    ],
                    '20160120235330',
                    null,
                ],
            'Rollback to start time of second created version which was the first to be executed - no breakpoints set' =>
                [
                    [
                        '20160116183504' => ['version' => '20160116183504', 'start_time' => '2016-01-17 18:35:04', 'breakpoint' => 0],
                        '20160111235330' => ['version' => '20160111235330', 'start_time' => '2016-01-20 23:53:30', 'breakpoint' => 0],
                    ],
                    '20160117183504',
                    '== 20160111235330 Foo\Bar\TestMigration: reverted',
                ],
            'Rollback to date between the 2 migrations when they were created in a different order than they were executed - no breakpoints set' =>
                [
                    [
                        '20160116183504' => ['version' => '20160116183504', 'start_time' => '2016-01-17 18:35:04', 'breakpoint' => 0],
                        '20160111235330' => ['version' => '20160111235330', 'start_time' => '2016-01-20 23:53:30', 'breakpoint' => 0],
                    ],
                    '20160118000000',
                    '== 20160111235330 Foo\Bar\TestMigration: reverted',
                ],
            'Rollback the last executed migration when the migrations were created in a different order than they were executed - no breakpoints set' =>
                [
                    [
                        '20160116183504' => ['version' => '20160116183504', 'start_time' => '2016-01-17 18:35:04', 'breakpoint' => 0],
                        '20160111235330' => ['version' => '20160111235330', 'start_time' => '2016-01-20 23:53:30', 'breakpoint' => 0],
                    ],
                    null,
                    '== 20160111235330 Foo\Bar\TestMigration: reverted',
                ],

            // Breakpoint set on first/last created/executed migration

            'Rollback to date later than all migration start times when they were created in a different order than they were executed - breakpoints set on first created (and last executed) migration' =>
                [
                    [
                        '20160116183504' => ['version' => '20160116183504', 'start_time' => '2016-01-17 18:35:04', 'breakpoint' => 0],
                        '20160111235330' => ['version' => '20160111235330', 'start_time' => '2016-01-20 23:53:30', 'breakpoint' => 1],
                    ],
                    '20161212000000',
                    null,
                ],
            'Rollback to date later than all migration start times when they were created in a different order than they were executed - breakpoints set on first executed (and last created) migration' =>
                [
                    [
                        '20160116183504' => ['version' => '20160116183504', 'start_time' => '2016-01-17 18:35:04', 'breakpoint' => 1],
                        '20160111235330' => ['version' => '20160111235330', 'start_time' => '2016-01-20 23:53:30', 'breakpoint' => 0],
                    ],
                    '20161212000000',
                    null,
                ],
            'Rollback to date earlier than all migration start times when they were created in a different order than they were executed - breakpoints set on first created (and last executed) migration' =>
                [
                    [
                        '20160116183504' => ['version' => '20160116183504', 'start_time' => '2016-01-17 18:35:04', 'breakpoint' => 0],
                        '20160111235330' => ['version' => '20160111235330', 'start_time' => '2016-01-20 23:53:30', 'breakpoint' => 1],
                    ],
                    '20111212000000',
                    'Breakpoint reached. Further rollbacks inhibited.',
                ],
            'Rollback to date earlier than all migration start times when they were created in a different order than they were executed - breakpoints set on first executed (and last created) migration' =>
                [
                    [
                        '20160116183504' => ['version' => '20160116183504', 'start_time' => '2016-01-17 18:35:04', 'breakpoint' => 1],
                        '20160111235330' => ['version' => '20160111235330', 'start_time' => '2016-01-20 23:53:30', 'breakpoint' => 0],
                    ],
                    '20111212000000',
                    ['== 20160111235330 Foo\Bar\TestMigration: reverted', 'Breakpoint reached. Further rollbacks inhibited.'],
                ],
            'Rollback to start time of first created version which was the last to be executed - breakpoints set on first created (and last executed) migration' =>
                [
                    [
                        '20160116183504' => ['version' => '20160116183504', 'start_time' => '2016-01-17 18:35:04', 'breakpoint' => 0],
                        '20160111235330' => ['version' => '20160111235330', 'start_time' => '2016-01-20 23:53:30', 'breakpoint' => 1],
                    ],
                    '20160120235330',
                    null,
                ],
            'Rollback to start time of first created version which was the last to be executed - breakpoints set on first executed (and last created) migration' =>
                [
                    [
                        '20160116183504' => ['version' => '20160116183504', 'start_time' => '2016-01-17 18:35:04', 'breakpoint' => 1],
                        '20160111235330' => ['version' => '20160111235330', 'start_time' => '2016-01-20 23:53:30', 'breakpoint' => 0],
                    ],
                    '20160120235330',
                    null,
                ],
            'Rollback to start time of second created version which was the first to be executed - breakpoints set on first created (and last executed) migration' =>
                [
                    [
                        '20160116183504' => ['version' => '20160116183504', 'start_time' => '2016-01-17 18:35:04', 'breakpoint' => 0],
                        '20160111235330' => ['version' => '20160111235330', 'start_time' => '2016-01-20 23:53:30', 'breakpoint' => 1],
                    ],
                    '20160117183504',
                    'Breakpoint reached. Further rollbacks inhibited.',
                ],
            'Rollback to start time of second created version which was the first to be executed - breakpoints set on first executed (and last created) migration' =>
                [
                    [
                        '20160116183504' => ['version' => '20160116183504', 'start_time' => '2016-01-17 18:35:04', 'breakpoint' => 1],
                        '20160111235330' => ['version' => '20160111235330', 'start_time' => '2016-01-20 23:53:30', 'breakpoint' => 0],
                    ],
                    '20160117183504',
                    '== 20160111235330 Foo\Bar\TestMigration: reverted',
                ],
            'Rollback to date between the 2 migrations when they were created in a different order than they were executed - breakpoints set on first created (and last executed) migration' =>
                [
                    [
                        '20160116183504' => ['version' => '20160116183504', 'start_time' => '2016-01-17 18:35:04', 'breakpoint' => 0],
                        '20160111235330' => ['version' => '20160111235330', 'start_time' => '2016-01-20 23:53:30', 'breakpoint' => 1],
                    ],
                    '20160118000000',
                    'Breakpoint reached. Further rollbacks inhibited.',
                ],
            'Rollback to date between the 2 migrations when they were created in a different order than they were executed - breakpoints set on first executed (and last created) migration' =>
                [
                    [
                        '20160116183504' => ['version' => '20160116183504', 'start_time' => '2016-01-17 18:35:04', 'breakpoint' => 1],
                        '20160111235330' => ['version' => '20160111235330', 'start_time' => '2016-01-20 23:53:30', 'breakpoint' => 0],
                    ],
                    '20160118000000',
                    '== 20160111235330 Foo\Bar\TestMigration: reverted',
                ],
            'Rollback the last executed migration when the migrations were created in a different order than they were executed - breakpoints set on first created (and last executed) migration' =>
                [
                    [
                        '20160116183504' => ['version' => '20160116183504', 'start_time' => '2016-01-17 18:35:04', 'breakpoint' => 0],
                        '20160111235330' => ['version' => '20160111235330', 'start_time' => '2016-01-20 23:53:30', 'breakpoint' => 1],
                    ],
                    null,
                    'Breakpoint reached. Further rollbacks inhibited.',
                ],
            'Rollback the last executed migration when the migrations were created in a different order than they were executed - breakpoints set on first executed (and last created) migration' =>
                [
                    [
                        '20160116183504' => ['version' => '20160116183504', 'start_time' => '2016-01-17 18:35:04', 'breakpoint' => 1],
                        '20160111235330' => ['version' => '20160111235330', 'start_time' => '2016-01-20 23:53:30', 'breakpoint' => 0],
                    ],
                    null,
                    '== 20160111235330 Foo\Bar\TestMigration: reverted',
                ],

            // Breakpoint set on all migration

            'Rollback to date later than all migration start times when they were created in a different order than they were executed - breakpoints set on all migrations' =>
                [
                    [
                        '20160116183504' => ['version' => '20160116183504', 'start_time' => '2016-01-17 18:35:04', 'breakpoint' => 1],
                        '20160111235330' => ['version' => '20160111235330', 'start_time' => '2016-01-20 23:53:30', 'breakpoint' => 1],
                    ],
                    '20161212000000',
                    null,
                ],
            'Rollback to date earlier than all migration start times when they were created in a different order than they were executed - breakpoints set on all migrations' =>
                [
                    [
                        '20160116183504' => ['version' => '20160116183504', 'start_time' => '2016-01-17 18:35:04', 'breakpoint' => 1],
                        '20160111235330' => ['version' => '20160111235330', 'start_time' => '2016-01-20 23:53:30', 'breakpoint' => 1],
                    ],
                    '20111212000000',
                    'Breakpoint reached. Further rollbacks inhibited.',
                ],
            'Rollback to start time of first created version which was the last to be executed - breakpoints set on all migrations' =>
                [
                    [
                        '20160116183504' => ['version' => '20160116183504', 'start_time' => '2016-01-17 18:35:04', 'breakpoint' => 1],
                        '20160111235330' => ['version' => '20160111235330', 'start_time' => '2016-01-20 23:53:30', 'breakpoint' => 1],
                    ],
                    '20160120235330',
                    null,
                ],
            'Rollback to start time of second created version which was the first to be executed - breakpoints set on all migrations' =>
                [
                    [
                        '20160116183504' => ['version' => '20160116183504', 'start_time' => '2016-01-17 18:35:04', 'breakpoint' => 1],
                        '20160111235330' => ['version' => '20160111235330', 'start_time' => '2016-01-20 23:53:30', 'breakpoint' => 1],
                    ],
                    '20160117183504',
                    'Breakpoint reached. Further rollbacks inhibited.',
                ],
            'Rollback to date between the 2 migrations when they were created in a different order than they were executed - breakpoints set on all migrations' =>
                [
                    [
                        '20160116183504' => ['version' => '20160116183504', 'start_time' => '2016-01-17 18:35:04', 'breakpoint' => 1],
                        '20160111235330' => ['version' => '20160111235330', 'start_time' => '2016-01-20 23:53:30', 'breakpoint' => 1],
                    ],
                    '20160118000000',
                    'Breakpoint reached. Further rollbacks inhibited.',
                ],
            'Rollback the last executed migration when the migrations were created in a different order than they were executed - breakpoints set on all migrations' =>
                [
                    [
                        '20160116183504' => ['version' => '20160116183504', 'start_time' => '2016-01-17 18:35:04', 'breakpoint' => 1],
                        '20160111235330' => ['version' => '20160111235330', 'start_time' => '2016-01-20 23:53:30', 'breakpoint' => 1],
                    ],
                    null,
                    'Breakpoint reached. Further rollbacks inhibited.',
                ],
        ];
    }

    /**
     * Migration lists, dates, and expected output.
     *
     * @return array
     */
    public function rollbackToVersionDataProvider()
    {
        return [

            // No breakpoints set

            'Rollback to one of the versions - no breakpoints set' =>
                [
                    [
                        '20120111235330' => ['version' => '20120111235330', 'migration_name' => '', 'breakpoint' => 0],
                        '20120116183504' => ['version' => '20120116183504', 'migration_name' => '', 'breakpoint' => 0],
                    ],
                    '20120111235330',
                    '== 20120116183504 TestMigration2: reverted',
                ],
            'Rollback to the latest version - no breakpoints set' =>
                [
                    [
                        '20120111235330' => ['version' => '20120111235330', 'migration_name' => '', 'breakpoint' => 0],
                        '20120116183504' => ['version' => '20120116183504', 'migration_name' => '', 'breakpoint' => 0],
                    ],
                    '20120116183504',
                    null,
                ],
            'Rollback all versions (ie. rollback to version 0) - no breakpoints set' =>
                [
                    [
                        '20120111235330' => ['version' => '20120111235330', 'migration_name' => '', 'breakpoint' => 0],
                        '20120116183504' => ['version' => '20120116183504', 'migration_name' => '', 'breakpoint' => 0],
                    ],
                    '0',
                    ['== 20120111235330 TestMigration: reverted', '== 20120116183504 TestMigration2: reverted'],
                ],
            'Rollback last version - no breakpoints set' =>
                [
                    [
                        '20120111235330' => ['version' => '20120111235330', 'migration_name' => '', 'breakpoint' => 0],
                        '20120116183504' => ['version' => '20120116183504', 'migration_name' => '', 'breakpoint' => 0],
                    ],
                    null,
                    '== 20120116183504 TestMigration2: reverted',
                ],
            'Rollback to non-existing version - no breakpoints set' =>
                [
                    [
                        '20120111235330' => ['version' => '20120111235330', 'migration_name' => '', 'breakpoint' => 0],
                        '20120116183504' => ['version' => '20120116183504', 'migration_name' => '', 'breakpoint' => 0],
                    ],
                    '20121225000000',
                    'Target version (20121225000000) not found',
                ],
            'Rollback to missing version - no breakpoints set' =>
                [
                    [
                        '20111225000000' => ['version' => '20111225000000', 'migration_name' => '', 'breakpoint' => 0],
                        '20120111235330' => ['version' => '20120111235330', 'migration_name' => '', 'breakpoint' => 0],
                        '20120116183504' => ['version' => '20120116183504', 'migration_name' => '', 'breakpoint' => 0],
                    ],
                    '20111225000000',
                    'Target version (20111225000000) not found',
                ],

            // Breakpoint set on first migration

            'Rollback to one of the versions - breakpoint set on first migration' =>
                [
                    [
                        '20120111235330' => ['version' => '20120111235330', 'migration_name' => '', 'breakpoint' => 1],
                        '20120116183504' => ['version' => '20120116183504', 'migration_name' => '', 'breakpoint' => 0],
                    ],
                    '20120111235330',
                    '== 20120116183504 TestMigration2: reverted',
                ],
            'Rollback to the latest version - breakpoint set on first migration' =>
                [
                    [
                        '20120111235330' => ['version' => '20120111235330', 'migration_name' => '', 'breakpoint' => 1],
                        '20120116183504' => ['version' => '20120116183504', 'migration_name' => '', 'breakpoint' => 0],
                    ],
                    '20120116183504',
                    null,
                ],
            'Rollback all versions (ie. rollback to version 0) - breakpoint set on first migration' =>
                [
                    [
                        '20120111235330' => ['version' => '20120111235330', 'migration_name' => '', 'breakpoint' => 1],
                        '20120116183504' => ['version' => '20120116183504', 'migration_name' => '', 'breakpoint' => 0],
                    ],
                    '0',
                    '== 20120116183504 TestMigration2: reverted',
                ],
            'Rollback last version - breakpoint set on first migration' =>
                [
                    [
                        '20120111235330' => ['version' => '20120111235330', 'migration_name' => '', 'breakpoint' => 1],
                        '20120116183504' => ['version' => '20120116183504', 'migration_name' => '', 'breakpoint' => 0],
                    ],
                    null,
                    '== 20120116183504 TestMigration2: reverted',
                ],
            'Rollback to non-existing version - breakpoint set on first migration' =>
                [
                    [
                        '20120111235330' => ['version' => '20120111235330', 'migration_name' => '', 'breakpoint' => 1],
                        '20120116183504' => ['version' => '20120116183504', 'migration_name' => '', 'breakpoint' => 0],
                    ],
                    '20121225000000',
                    'Target version (20121225000000) not found',
                ],
            'Rollback to missing version - breakpoint set on first migration' =>
                [
                    [
                        '20111225000000' => ['version' => '20111225000000', 'migration_name' => '', 'breakpoint' => 0],
                        '20120111235330' => ['version' => '20120111235330', 'migration_name' => '', 'breakpoint' => 1],
                        '20120116183504' => ['version' => '20120116183504', 'migration_name' => '', 'breakpoint' => 0],
                    ],
                    '20111225000000',
                    'Target version (20111225000000) not found',
                ],

            // Breakpoint set on last migration

            'Rollback to one of the versions - breakpoint set on last migration' =>
                [
                    [
                        '20120111235330' => ['version' => '20120111235330', 'migration_name' => '', 'breakpoint' => 0],
                        '20120116183504' => ['version' => '20120116183504', 'migration_name' => '', 'breakpoint' => 1],
                    ],
                    '20120111235330',
                    'Breakpoint reached. Further rollbacks inhibited.',
                ],
            'Rollback to the latest version - breakpoint set on last migration' =>
                [
                    [
                        '20120111235330' => ['version' => '20120111235330', 'migration_name' => '', 'breakpoint' => 0],
                        '20120116183504' => ['version' => '20120116183504', 'migration_name' => '', 'breakpoint' => 1],
                    ],
                    '20120116183504',
                    null,
                ],
            'Rollback all versions (ie. rollback to version 0) - breakpoint set on last migration' =>
                [
                    [
                        '20120111235330' => ['version' => '20120111235330', 'migration_name' => '', 'breakpoint' => 0],
                        '20120116183504' => ['version' => '20120116183504', 'migration_name' => '', 'breakpoint' => 1],
                    ],
                    '0',
                    'Breakpoint reached. Further rollbacks inhibited.',
                ],
            'Rollback last version - breakpoint set on last migration' =>
                [
                    [
                        '20120111235330' => ['version' => '20120111235330', 'migration_name' => '', 'breakpoint' => 0],
                        '20120116183504' => ['version' => '20120116183504', 'migration_name' => '', 'breakpoint' => 1],
                    ],
                    null,
                    'Breakpoint reached. Further rollbacks inhibited.',
                ],
            'Rollback to non-existing version - breakpoint set on last migration' =>
                [
                    [
                        '20120111235330' => ['version' => '20120111235330', 'migration_name' => '', 'breakpoint' => 0],
                        '20120116183504' => ['version' => '20120116183504', 'migration_name' => '', 'breakpoint' => 1],
                    ],
                    '20121225000000',
                    'Target version (20121225000000) not found',
                ],
            'Rollback to missing version - breakpoint set on last migration' =>
                [
                    [
                        '20111225000000' => ['version' => '20111225000000', 'migration_name' => '', 'breakpoint' => 0],
                        '20120111235330' => ['version' => '20120111235330', 'migration_name' => '', 'breakpoint' => 0],
                        '20120116183504' => ['version' => '20120116183504', 'migration_name' => '', 'breakpoint' => 1],
                    ],
                    '20111225000000',
                    'Target version (20111225000000) not found',
                ],

            // Breakpoint set on all migrations

            'Rollback to one of the versions - breakpoint set on last migration' =>
                [
                    [
                        '20120111235330' => ['version' => '20120111235330', 'migration_name' => '', 'breakpoint' => 1],
                        '20120116183504' => ['version' => '20120116183504', 'migration_name' => '', 'breakpoint' => 1],
                    ],
                    '20120111235330',
                    'Breakpoint reached. Further rollbacks inhibited.',
                ],
            'Rollback to the latest version - breakpoint set on last migration' =>
                [
                    [
                        '20120111235330' => ['version' => '20120111235330', 'migration_name' => '', 'breakpoint' => 1],
                        '20120116183504' => ['version' => '20120116183504', 'migration_name' => '', 'breakpoint' => 1],
                    ],
                    '20120116183504',
                    null,
                ],
            'Rollback all versions (ie. rollback to version 0) - breakpoint set on last migration' =>
                [
                    [
                        '20120111235330' => ['version' => '20120111235330', 'migration_name' => '', 'breakpoint' => 1],
                        '20120116183504' => ['version' => '20120116183504', 'migration_name' => '', 'breakpoint' => 1],
                    ],
                    '0',
                    'Breakpoint reached. Further rollbacks inhibited.',
                ],
            'Rollback last version - breakpoint set on last migration' =>
                [
                    [
                        '20120111235330' => ['version' => '20120111235330', 'migration_name' => '', 'breakpoint' => 1],
                        '20120116183504' => ['version' => '20120116183504', 'migration_name' => '', 'breakpoint' => 1],
                    ],
                    null,
                    'Breakpoint reached. Further rollbacks inhibited.',
                ],
            'Rollback to non-existing version - breakpoint set on last migration' =>
                [
                    [
                        '20120111235330' => ['version' => '20120111235330', 'migration_name' => '', 'breakpoint' => 1],
                        '20120116183504' => ['version' => '20120116183504', 'migration_name' => '', 'breakpoint' => 1],
                    ],
                    '20121225000000',
                    'Target version (20121225000000) not found',
                ],
            'Rollback to missing version - breakpoint set on last migration' =>
                [
                    [
                        '20111225000000' => ['version' => '20111225000000', 'migration_name' => '', 'breakpoint' => 1],
                        '20120111235330' => ['version' => '20120111235330', 'migration_name' => '', 'breakpoint' => 1],
                        '20120116183504' => ['version' => '20120116183504', 'migration_name' => '', 'breakpoint' => 1],
                    ],
                    '20111225000000',
                    'Target version (20111225000000) not found',
                ],
        ];
    }

    /**
     * Migration with namespace lists, dates, and expected output.
     *
     * @return array
     */
    public function rollbackToVersionDataProviderWithNamespace()
    {
        return [

            // No breakpoints set

            'Rollback to one of the versions - no breakpoints set' =>
                [
                    [
                        '20160111235330' => ['version' => '20160111235330', 'migration_name' => '', 'breakpoint' => 0],
                        '20160116183504' => ['version' => '20160116183504', 'migration_name' => '', 'breakpoint' => 0],
                    ],
                    '20160111235330',
                    '== 20160116183504 Foo\Bar\TestMigration2: reverted',
                ],
            'Rollback to the latest version - no breakpoints set' =>
                [
                    [
                        '20160111235330' => ['version' => '20160111235330', 'migration_name' => '', 'breakpoint' => 0],
                        '20160116183504' => ['version' => '20160116183504', 'migration_name' => '', 'breakpoint' => 0],
                    ],
                    '20160116183504',
                    null,
                ],
            'Rollback all versions (ie. rollback to version 0) - no breakpoints set' =>
                [
                    [
                        '20160111235330' => ['version' => '20160111235330', 'migration_name' => '', 'breakpoint' => 0],
                        '20160116183504' => ['version' => '20160116183504', 'migration_name' => '', 'breakpoint' => 0],
                    ],
                    '0',
                    ['== 20160111235330 Foo\Bar\TestMigration: reverted', '== 20160116183504 Foo\Bar\TestMigration2: reverted'],
                ],
            'Rollback last version - no breakpoints set' =>
                [
                    [
                        '20160111235330' => ['version' => '20160111235330', 'migration_name' => '', 'breakpoint' => 0],
                        '20160116183504' => ['version' => '20160116183504', 'migration_name' => '', 'breakpoint' => 0],
                    ],
                    null,
                    '== 20160116183504 Foo\Bar\TestMigration2: reverted',
                ],
            'Rollback to non-existing version - no breakpoints set' =>
                [
                    [
                        '20160111235330' => ['version' => '20160111235330', 'migration_name' => '', 'breakpoint' => 0],
                        '20160116183504' => ['version' => '20160116183504', 'migration_name' => '', 'breakpoint' => 0],
                    ],
                    '20161225000000',
                    'Target version (20161225000000) not found',
                ],
            'Rollback to missing version - no breakpoints set' =>
                [
                    [
                        '20111225000000' => ['version' => '20111225000000', 'migration_name' => '', 'breakpoint' => 0],
                        '20160111235330' => ['version' => '20160111235330', 'migration_name' => '', 'breakpoint' => 0],
                        '20160116183504' => ['version' => '20160116183504', 'migration_name' => '', 'breakpoint' => 0],
                    ],
                    '20111225000000',
                    'Target version (20111225000000) not found',
                ],

            // Breakpoint set on first migration

            'Rollback to one of the versions - breakpoint set on first migration' =>
                [
                    [
                        '20160111235330' => ['version' => '20160111235330', 'migration_name' => '', 'breakpoint' => 1],
                        '20160116183504' => ['version' => '20160116183504', 'migration_name' => '', 'breakpoint' => 0],
                    ],
                    '20160111235330',
                    '== 20160116183504 Foo\Bar\TestMigration2: reverted',
                ],
            'Rollback to the latest version - breakpoint set on first migration' =>
                [
                    [
                        '20160111235330' => ['version' => '20160111235330', 'migration_name' => '', 'breakpoint' => 1],
                        '20160116183504' => ['version' => '20160116183504', 'migration_name' => '', 'breakpoint' => 0],
                    ],
                    '20160116183504',
                    null,
                ],
            'Rollback all versions (ie. rollback to version 0) - breakpoint set on first migration' =>
                [
                    [
                        '20160111235330' => ['version' => '20160111235330', 'migration_name' => '', 'breakpoint' => 1],
                        '20160116183504' => ['version' => '20160116183504', 'migration_name' => '', 'breakpoint' => 0],
                    ],
                    '0',
                    '== 20160116183504 Foo\Bar\TestMigration2: reverted',
                ],
            'Rollback last version - breakpoint set on first migration' =>
                [
                    [
                        '20160111235330' => ['version' => '20160111235330', 'migration_name' => '', 'breakpoint' => 1],
                        '20160116183504' => ['version' => '20160116183504', 'migration_name' => '', 'breakpoint' => 0],
                    ],
                    null,
                    '== 20160116183504 Foo\Bar\TestMigration2: reverted',
                ],
            'Rollback to non-existing version - breakpoint set on first migration' =>
                [
                    [
                        '20160111235330' => ['version' => '20160111235330', 'migration_name' => '', 'breakpoint' => 1],
                        '20160116183504' => ['version' => '20160116183504', 'migration_name' => '', 'breakpoint' => 0],
                    ],
                    '20161225000000',
                    'Target version (20161225000000) not found',
                ],
            'Rollback to missing version - breakpoint set on first migration' =>
                [
                    [
                        '20111225000000' => ['version' => '20111225000000', 'migration_name' => '', 'breakpoint' => 0],
                        '20160111235330' => ['version' => '20160111235330', 'migration_name' => '', 'breakpoint' => 1],
                        '20160116183504' => ['version' => '20160116183504', 'migration_name' => '', 'breakpoint' => 0],
                    ],
                    '20111225000000',
                    'Target version (20111225000000) not found',
                ],

            // Breakpoint set on last migration

            'Rollback to one of the versions - breakpoint set on last migration' =>
                [
                    [
                        '20160111235330' => ['version' => '20160111235330', 'migration_name' => '', 'breakpoint' => 0],
                        '20160116183504' => ['version' => '20160116183504', 'migration_name' => '', 'breakpoint' => 1],
                    ],
                    '20160111235330',
                    'Breakpoint reached. Further rollbacks inhibited.',
                ],
            'Rollback to the latest version - breakpoint set on last migration' =>
                [
                    [
                        '20160111235330' => ['version' => '20160111235330', 'migration_name' => '', 'breakpoint' => 0],
                        '20160116183504' => ['version' => '20160116183504', 'migration_name' => '', 'breakpoint' => 1],
                    ],
                    '20160116183504',
                    null,
                ],
            'Rollback all versions (ie. rollback to version 0) - breakpoint set on last migration' =>
                [
                    [
                        '20160111235330' => ['version' => '20160111235330', 'migration_name' => '', 'breakpoint' => 0],
                        '20160116183504' => ['version' => '20160116183504', 'migration_name' => '', 'breakpoint' => 1],
                    ],
                    '0',
                    'Breakpoint reached. Further rollbacks inhibited.',
                ],
            'Rollback last version - breakpoint set on last migration' =>
                [
                    [
                        '20160111235330' => ['version' => '20160111235330', 'migration_name' => '', 'breakpoint' => 0],
                        '20160116183504' => ['version' => '20160116183504', 'migration_name' => '', 'breakpoint' => 1],
                    ],
                    null,
                    'Breakpoint reached. Further rollbacks inhibited.',
                ],
            'Rollback to non-existing version - breakpoint set on last migration' =>
                [
                    [
                        '20160111235330' => ['version' => '20160111235330', 'migration_name' => '', 'breakpoint' => 0],
                        '20160116183504' => ['version' => '20160116183504', 'migration_name' => '', 'breakpoint' => 1],
                    ],
                    '20161225000000',
                    'Target version (20161225000000) not found',
                ],
            'Rollback to missing version - breakpoint set on last migration' =>
                [
                    [
                        '20111225000000' => ['version' => '20111225000000', 'migration_name' => '', 'breakpoint' => 0],
                        '20160111235330' => ['version' => '20160111235330', 'migration_name' => '', 'breakpoint' => 0],
                        '20160116183504' => ['version' => '20160116183504', 'migration_name' => '', 'breakpoint' => 1],
                    ],
                    '20111225000000',
                    'Target version (20111225000000) not found',
                ],

            // Breakpoint set on all migrations

            'Rollback to one of the versions - breakpoint set on last migration ' =>
                [
                    [
                        '20160111235330' => ['version' => '20160111235330', 'migration_name' => '', 'breakpoint' => 1],
                        '20160116183504' => ['version' => '20160116183504', 'migration_name' => '', 'breakpoint' => 1],
                    ],
                    '20160111235330',
                    'Breakpoint reached. Further rollbacks inhibited.',
                ],
            'Rollback to the latest version - breakpoint set on last migration ' =>
                [
                    [
                        '20160111235330' => ['version' => '20160111235330', 'migration_name' => '', 'breakpoint' => 1],
                        '20160116183504' => ['version' => '20160116183504', 'migration_name' => '', 'breakpoint' => 1],
                    ],
                    '20160116183504',
                    null,
                ],
            'Rollback all versions (ie. rollback to version 0) - breakpoint set on last migration ' =>
                [
                    [
                        '20160111235330' => ['version' => '20160111235330', 'migration_name' => '', 'breakpoint' => 1],
                        '20160116183504' => ['version' => '20160116183504', 'migration_name' => '', 'breakpoint' => 1],
                    ],
                    '0',
                    'Breakpoint reached. Further rollbacks inhibited.',
                ],
            'Rollback last version - breakpoint set on last migration ' =>
                [
                    [
                        '20160111235330' => ['version' => '20160111235330', 'migration_name' => '', 'breakpoint' => 1],
                        '20160116183504' => ['version' => '20160116183504', 'migration_name' => '', 'breakpoint' => 1],
                    ],
                    null,
                    'Breakpoint reached. Further rollbacks inhibited.',
                ],
            'Rollback to non-existing version - breakpoint set on last migration ' =>
                [
                    [
                        '20160111235330' => ['version' => '20160111235330', 'migration_name' => '', 'breakpoint' => 1],
                        '20160116183504' => ['version' => '20160116183504', 'migration_name' => '', 'breakpoint' => 1],
                    ],
                    '20161225000000',
                    'Target version (20161225000000) not found',
                ],
            'Rollback to missing version - breakpoint set on last migration ' =>
                [
                    [
                        '20111225000000' => ['version' => '20111225000000', 'migration_name' => '', 'breakpoint' => 1],
                        '20160111235330' => ['version' => '20160111235330', 'migration_name' => '', 'breakpoint' => 1],
                        '20160116183504' => ['version' => '20160116183504', 'migration_name' => '', 'breakpoint' => 1],
                    ],
                    '20111225000000',
                    'Target version (20111225000000) not found',
                ],
        ];
    }

    /**
     * Migration with mixed namespace lists, dates, and expected output.
     *
     * @return array
     */
    public function rollbackToVersionDataProviderWithMixedNamespace()
    {
        return [

            // No breakpoints set

            'Rollback to one of the versions - no breakpoints set' =>
                [
                    [
                        '20120111235330' => ['version' => '20120111235330', 'migration_name' => '', 'breakpoint' => 0],
                        '20120116183504' => ['version' => '20120116183504', 'migration_name' => '', 'breakpoint' => 0],
                        '20150111235330' => ['version' => '20150111235330', 'migration_name' => '', 'breakpoint' => 0],
                        '20150116183504' => ['version' => '20150116183504', 'migration_name' => '', 'breakpoint' => 0],
                        '20160111235330' => ['version' => '20160111235330', 'migration_name' => '', 'breakpoint' => 0],
                        '20160116183504' => ['version' => '20160116183504', 'migration_name' => '', 'breakpoint' => 0],
                    ],
                    '20160111235330',
                    '== 20160116183504 Foo\Bar\TestMigration2: reverted',
                ],
            'Rollback to the latest version - no breakpoints set' =>
                [
                    [
                        '20120111235330' => ['version' => '20120111235330', 'migration_name' => '', 'breakpoint' => 0],
                        '20120116183504' => ['version' => '20120116183504', 'migration_name' => '', 'breakpoint' => 0],
                        '20150111235330' => ['version' => '20150111235330', 'migration_name' => '', 'breakpoint' => 0],
                        '20150116183504' => ['version' => '20150116183504', 'migration_name' => '', 'breakpoint' => 0],
                        '20160111235330' => ['version' => '20160111235330', 'migration_name' => '', 'breakpoint' => 0],
                        '20160116183504' => ['version' => '20160116183504', 'migration_name' => '', 'breakpoint' => 0],
                    ],
                    '20160116183504',
                    null,
                ],
            'Rollback all versions (ie. rollback to version 0) - no breakpoints set' =>
                [
                    [
                        '20120111235330' => ['version' => '20120111235330', 'migration_name' => '', 'breakpoint' => 0],
                        '20120116183504' => ['version' => '20120116183504', 'migration_name' => '', 'breakpoint' => 0],
                        '20150111235330' => ['version' => '20150111235330', 'migration_name' => '', 'breakpoint' => 0],
                        '20150116183504' => ['version' => '20150116183504', 'migration_name' => '', 'breakpoint' => 0],
                        '20160111235330' => ['version' => '20160111235330', 'migration_name' => '', 'breakpoint' => 0],
                        '20160116183504' => ['version' => '20160116183504', 'migration_name' => '', 'breakpoint' => 0],
                    ],
                    '0',
                    [
                        '== 20120111235330 TestMigration: reverted',
                        '== 20120116183504 TestMigration2: reverted',
                        '== 20150111235330 Baz\TestMigration: reverted',
                        '== 20150116183504 Baz\TestMigration2: reverted',
                        '== 20160111235330 Foo\Bar\TestMigration: reverted',
                        '== 20160116183504 Foo\Bar\TestMigration2: reverted',
                    ],
                ],
            'Rollback last version - no breakpoints set' =>
                [
                    [
                        '20120111235330' => ['version' => '20120111235330', 'migration_name' => '', 'breakpoint' => 0],
                        '20120116183504' => ['version' => '20120116183504', 'migration_name' => '', 'breakpoint' => 0],
                        '20150111235330' => ['version' => '20150111235330', 'migration_name' => '', 'breakpoint' => 0],
                        '20150116183504' => ['version' => '20150116183504', 'migration_name' => '', 'breakpoint' => 0],
                        '20160111235330' => ['version' => '20160111235330', 'migration_name' => '', 'breakpoint' => 0],
                        '20160116183504' => ['version' => '20160116183504', 'migration_name' => '', 'breakpoint' => 0],
                    ],
                    null,
                    '== 20160116183504 Foo\Bar\TestMigration2: reverted',
                ],
            'Rollback to non-existing version - no breakpoints set' =>
                [
                    [
                        '20120111235330' => ['version' => '20120111235330', 'migration_name' => '', 'breakpoint' => 0],
                        '20120116183504' => ['version' => '20120116183504', 'migration_name' => '', 'breakpoint' => 0],
                        '20150111235330' => ['version' => '20150111235330', 'migration_name' => '', 'breakpoint' => 0],
                        '20150116183504' => ['version' => '20150116183504', 'migration_name' => '', 'breakpoint' => 0],
                        '20160111235330' => ['version' => '20160111235330', 'migration_name' => '', 'breakpoint' => 0],
                        '20160116183504' => ['version' => '20160116183504', 'migration_name' => '', 'breakpoint' => 0],
                    ],
                    '20161225000000',
                    'Target version (20161225000000) not found',
                ],
            'Rollback to missing version - no breakpoints set' =>
                [
                    [
                        '20111225000000' => ['version' => '20111225000000', 'migration_name' => '', 'breakpoint' => 0],
                        '20120111235330' => ['version' => '20120111235330', 'migration_name' => '', 'breakpoint' => 0],
                        '20120116183504' => ['version' => '20120116183504', 'migration_name' => '', 'breakpoint' => 0],
                        '20150111235330' => ['version' => '20150111235330', 'migration_name' => '', 'breakpoint' => 0],
                        '20150116183504' => ['version' => '20150116183504', 'migration_name' => '', 'breakpoint' => 0],
                        '20160111235330' => ['version' => '20160111235330', 'migration_name' => '', 'breakpoint' => 0],
                        '20160116183504' => ['version' => '20160116183504', 'migration_name' => '', 'breakpoint' => 0],
                    ],
                    '20111225000000',
                    'Target version (20111225000000) not found',
                ],

            // Breakpoint set on first migration

            'Rollback to one of the versions - breakpoint set on first migration' =>
                [
                    [
                        '20120111235330' => ['version' => '20120111235330', 'migration_name' => '', 'breakpoint' => 1],
                        '20120116183504' => ['version' => '20120116183504', 'migration_name' => '', 'breakpoint' => 0],
                        '20150111235330' => ['version' => '20150111235330', 'migration_name' => '', 'breakpoint' => 0],
                        '20150116183504' => ['version' => '20150116183504', 'migration_name' => '', 'breakpoint' => 0],
                        '20160111235330' => ['version' => '20160111235330', 'migration_name' => '', 'breakpoint' => 0],
                        '20160116183504' => ['version' => '20160116183504', 'migration_name' => '', 'breakpoint' => 0],
                    ],
                    '20120111235330',
                    [
                        '== 20120116183504 TestMigration2: reverted',
                        '== 20150111235330 Baz\TestMigration: reverted',
                        '== 20150116183504 Baz\TestMigration2: reverted',
                        '== 20160111235330 Foo\Bar\TestMigration: reverted',
                        '== 20160116183504 Foo\Bar\TestMigration2: reverted',
                    ],
                ],

            'Rollback to one of the versions - breakpoint set on penultimate migration' =>
                [
                    [
                        '20120111235330' => ['version' => '20120111235330', 'migration_name' => '', 'breakpoint' => 0],
                        '20120116183504' => ['version' => '20120116183504', 'migration_name' => '', 'breakpoint' => 0],
                        '20150111235330' => ['version' => '20150111235330', 'migration_name' => '', 'breakpoint' => 0],
                        '20150116183504' => ['version' => '20150116183504', 'migration_name' => '', 'breakpoint' => 0],
                        '20160111235330' => ['version' => '20160111235330', 'migration_name' => '', 'breakpoint' => 1],
                        '20160116183504' => ['version' => '20160116183504', 'migration_name' => '', 'breakpoint' => 0],
                    ],
                    '20160111235330',
                    '== 20160116183504 Foo\Bar\TestMigration2: reverted',
                ],
            'Rollback to the latest version - breakpoint set on penultimate migration' =>
                [
                    [
                        '20120111235330' => ['version' => '20120111235330', 'migration_name' => '', 'breakpoint' => 0],
                        '20120116183504' => ['version' => '20120116183504', 'migration_name' => '', 'breakpoint' => 0],
                        '20150111235330' => ['version' => '20150111235330', 'migration_name' => '', 'breakpoint' => 0],
                        '20150116183504' => ['version' => '20150116183504', 'migration_name' => '', 'breakpoint' => 0],
                        '20160111235330' => ['version' => '20160111235330', 'migration_name' => '', 'breakpoint' => 1],
                        '20160116183504' => ['version' => '20160116183504', 'migration_name' => '', 'breakpoint' => 0],
                    ],
                    '20160116183504',
                    null,
                ],
            'Rollback all versions (ie. rollback to version 0) - breakpoint set on penultimate migration' =>
                [
                    [
                        '20120111235330' => ['version' => '20120111235330', 'migration_name' => '', 'breakpoint' => 0],
                        '20120116183504' => ['version' => '20120116183504', 'migration_name' => '', 'breakpoint' => 0],
                        '20150111235330' => ['version' => '20150111235330', 'migration_name' => '', 'breakpoint' => 0],
                        '20150116183504' => ['version' => '20150116183504', 'migration_name' => '', 'breakpoint' => 0],
                        '20160111235330' => ['version' => '20160111235330', 'migration_name' => '', 'breakpoint' => 1],
                        '20160116183504' => ['version' => '20160116183504', 'migration_name' => '', 'breakpoint' => 0],
                    ],
                    '0',
                    '== 20160116183504 Foo\Bar\TestMigration2: reverted',
                ],
            'Rollback last version - breakpoint set on penultimate migration' =>
                [
                    [
                        '20120111235330' => ['version' => '20120111235330', 'migration_name' => '', 'breakpoint' => 0],
                        '20120116183504' => ['version' => '20120116183504', 'migration_name' => '', 'breakpoint' => 0],
                        '20150111235330' => ['version' => '20150111235330', 'migration_name' => '', 'breakpoint' => 0],
                        '20150116183504' => ['version' => '20150116183504', 'migration_name' => '', 'breakpoint' => 0],
                        '20160111235330' => ['version' => '20160111235330', 'migration_name' => '', 'breakpoint' => 1],
                        '20160116183504' => ['version' => '20160116183504', 'migration_name' => '', 'breakpoint' => 0],
                    ],
                    null,
                    '== 20160116183504 Foo\Bar\TestMigration2: reverted',
                ],
            'Rollback to non-existing version - breakpoint set on penultimate migration' =>
                [
                    [
                        '20120111235330' => ['version' => '20120111235330', 'migration_name' => '', 'breakpoint' => 0],
                        '20120116183504' => ['version' => '20120116183504', 'migration_name' => '', 'breakpoint' => 0],
                        '20150111235330' => ['version' => '20150111235330', 'migration_name' => '', 'breakpoint' => 0],
                        '20150116183504' => ['version' => '20150116183504', 'migration_name' => '', 'breakpoint' => 0],
                        '20160111235330' => ['version' => '20160111235330', 'migration_name' => '', 'breakpoint' => 1],
                        '20160116183504' => ['version' => '20160116183504', 'migration_name' => '', 'breakpoint' => 0],
                    ],
                    '20161225000000',
                    'Target version (20161225000000) not found',
                ],
            'Rollback to missing version - breakpoint set on first migration' =>
                [
                    [
                        '20111225000000' => ['version' => '20111225000000', 'migration_name' => '', 'breakpoint' => 0],
                        '20120111235330' => ['version' => '20120111235330', 'migration_name' => '', 'breakpoint' => 0],
                        '20120116183504' => ['version' => '20120116183504', 'migration_name' => '', 'breakpoint' => 0],
                        '20150111235330' => ['version' => '20150111235330', 'migration_name' => '', 'breakpoint' => 0],
                        '20150116183504' => ['version' => '20150116183504', 'migration_name' => '', 'breakpoint' => 0],
                        '20160111235330' => ['version' => '20160111235330', 'migration_name' => '', 'breakpoint' => 1],
                        '20160116183504' => ['version' => '20160116183504', 'migration_name' => '', 'breakpoint' => 0],
                    ],
                    '20111225000000',
                    'Target version (20111225000000) not found',
                ],

            // Breakpoint set on last migration

            'Rollback to one of the versions - breakpoint set on last migration' =>
                [
                    [
                        '20120111235330' => ['version' => '20120111235330', 'migration_name' => '', 'breakpoint' => 0],
                        '20120116183504' => ['version' => '20120116183504', 'migration_name' => '', 'breakpoint' => 0],
                        '20150111235330' => ['version' => '20150111235330', 'migration_name' => '', 'breakpoint' => 0],
                        '20150116183504' => ['version' => '20150116183504', 'migration_name' => '', 'breakpoint' => 0],
                        '20160111235330' => ['version' => '20160111235330', 'migration_name' => '', 'breakpoint' => 0],
                        '20160116183504' => ['version' => '20160116183504', 'migration_name' => '', 'breakpoint' => 1],
                    ],
                    '20160111235330',
                    'Breakpoint reached. Further rollbacks inhibited.',
                ],
            'Rollback to the latest version - breakpoint set on last migration' =>
                [
                    [
                        '20120111235330' => ['version' => '20120111235330', 'migration_name' => '', 'breakpoint' => 0],
                        '20120116183504' => ['version' => '20120116183504', 'migration_name' => '', 'breakpoint' => 0],
                        '20150111235330' => ['version' => '20150111235330', 'migration_name' => '', 'breakpoint' => 0],
                        '20150116183504' => ['version' => '20150116183504', 'migration_name' => '', 'breakpoint' => 0],
                        '20160111235330' => ['version' => '20160111235330', 'migration_name' => '', 'breakpoint' => 0],
                        '20160116183504' => ['version' => '20160116183504', 'migration_name' => '', 'breakpoint' => 1],
                    ],
                    '20160116183504',
                    null,
                ],
            'Rollback all versions (ie. rollback to version 0) - breakpoint set on last migration' =>
                [
                    [
                        '20120111235330' => ['version' => '20120111235330', 'migration_name' => '', 'breakpoint' => 0],
                        '20120116183504' => ['version' => '20120116183504', 'migration_name' => '', 'breakpoint' => 0],
                        '20150111235330' => ['version' => '20150111235330', 'migration_name' => '', 'breakpoint' => 0],
                        '20150116183504' => ['version' => '20150116183504', 'migration_name' => '', 'breakpoint' => 0],
                        '20160111235330' => ['version' => '20160111235330', 'migration_name' => '', 'breakpoint' => 0],
                        '20160116183504' => ['version' => '20160116183504', 'migration_name' => '', 'breakpoint' => 1],
                    ],
                    '0',
                    'Breakpoint reached. Further rollbacks inhibited.',
                ],
            'Rollback last version - breakpoint set on last migration' =>
                [
                    [
                        '20120111235330' => ['version' => '20120111235330', 'migration_name' => '', 'breakpoint' => 0],
                        '20120116183504' => ['version' => '20120116183504', 'migration_name' => '', 'breakpoint' => 0],
                        '20150111235330' => ['version' => '20150111235330', 'migration_name' => '', 'breakpoint' => 0],
                        '20150116183504' => ['version' => '20150116183504', 'migration_name' => '', 'breakpoint' => 0],
                        '20160111235330' => ['version' => '20160111235330', 'migration_name' => '', 'breakpoint' => 0],
                        '20160116183504' => ['version' => '20160116183504', 'migration_name' => '', 'breakpoint' => 1],
                    ],
                    null,
                    'Breakpoint reached. Further rollbacks inhibited.',
                ],
            'Rollback to non-existing version - breakpoint set on last migration' =>
                [
                    [
                        '20120111235330' => ['version' => '20120111235330', 'migration_name' => '', 'breakpoint' => 0],
                        '20120116183504' => ['version' => '20120116183504', 'migration_name' => '', 'breakpoint' => 0],
                        '20150111235330' => ['version' => '20150111235330', 'migration_name' => '', 'breakpoint' => 0],
                        '20150116183504' => ['version' => '20150116183504', 'migration_name' => '', 'breakpoint' => 0],
                        '20160111235330' => ['version' => '20160111235330', 'migration_name' => '', 'breakpoint' => 0],
                        '20160116183504' => ['version' => '20160116183504', 'migration_name' => '', 'breakpoint' => 1],
                    ],
                    '20161225000000',
                    'Target version (20161225000000) not found',
                ],
            'Rollback to missing version - breakpoint set on last migration' =>
                [
                    [
                        '20111225000000' => ['version' => '20111225000000', 'migration_name' => '', 'breakpoint' => 0],
                        '20120111235330' => ['version' => '20120111235330', 'migration_name' => '', 'breakpoint' => 0],
                        '20120116183504' => ['version' => '20120116183504', 'migration_name' => '', 'breakpoint' => 0],
                        '20150111235330' => ['version' => '20150111235330', 'migration_name' => '', 'breakpoint' => 0],
                        '20150116183504' => ['version' => '20150116183504', 'migration_name' => '', 'breakpoint' => 0],
                        '20160111235330' => ['version' => '20160111235330', 'migration_name' => '', 'breakpoint' => 0],
                        '20160116183504' => ['version' => '20160116183504', 'migration_name' => '', 'breakpoint' => 1],
                    ],
                    '20111225000000',
                    'Target version (20111225000000) not found',
                ],

            // Breakpoint set on all migrations

            'Rollback to one of the versions - breakpoint set on last migration ' =>
                [
                    [
                        '20120111235330' => ['version' => '20120111235330', 'migration_name' => '', 'breakpoint' => 0],
                        '20120116183504' => ['version' => '20120116183504', 'migration_name' => '', 'breakpoint' => 0],
                        '20150111235330' => ['version' => '20150111235330', 'migration_name' => '', 'breakpoint' => 0],
                        '20150116183504' => ['version' => '20150116183504', 'migration_name' => '', 'breakpoint' => 0],
                        '20160111235330' => ['version' => '20160111235330', 'migration_name' => '', 'breakpoint' => 1],
                        '20160116183504' => ['version' => '20160116183504', 'migration_name' => '', 'breakpoint' => 1],
                    ],
                    '20160111235330',
                    'Breakpoint reached. Further rollbacks inhibited.',
                ],
            'Rollback to the latest version - breakpoint set on last migration ' =>
                [
                    [
                        '20120111235330' => ['version' => '20120111235330', 'migration_name' => '', 'breakpoint' => 0],
                        '20120116183504' => ['version' => '20120116183504', 'migration_name' => '', 'breakpoint' => 0],
                        '20150111235330' => ['version' => '20150111235330', 'migration_name' => '', 'breakpoint' => 0],
                        '20150116183504' => ['version' => '20150116183504', 'migration_name' => '', 'breakpoint' => 0],
                        '20160111235330' => ['version' => '20160111235330', 'migration_name' => '', 'breakpoint' => 1],
                        '20160116183504' => ['version' => '20160116183504', 'migration_name' => '', 'breakpoint' => 1],
                    ],
                    '20160116183504',
                    null,
                ],
            'Rollback all versions (ie. rollback to version 0) - breakpoint set on last migration ' =>
                [
                    [
                        '20120111235330' => ['version' => '20120111235330', 'migration_name' => '', 'breakpoint' => 0],
                        '20120116183504' => ['version' => '20120116183504', 'migration_name' => '', 'breakpoint' => 0],
                        '20150111235330' => ['version' => '20150111235330', 'migration_name' => '', 'breakpoint' => 0],
                        '20150116183504' => ['version' => '20150116183504', 'migration_name' => '', 'breakpoint' => 0],
                        '20160111235330' => ['version' => '20160111235330', 'migration_name' => '', 'breakpoint' => 1],
                        '20160116183504' => ['version' => '20160116183504', 'migration_name' => '', 'breakpoint' => 1],
                    ],
                    '0',
                    'Breakpoint reached. Further rollbacks inhibited.',
                ],
            'Rollback last version - breakpoint set on last migration ' =>
                [
                    [
                        '20120111235330' => ['version' => '20120111235330', 'migration_name' => '', 'breakpoint' => 0],
                        '20120116183504' => ['version' => '20120116183504', 'migration_name' => '', 'breakpoint' => 0],
                        '20150111235330' => ['version' => '20150111235330', 'migration_name' => '', 'breakpoint' => 0],
                        '20150116183504' => ['version' => '20150116183504', 'migration_name' => '', 'breakpoint' => 0],
                        '20160111235330' => ['version' => '20160111235330', 'migration_name' => '', 'breakpoint' => 1],
                        '20160116183504' => ['version' => '20160116183504', 'migration_name' => '', 'breakpoint' => 1],
                    ],
                    null,
                    'Breakpoint reached. Further rollbacks inhibited.',
                ],
            'Rollback to non-existing version - breakpoint set on last migration ' =>
                [
                    [
                        '20120111235330' => ['version' => '20120111235330', 'migration_name' => '', 'breakpoint' => 0],
                        '20120116183504' => ['version' => '20120116183504', 'migration_name' => '', 'breakpoint' => 0],
                        '20150111235330' => ['version' => '20150111235330', 'migration_name' => '', 'breakpoint' => 0],
                        '20150116183504' => ['version' => '20150116183504', 'migration_name' => '', 'breakpoint' => 0],
                        '20160111235330' => ['version' => '20160111235330', 'migration_name' => '', 'breakpoint' => 1],
                        '20160116183504' => ['version' => '20160116183504', 'migration_name' => '', 'breakpoint' => 1],
                    ],
                    '20161225000000',
                    'Target version (20161225000000) not found',
                ],
            'Rollback to missing version - breakpoint set on last migration ' =>
                [
                    [
                        '20111225000000' => ['version' => '20111225000000', 'migration_name' => '', 'breakpoint' => 1],
                        '20120111235330' => ['version' => '20120111235330', 'migration_name' => '', 'breakpoint' => 1],
                        '20120116183504' => ['version' => '20120116183504', 'migration_name' => '', 'breakpoint' => 1],
                        '20150111235330' => ['version' => '20150111235330', 'migration_name' => '', 'breakpoint' => 1],
                        '20150116183504' => ['version' => '20150116183504', 'migration_name' => '', 'breakpoint' => 1],
                        '20160111235330' => ['version' => '20160111235330', 'migration_name' => '', 'breakpoint' => 1],
                        '20160116183504' => ['version' => '20160116183504', 'migration_name' => '', 'breakpoint' => 1],
                    ],
                    '20111225000000',
                    'Target version (20111225000000) not found',
                ],
        ];
    }

    public function rollbackToVersionByExecutionTimeDataProvider()
    {
        return [

            // No breakpoints set

            'Rollback to first created version with was also the first to be executed - no breakpoints set' =>
                [
                    [
                        '20120111235330' => ['version' => '20120111235330', 'start_time' => '2012-01-12 23:53:30', 'end_time' => '2012-01-12 23:53:30', 'breakpoint' => 0, 'migration_name' => 'TestMigration1'],
                        '20120116183504' => ['version' => '20120116183504', 'start_time' => '2012-01-17 18:35:04', 'end_time' => '2012-01-17 18:35:04', 'breakpoint' => 0, 'migration_name' => 'TestMigration2'],
                    ],
                    '20120111235330',
                    '== 20120116183504 TestMigration2: reverted',
                ],
            'Rollback to last created version which was also the last to be executed - no breakpoints set' =>
                [
                    [
                        '20120111235330' => ['version' => '20120111235330', 'start_time' => '2012-01-12 23:53:30', 'end_time' => '2012-01-12 23:53:30', 'breakpoint' => 0, 'migration_name' => 'TestMigration1'],
                        '20120116183504' => ['version' => '20120116183504', 'start_time' => '2012-01-17 18:35:04', 'end_time' => '2012-01-17 18:35:04', 'breakpoint' => 0, 'migration_name' => 'TestMigration2'],
                    ],
                    '20120116183504',
                    'No migrations to rollback',
                ],
            'Rollback all versions (ie. rollback to version 0) - no breakpoints set' =>
                [
                    [
                        '20120111235330' => ['version' => '20120111235330', 'start_time' => '2012-01-12 23:53:30', 'end_time' => '2012-01-12 23:53:30', 'breakpoint' => 0, 'migration_name' => 'TestMigration1'],
                        '20120116183504' => ['version' => '20120116183504', 'start_time' => '2012-01-17 18:35:04', 'end_time' => '2012-01-17 18:35:04', 'breakpoint' => 0, 'migration_name' => 'TestMigration2'],
                    ],
                    '0',
                    ['== 20120111235330 TestMigration: reverted', '== 20120116183504 TestMigration2: reverted'],
                ],
            'Rollback to second created version which was the first to be executed - no breakpoints set' =>
                [
                    [
                        '20120116183504' => ['version' => '20120116183504', 'start_time' => '2012-01-10 18:35:04', 'end_time' => '2012-01-10 18:35:04', 'breakpoint' => 0, 'migration_name' => 'TestMigration1'],
                        '20120111235330' => ['version' => '20120111235330', 'start_time' => '2012-01-12 23:53:30', 'end_time' => '2012-01-12 23:53:30', 'breakpoint' => 0, 'migration_name' => 'TestMigration2'],
                    ],
                    '20120116183504',
                    '== 20120111235330 TestMigration: reverted',
                ],
            'Rollback to first created version which was the second to be executed - no breakpoints set' =>
                [
                    [
                        '20120116183504' => ['version' => '20120116183504', 'start_time' => '2012-01-17 18:35:04', 'end_time' => '2012-01-17 18:35:04', 'breakpoint' => 0, 'migration_name' => 'TestMigration1'],
                        '20120111235330' => ['version' => '20120111235330', 'start_time' => '2012-01-20 23:53:30', 'end_time' => '2012-01-20 23:53:30', 'breakpoint' => 0, 'migration_name' => 'TestMigration2'],
                    ],
                    '20120111235330',
                    'No migrations to rollback',
                ],
            'Rollback last executed version which was also the last created version - no breakpoints set' =>
                [
                    [
                        '20120111235330' => ['version' => '20120111235330', 'start_time' => '2012-01-12 23:53:30', 'end_time' => '2012-01-12 23:53:30', 'breakpoint' => 0, 'migration_name' => 'TestMigration1'],
                        '20120116183504' => ['version' => '20120116183504', 'start_time' => '2012-01-17 18:35:04', 'end_time' => '2012-01-17 18:35:04', 'breakpoint' => 0, 'migration_name' => 'TestMigration2'],
                    ],
                    null,
                    '== 20120116183504 TestMigration2: reverted',
                ],
            'Rollback last executed version which was the first created version - no breakpoints set' =>
                [
                    [
                        '20120116183504' => ['version' => '20120116183504', 'start_time' => '2012-01-17 18:35:04', 'end_time' => '2012-01-17 18:35:04', 'breakpoint' => 0, 'migration_name' => 'TestMigration1'],
                        '20120111235330' => ['version' => '20120111235330', 'start_time' => '2012-01-20 23:53:30', 'end_time' => '2012-01-20 23:53:30', 'breakpoint' => 0, 'migration_name' => 'TestMigration2'],
                    ],
                    null,
                    '== 20120111235330 TestMigration: reverted',
                ],
            'Rollback to non-existing version - no breakpoints set' =>
                [
                    [
                        '20120116183504' => ['version' => '20120116183504', 'start_time' => '2012-01-17 18:35:04', 'end_time' => '2012-01-17 18:35:04', 'breakpoint' => 0, 'migration_name' => 'TestMigration1'],
                        '20120111235330' => ['version' => '20120111235330', 'start_time' => '2012-01-20 23:53:30', 'end_time' => '2012-01-20 23:53:30', 'breakpoint' => 0, 'migration_name' => 'TestMigration2'],
                    ],
                    '20121225000000',
                    'Target version (20121225000000) not found',
                ],
            'Rollback to missing version - no breakpoints set' =>
                [
                    [
                        '20111225000000' => ['version' => '20111225000000', 'start_time' => '2011-12-25 00:00:00', 'end_time' => '2011-12-25 00:00:00', 'breakpoint' => 0, 'migration_name' => 'TestMigration1'],
                        '20120116183504' => ['version' => '20120116183504', 'start_time' => '2012-01-17 18:35:04', 'end_time' => '2012-01-17 18:35:04', 'breakpoint' => 0, 'migration_name' => 'TestMigration2'],
                        '20120111235330' => ['version' => '20120111235330', 'start_time' => '2012-01-20 23:53:30', 'end_time' => '2012-01-20 23:53:30', 'breakpoint' => 0, 'migration_name' => 'TestMigration3'],
                    ],
                    '20121225000000',
                    'Target version (20121225000000) not found',
                ],

            // Breakpoint set on first migration

            'Rollback to first created version with was also the first to be executed - breakpoint set on first (executed and created) migration' =>
                [
                    [
                        '20120111235330' => ['version' => '20120111235330', 'start_time' => '2012-01-12 23:53:30', 'end_time' => '2012-01-12 23:53:30', 'breakpoint' => 1, 'migration_name' => 'TestMigration1'],
                        '20120116183504' => ['version' => '20120116183504', 'start_time' => '2012-01-17 18:35:04', 'end_time' => '2012-01-17 18:35:04', 'breakpoint' => 0, 'migration_name' => 'TestMigration2'],
                    ],
                    '20120111235330',
                    '== 20120116183504 TestMigration2: reverted',
                ],
            'Rollback to last created version which was also the last to be executed - breakpoint set on first (executed and created) migration' =>
                [
                    [
                        '20120111235330' => ['version' => '20120111235330', 'start_time' => '2012-01-12 23:53:30', 'end_time' => '2012-01-12 23:53:30', 'breakpoint' => 1, 'migration_name' => 'TestMigration1'],
                        '20120116183504' => ['version' => '20120116183504', 'start_time' => '2012-01-17 18:35:04', 'end_time' => '2012-01-17 18:35:04', 'breakpoint' => 0, 'migration_name' => 'TestMigration2'],
                    ],
                    '20120116183504',
                    'No migrations to rollback',
                ],
            'Rollback all versions (ie. rollback to version 0) - breakpoint set on first (executed and created) migration' =>
                [
                    [
                        '20120111235330' => ['version' => '20120111235330', 'start_time' => '2012-01-12 23:53:30', 'end_time' => '2012-01-12 23:53:30', 'breakpoint' => 1, 'migration_name' => 'TestMigration1'],
                        '20120116183504' => ['version' => '20120116183504', 'start_time' => '2012-01-17 18:35:04', 'end_time' => '2012-01-17 18:35:04', 'breakpoint' => 0, 'migration_name' => 'TestMigration2'],
                    ],
                    '0',
                    ['== 20120116183504 TestMigration2: reverted', 'Breakpoint reached. Further rollbacks inhibited.'],
                ],
            'Rollback to second created version which was the first to be executed - breakpoint set on first executed migration' =>
                [
                    [
                        '20120116183504' => ['version' => '20120116183504', 'start_time' => '2012-01-10 18:35:04', 'end_time' => '2012-01-10 18:35:04', 'breakpoint' => 1, 'migration_name' => 'TestMigration1'],
                        '20120111235330' => ['version' => '20120111235330', 'start_time' => '2012-01-12 23:53:30', 'end_time' => '2012-01-12 23:53:30', 'breakpoint' => 0, 'migration_name' => 'TestMigration2'],
                    ],
                    '20120116183504',
                    '== 20120111235330 TestMigration: reverted',
                ],
            'Rollback to second created version which was the first to be executed - breakpoint set on first created migration' =>
                [
                    [
                        '20120116183504' => ['version' => '20120116183504', 'start_time' => '2012-01-10 18:35:04', 'end_time' => '2012-01-10 18:35:04', 'breakpoint' => 0, 'migration_name' => 'TestMigration1'],
                        '20120111235330' => ['version' => '20120111235330', 'start_time' => '2012-01-12 23:53:30', 'end_time' => '2012-01-12 23:53:30', 'breakpoint' => 1, 'migration_name' => 'TestMigration2'],
                    ],
                    '20120116183504',
                    'Breakpoint reached. Further rollbacks inhibited.',
                ],
            'Rollback to first created version which was the second to be executed - breakpoint set on first executed migration' =>
                [
                    [
                        '20120116183504' => ['version' => '20120116183504', 'start_time' => '2012-01-17 18:35:04', 'end_time' => '2012-01-17 18:35:04', 'breakpoint' => 1, 'migration_name' => 'TestMigration1'],
                        '20120111235330' => ['version' => '20120111235330', 'start_time' => '2012-01-20 23:53:30', 'end_time' => '2012-01-20 23:53:30', 'breakpoint' => 0, 'migration_name' => 'TestMigration2'],
                    ],
                    '20120111235330',
                    'No migrations to rollback',
                ],
            'Rollback to first created version which was the second to be executed - breakpoint set on first created migration' =>
                [
                    [
                        '20120116183504' => ['version' => '20120116183504', 'start_time' => '2012-01-17 18:35:04', 'end_time' => '2012-01-17 18:35:04', 'breakpoint' => 0, 'migration_name' => 'TestMigration1'],
                        '20120111235330' => ['version' => '20120111235330', 'start_time' => '2012-01-20 23:53:30', 'end_time' => '2012-01-20 23:53:30', 'breakpoint' => 1, 'migration_name' => 'TestMigration2'],
                    ],
                    '20120111235330',
                    'No migrations to rollback',
                ],
            'Rollback last executed version which was also the last created version - breakpoint set on first (executed and created) migration' =>
                [
                    [
                        '20120111235330' => ['version' => '20120111235330', 'start_time' => '2012-01-12 23:53:30', 'end_time' => '2012-01-12 23:53:30', 'breakpoint' => 1, 'migration_name' => 'TestMigration1'],
                        '20120116183504' => ['version' => '20120116183504', 'start_time' => '2012-01-17 18:35:04', 'end_time' => '2012-01-17 18:35:04', 'breakpoint' => 0, 'migration_name' => 'TestMigration2'],
                    ],
                    null,
                    '== 20120116183504 TestMigration2: reverted',
                ],
            'Rollback last executed version which was the first created version - breakpoint set on first executed migration' =>
                [
                    [
                        '20120116183504' => ['version' => '20120116183504', 'start_time' => '2012-01-17 18:35:04', 'end_time' => '2012-01-17 18:35:04', 'breakpoint' => 1, 'migration_name' => 'TestMigration1'],
                        '20120111235330' => ['version' => '20120111235330', 'start_time' => '2012-01-20 23:53:30', 'end_time' => '2012-01-20 23:53:30', 'breakpoint' => 0, 'migration_name' => 'TestMigration2'],
                    ],
                    null,
                    '== 20120111235330 TestMigration: reverted',
                ],
            'Rollback last executed version which was the first created version - breakpoint set on first created migration' =>
                [
                    [
                        '20120116183504' => ['version' => '20120116183504', 'start_time' => '2012-01-17 18:35:04', 'end_time' => '2012-01-17 18:35:04', 'breakpoint' => 0, 'migration_name' => 'TestMigration1'],
                        '20120111235330' => ['version' => '20120111235330', 'start_time' => '2012-01-20 23:53:30', 'end_time' => '2012-01-20 23:53:30', 'breakpoint' => 1, 'migration_name' => 'TestMigration2'],
                    ],
                    null,
                    'Breakpoint reached. Further rollbacks inhibited.',
                ],
            'Rollback to non-existing version - breakpoint set on first executed migration' =>
                [
                    [
                        '20120116183504' => ['version' => '20120116183504', 'start_time' => '2012-01-17 18:35:04', 'end_time' => '2012-01-17 18:35:04', 'breakpoint' => 1, 'migration_name' => 'TestMigration1'],
                        '20120111235330' => ['version' => '20120111235330', 'start_time' => '2012-01-20 23:53:30', 'end_time' => '2012-01-20 23:53:30', 'breakpoint' => 0, 'migration_name' => 'TestMigration2'],
                    ],
                    '20121225000000',
                    'Target version (20121225000000) not found',
                ],
            'Rollback to missing version - breakpoint set on first executed migration' =>
                [
                    [
                        '20111225000000' => ['version' => '20111225000000', 'start_time' => '2011-12-25 00:00:00', 'end_time' => '2011-12-25 00:00:00', 'breakpoint' => 1, 'migration_name' => 'TestMigration1'],
                        '20120116183504' => ['version' => '20120116183504', 'start_time' => '2012-01-17 18:35:04', 'end_time' => '2012-01-17 18:35:04', 'breakpoint' => 0, 'migration_name' => 'TestMigration2'],
                        '20120111235330' => ['version' => '20120111235330', 'start_time' => '2012-01-20 23:53:30', 'end_time' => '2012-01-20 23:53:30', 'breakpoint' => 0, 'migration_name' => 'TestMigration3'],
                    ],
                    '20121225000000',
                    'Target version (20121225000000) not found',
                ],

            // Breakpoint set on last migration

            'Rollback to first created version with was also the first to be executed - breakpoint set on last (executed and created) migration' =>
                [
                    [
                        '20120111235330' => ['version' => '20120111235330', 'start_time' => '2012-01-12 23:53:30', 'end_time' => '2012-01-12 23:53:30', 'breakpoint' => 0, 'migration_name' => 'TestMigration1'],
                        '20120116183504' => ['version' => '20120116183504', 'start_time' => '2012-01-17 18:35:04', 'end_time' => '2012-01-17 18:35:04', 'breakpoint' => 1, 'migration_name' => 'TestMigration2'],
                    ],
                    '20120111235330',
                    'Breakpoint reached. Further rollbacks inhibited.',
                ],
            'Rollback to last created version which was also the last to be executed - breakpoint set on last (executed and created) migration' =>
                [
                    [
                        '20120111235330' => ['version' => '20120111235330', 'start_time' => '2012-01-12 23:53:30', 'end_time' => '2012-01-12 23:53:30', 'breakpoint' => 0, 'migration_name' => 'TestMigration1'],
                        '20120116183504' => ['version' => '20120116183504', 'start_time' => '2012-01-17 18:35:04', 'end_time' => '2012-01-17 18:35:04', 'breakpoint' => 1, 'migration_name' => 'TestMigration2'],
                    ],
                    '20120116183504',
                    'No migrations to rollback',
                ],
            'Rollback all versions (ie. rollback to version 0) - breakpoint set on last (executed and created) migration' =>
                [
                    [
                        '20120111235330' => ['version' => '20120111235330', 'start_time' => '2012-01-12 23:53:30', 'end_time' => '2012-01-12 23:53:30', 'breakpoint' => 0, 'migration_name' => 'TestMigration1'],
                        '20120116183504' => ['version' => '20120116183504', 'start_time' => '2012-01-17 18:35:04', 'end_time' => '2012-01-17 18:35:04', 'breakpoint' => 1, 'migration_name' => 'TestMigration2'],
                    ],
                    '0',
                    ['Breakpoint reached. Further rollbacks inhibited.'],
                ],
            'Rollback to second created version which was the first to be executed - breakpoint set on last executed migration' =>
                [
                    [
                        '20120116183504' => ['version' => '20120116183504', 'start_time' => '2012-01-10 18:35:04', 'end_time' => '2012-01-10 18:35:04', 'breakpoint' => 0, 'migration_name' => 'TestMigration1'],
                        '20120111235330' => ['version' => '20120111235330', 'start_time' => '2012-01-12 23:53:30', 'end_time' => '2012-01-12 23:53:30', 'breakpoint' => 1, 'migration_name' => 'TestMigration2'],
                    ],
                    '20120116183504',
                    'Breakpoint reached. Further rollbacks inhibited.',
                ],
            'Rollback to second created version which was the first to be executed - breakpoint set on last created migration' =>
                [
                    [
                        '20120116183504' => ['version' => '20120116183504', 'start_time' => '2012-01-10 18:35:04', 'end_time' => '2012-01-10 18:35:04', 'breakpoint' => 1, 'migration_name' => 'TestMigration1'],
                        '20120111235330' => ['version' => '20120111235330', 'start_time' => '2012-01-12 23:53:30', 'end_time' => '2012-01-12 23:53:30', 'breakpoint' => 0, 'migration_name' => 'TestMigration2'],
                    ],
                    '20120116183504',
                    '== 20120111235330 TestMigration: reverted',
                ],
            'Rollback to first created version which was the second to be executed - breakpoint set on last executed migration' =>
                [
                    [
                        '20120116183504' => ['version' => '20120116183504', 'start_time' => '2012-01-17 18:35:04', 'end_time' => '2012-01-17 18:35:04', 'breakpoint' => 0, 'migration_name' => 'TestMigration1'],
                        '20120111235330' => ['version' => '20120111235330', 'start_time' => '2012-01-20 23:53:30', 'end_time' => '2012-01-20 23:53:30', 'breakpoint' => 1, 'migration_name' => 'TestMigration2'],
                    ],
                    '20120111235330',
                    'No migrations to rollback',
                ],
            'Rollback to first created version which was the second to be executed - breakpoint set on last created migration' =>
                [
                    [
                        '20120116183504' => ['version' => '20120116183504', 'start_time' => '2012-01-17 18:35:04', 'end_time' => '2012-01-17 18:35:04', 'breakpoint' => 1, 'migration_name' => 'TestMigration1'],
                        '20120111235330' => ['version' => '20120111235330', 'start_time' => '2012-01-20 23:53:30', 'end_time' => '2012-01-20 23:53:30', 'breakpoint' => 0, 'migration_name' => 'TestMigration2'],
                    ],
                    '20120111235330',
                    'No migrations to rollback',
                ],
            'Rollback last executed version which was also the last created version - breakpoint set on last (executed and created) migration' =>
                [
                    [
                        '20120111235330' => ['version' => '20120111235330', 'start_time' => '2012-01-12 23:53:30', 'end_time' => '2012-01-12 23:53:30', 'breakpoint' => 0, 'migration_name' => 'TestMigration1'],
                        '20120116183504' => ['version' => '20120116183504', 'start_time' => '2012-01-17 18:35:04', 'end_time' => '2012-01-17 18:35:04', 'breakpoint' => 1, 'migration_name' => 'TestMigration2'],
                    ],
                    null,
                    'Breakpoint reached. Further rollbacks inhibited.',
                ],
            'Rollback last executed version which was the first created version - breakpoint set on last executed migration' =>
                [
                    [
                        '20120116183504' => ['version' => '20120116183504', 'start_time' => '2012-01-17 18:35:04', 'end_time' => '2012-01-17 18:35:04', 'breakpoint' => 0, 'migration_name' => 'TestMigration1'],
                        '20120111235330' => ['version' => '20120111235330', 'start_time' => '2012-01-20 23:53:30', 'end_time' => '2012-01-20 23:53:30', 'breakpoint' => 1, 'migration_name' => 'TestMigration2'],
                    ],
                    null,
                    'Breakpoint reached. Further rollbacks inhibited.',
                ],
            'Rollback last executed version which was the first created version - breakpoint set on last created migration' =>
                [
                    [
                        '20120116183504' => ['version' => '20120116183504', 'start_time' => '2012-01-17 18:35:04', 'end_time' => '2012-01-17 18:35:04', 'breakpoint' => 1, 'migration_name' => 'TestMigration1'],
                        '20120111235330' => ['version' => '20120111235330', 'start_time' => '2012-01-20 23:53:30', 'end_time' => '2012-01-20 23:53:30', 'breakpoint' => 0, 'migration_name' => 'TestMigration2'],
                    ],
                    null,
                    '== 20120111235330 TestMigration: reverted',
                ],
            'Rollback to non-existing version - breakpoint set on last executed migration' =>
                [
                    [
                        '20120116183504' => ['version' => '20120116183504', 'start_time' => '2012-01-17 18:35:04', 'end_time' => '2012-01-17 18:35:04', 'breakpoint' => 0, 'migration_name' => 'TestMigration1'],
                        '20120111235330' => ['version' => '20120111235330', 'start_time' => '2012-01-20 23:53:30', 'end_time' => '2012-01-20 23:53:30', 'breakpoint' => 1, 'migration_name' => 'TestMigration2'],
                    ],
                    '20121225000000',
                    'Target version (20121225000000) not found',
                ],
            'Rollback to missing version - breakpoint set on last executed migration' =>
                [
                    [
                        '20111225000000' => ['version' => '20111225000000', 'start_time' => '2011-12-25 00:00:00', 'end_time' => '2011-12-25 00:00:00', 'breakpoint' => 0, 'migration_name' => 'TestMigration1'],
                        '20120116183504' => ['version' => '20120116183504', 'start_time' => '2012-01-17 18:35:04', 'end_time' => '2012-01-17 18:35:04', 'breakpoint' => 0, 'migration_name' => 'TestMigration2'],
                        '20120111235330' => ['version' => '20120111235330', 'start_time' => '2012-01-20 23:53:30', 'end_time' => '2012-01-20 23:53:30', 'breakpoint' => 1, 'migration_name' => 'TestMigration3'],
                    ],
                    '20121225000000',
                    'Target version (20121225000000) not found',
                ],

            // Breakpoint set on all migrations

            'Rollback to first created version with was also the first to be executed - breakpoint set on all migrations' =>
                [
                    [
                        '20120111235330' => ['version' => '20120111235330', 'start_time' => '2012-01-12 23:53:30', 'end_time' => '2012-01-12 23:53:30', 'breakpoint' => 1, 'migration_name' => 'TestMigration1'],
                        '20120116183504' => ['version' => '20120116183504', 'start_time' => '2012-01-17 18:35:04', 'end_time' => '2012-01-17 18:35:04', 'breakpoint' => 1, 'migration_name' => 'TestMigration2'],
                    ],
                    '20120111235330',
                    'Breakpoint reached. Further rollbacks inhibited.',
                ],
            'Rollback to last created version which was also the last to be executed - breakpoint set on all migrations' =>
                [
                    [
                        '20120111235330' => ['version' => '20120111235330', 'start_time' => '2012-01-12 23:53:30', 'end_time' => '2012-01-12 23:53:30', 'breakpoint' => 1, 'migration_name' => 'TestMigration1'],
                        '20120116183504' => ['version' => '20120116183504', 'start_time' => '2012-01-17 18:35:04', 'end_time' => '2012-01-17 18:35:04', 'breakpoint' => 1, 'migration_name' => 'TestMigration2'],
                    ],
                    '20120116183504',
                    'No migrations to rollback',
                ],
            'Rollback all versions (ie. rollback to version 0) - breakpoint set on all migrations' =>
                [
                    [
                        '20120111235330' => ['version' => '20120111235330', 'start_time' => '2012-01-12 23:53:30', 'end_time' => '2012-01-12 23:53:30', 'breakpoint' => 1, 'migration_name' => 'TestMigration1'],
                        '20120116183504' => ['version' => '20120116183504', 'start_time' => '2012-01-17 18:35:04', 'end_time' => '2012-01-17 18:35:04', 'breakpoint' => 1, 'migration_name' => 'TestMigration2'],
                    ],
                    '0',
                    ['Breakpoint reached. Further rollbacks inhibited.'],
                ],
            'Rollback to second created version which was the first to be executed - breakpoint set on all migrations' =>
                [
                    [
                        '20120116183504' => ['version' => '20120116183504', 'start_time' => '2012-01-10 18:35:04', 'end_time' => '2012-01-10 18:35:04', 'breakpoint' => 1, 'migration_name' => 'TestMigration1'],
                        '20120111235330' => ['version' => '20120111235330', 'start_time' => '2012-01-12 23:53:30', 'end_time' => '2012-01-12 23:53:30', 'breakpoint' => 1, 'migration_name' => 'TestMigration2'],
                    ],
                    '20120116183504',
                    'Breakpoint reached. Further rollbacks inhibited.',
                ],
            'Rollback to first created version which was the second to be executed - breakpoint set on all migrations' =>
                [
                    [
                        '20120116183504' => ['version' => '20120116183504', 'start_time' => '2012-01-17 18:35:04', 'end_time' => '2012-01-17 18:35:04', 'breakpoint' => 1, 'migration_name' => 'TestMigration1'],
                        '20120111235330' => ['version' => '20120111235330', 'start_time' => '2012-01-20 23:53:30', 'end_time' => '2012-01-20 23:53:30', 'breakpoint' => 1, 'migration_name' => 'TestMigration2'],
                    ],
                    '20120111235330',
                    'No migrations to rollback',
                ],
            'Rollback last executed version which was also the last created version - breakpoint set on all migrations' =>
                [
                    [
                        '20120111235330' => ['version' => '20120111235330', 'start_time' => '2012-01-12 23:53:30', 'end_time' => '2012-01-12 23:53:30', 'breakpoint' => 1, 'migration_name' => 'TestMigration1'],
                        '20120116183504' => ['version' => '20120116183504', 'start_time' => '2012-01-17 18:35:04', 'end_time' => '2012-01-17 18:35:04', 'breakpoint' => 1, 'migration_name' => 'TestMigration2'],
                    ],
                    null,
                    'Breakpoint reached. Further rollbacks inhibited.',
                ],
            'Rollback last executed version which was the first created version - breakpoint set on all migrations' =>
                [
                    [
                        '20120116183504' => ['version' => '20120116183504', 'start_time' => '2012-01-17 18:35:04', 'end_time' => '2012-01-17 18:35:04', 'breakpoint' => 1, 'migration_name' => 'TestMigration1'],
                        '20120111235330' => ['version' => '20120111235330', 'start_time' => '2012-01-20 23:53:30', 'end_time' => '2012-01-20 23:53:30', 'breakpoint' => 1, 'migration_name' => 'TestMigration2'],
                    ],
                    null,
                    'Breakpoint reached. Further rollbacks inhibited.',
                ],
            'Rollback to non-existing version - breakpoint set on all migrations' =>
                [
                    [
                        '20120116183504' => ['version' => '20120116183504', 'start_time' => '2012-01-17 18:35:04', 'end_time' => '2012-01-17 18:35:04', 'breakpoint' => 1, 'migration_name' => 'TestMigration1'],
                        '20120111235330' => ['version' => '20120111235330', 'start_time' => '2012-01-20 23:53:30', 'end_time' => '2012-01-20 23:53:30', 'breakpoint' => 1, 'migration_name' => 'TestMigration2'],
                    ],
                    '20121225000000',
                    'Target version (20121225000000) not found',
                ],
            'Rollback to missing version - breakpoint set on all migrations' =>
                [
                    [
                        '20111225000000' => ['version' => '20111225000000', 'start_time' => '2011-12-25 00:00:00', 'end_time' => '2011-12-25 00:00:00', 'breakpoint' => 1, 'migration_name' => 'TestMigration1'],
                        '20120116183504' => ['version' => '20120116183504', 'start_time' => '2012-01-17 18:35:04', 'end_time' => '2012-01-17 18:35:04', 'breakpoint' => 1, 'migration_name' => 'TestMigration2'],
                        '20120111235330' => ['version' => '20120111235330', 'start_time' => '2012-01-20 23:53:30', 'end_time' => '2012-01-20 23:53:30', 'breakpoint' => 1, 'migration_name' => 'TestMigration3'],
                    ],
                    '20121225000000',
                    'Target version (20121225000000) not found',
                ],
        ];
    }

    public function rollbackToVersionByExecutionTimeDataProviderWithNamespace()
    {
        return [

            // No breakpoints set

            'Rollback to first created version with was also the first to be executed - no breakpoints set' =>
                [
                    [
                        '20160111235330' => ['version' => '20160111235330', 'start_time' => '2016-01-12 23:53:30', 'end_time' => '2016-01-12 23:53:30', 'breakpoint' => 0],
                        '20160116183504' => ['version' => '20160116183504', 'start_time' => '2016-01-17 18:35:04', 'end_time' => '2016-01-17 18:35:04', 'breakpoint' => 0],
                    ],
                    '20160111235330',
                    '== 20160116183504 Foo\Bar\TestMigration2: reverted',
                ],
            'Rollback to last created version which was also the last to be executed - no breakpoints set' =>
                [
                    [
                        '20160111235330' => ['version' => '20160111235330', 'start_time' => '2016-01-12 23:53:30', 'end_time' => '2016-01-12 23:53:30', 'breakpoint' => 0],
                        '20160116183504' => ['version' => '20160116183504', 'start_time' => '2016-01-17 18:35:04', 'end_time' => '2016-01-17 18:35:04', 'breakpoint' => 0],
                    ],
                    '20160116183504',
                    'No migrations to rollback',
                ],
            'Rollback all versions (ie. rollback to version 0) - no breakpoints set' =>
                [
                    [
                        '20160111235330' => ['version' => '20160111235330', 'start_time' => '2016-01-12 23:53:30', 'end_time' => '2016-01-12 23:53:30', 'breakpoint' => 0],
                        '20160116183504' => ['version' => '20160116183504', 'start_time' => '2016-01-17 18:35:04', 'end_time' => '2016-01-17 18:35:04', 'breakpoint' => 0],
                    ],
                    '0',
                    ['== 20160111235330 Foo\Bar\TestMigration: reverted', '== 20160116183504 Foo\Bar\TestMigration2: reverted'],
                ],
            'Rollback to second created version which was the first to be executed - no breakpoints set' =>
                [
                    [
                        '20160116183504' => ['version' => '20160116183504', 'start_time' => '2016-01-10 18:35:04', 'end_time' => '2016-01-10 18:35:04', 'breakpoint' => 0],
                        '20160111235330' => ['version' => '20160111235330', 'start_time' => '2016-01-12 23:53:30', 'end_time' => '2016-01-12 23:53:30', 'breakpoint' => 0],
                    ],
                    '20160116183504',
                    '== 20160111235330 Foo\Bar\TestMigration: reverted',
                ],
            'Rollback to first created version which was the second to be executed - no breakpoints set' =>
                [
                    [
                        '20160116183504' => ['version' => '20160116183504', 'start_time' => '2016-01-17 18:35:04', 'end_time' => '2016-01-17 18:35:04', 'breakpoint' => 0],
                        '20160111235330' => ['version' => '20160111235330', 'start_time' => '2016-01-20 23:53:30', 'end_time' => '2016-01-20 23:53:30', 'breakpoint' => 0],
                    ],
                    '20160111235330',
                    'No migrations to rollback',
                ],
            'Rollback last executed version which was also the last created version - no breakpoints set' =>
                [
                    [
                        '20160111235330' => ['version' => '20160111235330', 'start_time' => '2016-01-12 23:53:30', 'end_time' => '2016-01-12 23:53:30', 'breakpoint' => 0],
                        '20160116183504' => ['version' => '20160116183504', 'start_time' => '2016-01-17 18:35:04', 'end_time' => '2016-01-17 18:35:04', 'breakpoint' => 0],
                    ],
                    null,
                    '== 20160116183504 Foo\Bar\TestMigration2: reverted',
                ],
            'Rollback last executed version which was the first created version - no breakpoints set' =>
                [
                    [
                        '20160116183504' => ['version' => '20160116183504', 'start_time' => '2016-01-17 18:35:04', 'end_time' => '2016-01-17 18:35:04', 'breakpoint' => 0],
                        '20160111235330' => ['version' => '20160111235330', 'start_time' => '2016-01-20 23:53:30', 'end_time' => '2016-01-20 23:53:30', 'breakpoint' => 0],
                    ],
                    null,
                    '== 20160111235330 Foo\Bar\TestMigration: reverted',
                ],
            'Rollback to non-existing version - no breakpoints set' =>
                [
                    [
                        '20160116183504' => ['version' => '20160116183504', 'start_time' => '2016-01-17 18:35:04', 'end_time' => '2016-01-17 18:35:04', 'breakpoint' => 0],
                        '20160111235330' => ['version' => '20160111235330', 'start_time' => '2016-01-20 23:53:30', 'end_time' => '2016-01-20 23:53:30', 'breakpoint' => 0],
                    ],
                    '20161225000000',
                    'Target version (20161225000000) not found',
                ],
            'Rollback to missing version - no breakpoints set' =>
                [
                    [
                        '20111225000000' => ['version' => '20111225000000', 'start_time' => '2011-12-25 00:00:00', 'end_time' => '2011-12-25 00:00:00', 'breakpoint' => 0],
                        '20160116183504' => ['version' => '20160116183504', 'start_time' => '2016-01-17 18:35:04', 'end_time' => '2016-01-17 18:35:04', 'breakpoint' => 0],
                        '20160111235330' => ['version' => '20160111235330', 'start_time' => '2016-01-20 23:53:30', 'end_time' => '2016-01-20 23:53:30', 'breakpoint' => 0],
                    ],
                    '20161225000000',
                    'Target version (20161225000000) not found',
                ],

            // Breakpoint set on first migration

            'Rollback to first created version with was also the first to be executed - breakpoint set on first (executed and created) migration' =>
                [
                    [
                        '20160111235330' => ['version' => '20160111235330', 'start_time' => '2016-01-12 23:53:30', 'end_time' => '2016-01-12 23:53:30', 'breakpoint' => 1],
                        '20160116183504' => ['version' => '20160116183504', 'start_time' => '2016-01-17 18:35:04', 'end_time' => '2016-01-17 18:35:04', 'breakpoint' => 0],
                    ],
                    '20160111235330',
                    '== 20160116183504 Foo\Bar\TestMigration2: reverted',
                ],
            'Rollback to last created version which was also the last to be executed - breakpoint set on first (executed and created) migration' =>
                [
                    [
                        '20160111235330' => ['version' => '20160111235330', 'start_time' => '2016-01-12 23:53:30', 'end_time' => '2016-01-12 23:53:30', 'breakpoint' => 1],
                        '20160116183504' => ['version' => '20160116183504', 'start_time' => '2016-01-17 18:35:04', 'end_time' => '2016-01-17 18:35:04', 'breakpoint' => 0],
                    ],
                    '20160116183504',
                    'No migrations to rollback',
                ],
            'Rollback all versions (ie. rollback to version 0) - breakpoint set on first (executed and created) migration' =>
                [
                    [
                        '20160111235330' => ['version' => '20160111235330', 'start_time' => '2016-01-12 23:53:30', 'end_time' => '2016-01-12 23:53:30', 'breakpoint' => 1],
                        '20160116183504' => ['version' => '20160116183504', 'start_time' => '2016-01-17 18:35:04', 'end_time' => '2016-01-17 18:35:04', 'breakpoint' => 0],
                    ],
                    '0',
                    ['== 20160116183504 Foo\Bar\TestMigration2: reverted', 'Breakpoint reached. Further rollbacks inhibited.'],
                ],
            'Rollback to second created version which was the first to be executed - breakpoint set on first executed migration' =>
                [
                    [
                        '20160116183504' => ['version' => '20160116183504', 'start_time' => '2016-01-10 18:35:04', 'end_time' => '2016-01-10 18:35:04', 'breakpoint' => 1],
                        '20160111235330' => ['version' => '20160111235330', 'start_time' => '2016-01-12 23:53:30', 'end_time' => '2016-01-12 23:53:30', 'breakpoint' => 0],
                    ],
                    '20160116183504',
                    '== 20160111235330 Foo\Bar\TestMigration: reverted',
                ],
            'Rollback to second created version which was the first to be executed - breakpoint set on first created migration' =>
                [
                    [
                        '20160116183504' => ['version' => '20160116183504', 'start_time' => '2016-01-10 18:35:04', 'end_time' => '2016-01-10 18:35:04', 'breakpoint' => 0],
                        '20160111235330' => ['version' => '20160111235330', 'start_time' => '2016-01-12 23:53:30', 'end_time' => '2016-01-12 23:53:30', 'breakpoint' => 1],
                    ],
                    '20160116183504',
                    'Breakpoint reached. Further rollbacks inhibited.',
                ],
            'Rollback to first created version which was the second to be executed - breakpoint set on first executed migration' =>
                [
                    [
                        '20160116183504' => ['version' => '20160116183504', 'start_time' => '2016-01-17 18:35:04', 'end_time' => '2016-01-17 18:35:04', 'breakpoint' => 1],
                        '20160111235330' => ['version' => '20160111235330', 'start_time' => '2016-01-20 23:53:30', 'end_time' => '2016-01-20 23:53:30', 'breakpoint' => 0],
                    ],
                    '20160111235330',
                    'No migrations to rollback',
                ],
            'Rollback to first created version which was the second to be executed - breakpoint set on first created migration' =>
                [
                    [
                        '20160116183504' => ['version' => '20160116183504', 'start_time' => '2016-01-17 18:35:04', 'end_time' => '2016-01-17 18:35:04', 'breakpoint' => 0],
                        '20160111235330' => ['version' => '20160111235330', 'start_time' => '2016-01-20 23:53:30', 'end_time' => '2016-01-20 23:53:30', 'breakpoint' => 1],
                    ],
                    '20160111235330',
                    'No migrations to rollback',
                ],
            'Rollback last executed version which was also the last created version - breakpoint set on first (executed and created) migration' =>
                [
                    [
                        '20160111235330' => ['version' => '20160111235330', 'start_time' => '2016-01-12 23:53:30', 'end_time' => '2016-01-12 23:53:30', 'breakpoint' => 1],
                        '20160116183504' => ['version' => '20160116183504', 'start_time' => '2016-01-17 18:35:04', 'end_time' => '2016-01-17 18:35:04', 'breakpoint' => 0],
                    ],
                    null,
                    '== 20160116183504 Foo\Bar\TestMigration2: reverted',
                ],
            'Rollback last executed version which was the first created version - breakpoint set on first executed migration' =>
                [
                    [
                        '20160116183504' => ['version' => '20160116183504', 'start_time' => '2016-01-17 18:35:04', 'end_time' => '2016-01-17 18:35:04', 'breakpoint' => 1],
                        '20160111235330' => ['version' => '20160111235330', 'start_time' => '2016-01-20 23:53:30', 'end_time' => '2016-01-20 23:53:30', 'breakpoint' => 0],
                    ],
                    null,
                    '== 20160111235330 Foo\Bar\TestMigration: reverted',
                ],
            'Rollback last executed version which was the first created version - breakpoint set on first created migration' =>
                [
                    [
                        '20160116183504' => ['version' => '20160116183504', 'start_time' => '2016-01-17 18:35:04', 'end_time' => '2016-01-17 18:35:04', 'breakpoint' => 0],
                        '20160111235330' => ['version' => '20160111235330', 'start_time' => '2016-01-20 23:53:30', 'end_time' => '2016-01-20 23:53:30', 'breakpoint' => 1],
                    ],
                    null,
                    'Breakpoint reached. Further rollbacks inhibited.',
                ],
            'Rollback to non-existing version - breakpoint set on first executed migration' =>
                [
                    [
                        '20160116183504' => ['version' => '20160116183504', 'start_time' => '2016-01-17 18:35:04', 'end_time' => '2016-01-17 18:35:04', 'breakpoint' => 1],
                        '20160111235330' => ['version' => '20160111235330', 'start_time' => '2016-01-20 23:53:30', 'end_time' => '2016-01-20 23:53:30', 'breakpoint' => 0],
                    ],
                    '20161225000000',
                    'Target version (20161225000000) not found',
                ],
            'Rollback to missing version - breakpoint set on first executed migration' =>
                [
                    [
                        '20111225000000' => ['version' => '20111225000000', 'start_time' => '2011-12-25 00:00:00', 'end_time' => '2011-12-25 00:00:00', 'breakpoint' => 1],
                        '20160116183504' => ['version' => '20160116183504', 'start_time' => '2016-01-17 18:35:04', 'end_time' => '2016-01-17 18:35:04', 'breakpoint' => 0],
                        '20160111235330' => ['version' => '20160111235330', 'start_time' => '2016-01-20 23:53:30', 'end_time' => '2016-01-20 23:53:30', 'breakpoint' => 0],
                    ],
                    '20161225000000',
                    'Target version (20161225000000) not found',
                ],

            // Breakpoint set on last migration

            'Rollback to first created version with was also the first to be executed - breakpoint set on last (executed and created) migration' =>
                [
                    [
                        '20160111235330' => ['version' => '20160111235330', 'start_time' => '2016-01-12 23:53:30', 'end_time' => '2016-01-12 23:53:30', 'breakpoint' => 0],
                        '20160116183504' => ['version' => '20160116183504', 'start_time' => '2016-01-17 18:35:04', 'end_time' => '2016-01-17 18:35:04', 'breakpoint' => 1],
                    ],
                    '20160111235330',
                    'Breakpoint reached. Further rollbacks inhibited.',
                ],
            'Rollback to last created version which was also the last to be executed - breakpoint set on last (executed and created) migration' =>
                [
                    [
                        '20160111235330' => ['version' => '20160111235330', 'start_time' => '2016-01-12 23:53:30', 'end_time' => '2016-01-12 23:53:30', 'breakpoint' => 0],
                        '20160116183504' => ['version' => '20160116183504', 'start_time' => '2016-01-17 18:35:04', 'end_time' => '2016-01-17 18:35:04', 'breakpoint' => 1],
                    ],
                    '20160116183504',
                    'No migrations to rollback',
                ],
            'Rollback all versions (ie. rollback to version 0) - breakpoint set on last (executed and created) migration' =>
                [
                    [
                        '20160111235330' => ['version' => '20160111235330', 'start_time' => '2016-01-12 23:53:30', 'end_time' => '2016-01-12 23:53:30', 'breakpoint' => 0],
                        '20160116183504' => ['version' => '20160116183504', 'start_time' => '2016-01-17 18:35:04', 'end_time' => '2016-01-17 18:35:04', 'breakpoint' => 1],
                    ],
                    '0',
                    ['Breakpoint reached. Further rollbacks inhibited.'],
                ],
            'Rollback to second created version which was the first to be executed - breakpoint set on last executed migration' =>
                [
                    [
                        '20160116183504' => ['version' => '20160116183504', 'start_time' => '2016-01-10 18:35:04', 'end_time' => '2016-01-10 18:35:04', 'breakpoint' => 0],
                        '20160111235330' => ['version' => '20160111235330', 'start_time' => '2016-01-12 23:53:30', 'end_time' => '2016-01-12 23:53:30', 'breakpoint' => 1],
                    ],
                    '20160116183504',
                    'Breakpoint reached. Further rollbacks inhibited.',
                ],
            'Rollback to second created version which was the first to be executed - breakpoint set on last created migration' =>
                [
                    [
                        '20160116183504' => ['version' => '20160116183504', 'start_time' => '2016-01-10 18:35:04', 'end_time' => '2016-01-10 18:35:04', 'breakpoint' => 1],
                        '20160111235330' => ['version' => '20160111235330', 'start_time' => '2016-01-12 23:53:30', 'end_time' => '2016-01-12 23:53:30', 'breakpoint' => 0],
                    ],
                    '20160116183504',
                    '== 20160111235330 Foo\Bar\TestMigration: reverted',
                ],
            'Rollback to first created version which was the second to be executed - breakpoint set on last executed migration' =>
                [
                    [
                        '20160116183504' => ['version' => '20160116183504', 'start_time' => '2016-01-17 18:35:04', 'end_time' => '2016-01-17 18:35:04', 'breakpoint' => 0],
                        '20160111235330' => ['version' => '20160111235330', 'start_time' => '2016-01-20 23:53:30', 'end_time' => '2016-01-20 23:53:30', 'breakpoint' => 1],
                    ],
                    '20160111235330',
                    'No migrations to rollback',
                ],
            'Rollback to first created version which was the second to be executed - breakpoint set on last created migration' =>
                [
                    [
                        '20160116183504' => ['version' => '20160116183504', 'start_time' => '2016-01-17 18:35:04', 'end_time' => '2016-01-17 18:35:04', 'breakpoint' => 1],
                        '20160111235330' => ['version' => '20160111235330', 'start_time' => '2016-01-20 23:53:30', 'end_time' => '2016-01-20 23:53:30', 'breakpoint' => 0],
                    ],
                    '20160111235330',
                    'No migrations to rollback',
                ],
            'Rollback last executed version which was also the last created version - breakpoint set on last (executed and created) migration' =>
                [
                    [
                        '20160111235330' => ['version' => '20160111235330', 'start_time' => '2016-01-12 23:53:30', 'end_time' => '2016-01-12 23:53:30', 'breakpoint' => 0],
                        '20160116183504' => ['version' => '20160116183504', 'start_time' => '2016-01-17 18:35:04', 'end_time' => '2016-01-17 18:35:04', 'breakpoint' => 1],
                    ],
                    null,
                    'Breakpoint reached. Further rollbacks inhibited.',
                ],
            'Rollback last executed version which was the first created version - breakpoint set on last executed migration' =>
                [
                    [
                        '20160116183504' => ['version' => '20160116183504', 'start_time' => '2016-01-17 18:35:04', 'end_time' => '2016-01-17 18:35:04', 'breakpoint' => 0],
                        '20160111235330' => ['version' => '20160111235330', 'start_time' => '2016-01-20 23:53:30', 'end_time' => '2016-01-20 23:53:30', 'breakpoint' => 1],
                    ],
                    null,
                    'Breakpoint reached. Further rollbacks inhibited.',
                ],
            'Rollback last executed version which was the first created version - breakpoint set on last created migration' =>
                [
                    [
                        '20160116183504' => ['version' => '20160116183504', 'start_time' => '2016-01-17 18:35:04', 'end_time' => '2016-01-17 18:35:04', 'breakpoint' => 1],
                        '20160111235330' => ['version' => '20160111235330', 'start_time' => '2016-01-20 23:53:30', 'end_time' => '2016-01-20 23:53:30', 'breakpoint' => 0],
                    ],
                    null,
                    '== 20160111235330 Foo\Bar\TestMigration: reverted',
                ],
            'Rollback to non-existing version - breakpoint set on last executed migration' =>
                [
                    [
                        '20160116183504' => ['version' => '20160116183504', 'start_time' => '2016-01-17 18:35:04', 'end_time' => '2016-01-17 18:35:04', 'breakpoint' => 0],
                        '20160111235330' => ['version' => '20160111235330', 'start_time' => '2016-01-20 23:53:30', 'end_time' => '2016-01-20 23:53:30', 'breakpoint' => 1],
                    ],
                    '20161225000000',
                    'Target version (20161225000000) not found',
                ],
            'Rollback to missing version - breakpoint set on last executed migration' =>
                [
                    [
                        '20111225000000' => ['version' => '20111225000000', 'start_time' => '2011-12-25 00:00:00', 'end_time' => '2011-12-25 00:00:00', 'breakpoint' => 0],
                        '20160116183504' => ['version' => '20160116183504', 'start_time' => '2016-01-17 18:35:04', 'end_time' => '2016-01-17 18:35:04', 'breakpoint' => 0],
                        '20160111235330' => ['version' => '20160111235330', 'start_time' => '2016-01-20 23:53:30', 'end_time' => '2016-01-20 23:53:30', 'breakpoint' => 1],
                    ],
                    '20161225000000',
                    'Target version (20161225000000) not found',
                ],

            // Breakpoint set on all migrations

            'Rollback to first created version with was also the first to be executed - breakpoint set on all migrations' =>
                [
                    [
                        '20160111235330' => ['version' => '20160111235330', 'start_time' => '2016-01-12 23:53:30', 'end_time' => '2016-01-12 23:53:30', 'breakpoint' => 1],
                        '20160116183504' => ['version' => '20160116183504', 'start_time' => '2016-01-17 18:35:04', 'end_time' => '2016-01-17 18:35:04', 'breakpoint' => 1],
                    ],
                    '20160111235330',
                    'Breakpoint reached. Further rollbacks inhibited.',
                ],
            'Rollback to last created version which was also the last to be executed - breakpoint set on all migrations' =>
                [
                    [
                        '20160111235330' => ['version' => '20160111235330', 'start_time' => '2016-01-12 23:53:30', 'end_time' => '2016-01-12 23:53:30', 'breakpoint' => 1],
                        '20160116183504' => ['version' => '20160116183504', 'start_time' => '2016-01-17 18:35:04', 'end_time' => '2016-01-17 18:35:04', 'breakpoint' => 1],
                    ],
                    '20160116183504',
                    'No migrations to rollback',
                ],
            'Rollback all versions (ie. rollback to version 0) - breakpoint set on all migrations' =>
                [
                    [
                        '20160111235330' => ['version' => '20160111235330', 'start_time' => '2016-01-12 23:53:30', 'end_time' => '2016-01-12 23:53:30', 'breakpoint' => 1],
                        '20160116183504' => ['version' => '20160116183504', 'start_time' => '2016-01-17 18:35:04', 'end_time' => '2016-01-17 18:35:04', 'breakpoint' => 1],
                    ],
                    '0',
                    ['Breakpoint reached. Further rollbacks inhibited.'],
                ],
            'Rollback to second created version which was the first to be executed - breakpoint set on all migrations' =>
                [
                    [
                        '20160116183504' => ['version' => '20160116183504', 'start_time' => '2016-01-10 18:35:04', 'end_time' => '2016-01-10 18:35:04', 'breakpoint' => 1],
                        '20160111235330' => ['version' => '20160111235330', 'start_time' => '2016-01-12 23:53:30', 'end_time' => '2016-01-12 23:53:30', 'breakpoint' => 1],
                    ],
                    '20160116183504',
                    'Breakpoint reached. Further rollbacks inhibited.',
                ],
            'Rollback to first created version which was the second to be executed - breakpoint set on all migrations' =>
                [
                    [
                        '20160116183504' => ['version' => '20160116183504', 'start_time' => '2016-01-17 18:35:04', 'end_time' => '2016-01-17 18:35:04', 'breakpoint' => 1],
                        '20160111235330' => ['version' => '20160111235330', 'start_time' => '2016-01-20 23:53:30', 'end_time' => '2016-01-20 23:53:30', 'breakpoint' => 1],
                    ],
                    '20160111235330',
                    'No migrations to rollback',
                ],
            'Rollback last executed version which was also the last created version - breakpoint set on all migrations' =>
                [
                    [
                        '20160111235330' => ['version' => '20160111235330', 'start_time' => '2016-01-12 23:53:30', 'end_time' => '2016-01-12 23:53:30', 'breakpoint' => 1],
                        '20160116183504' => ['version' => '20160116183504', 'start_time' => '2016-01-17 18:35:04', 'end_time' => '2016-01-17 18:35:04', 'breakpoint' => 1],
                    ],
                    null,
                    'Breakpoint reached. Further rollbacks inhibited.',
                ],
            'Rollback last executed version which was the first created version - breakpoint set on all migrations' =>
                [
                    [
                        '20160116183504' => ['version' => '20160116183504', 'start_time' => '2016-01-17 18:35:04', 'end_time' => '2016-01-17 18:35:04', 'breakpoint' => 1],
                        '20160111235330' => ['version' => '20160111235330', 'start_time' => '2016-01-20 23:53:30', 'end_time' => '2016-01-20 23:53:30', 'breakpoint' => 1],
                    ],
                    null,
                    'Breakpoint reached. Further rollbacks inhibited.',
                ],
            'Rollback to non-existing version - breakpoint set on all migrations' =>
                [
                    [
                        '20160116183504' => ['version' => '20160116183504', 'start_time' => '2016-01-17 18:35:04', 'end_time' => '2016-01-17 18:35:04', 'breakpoint' => 1],
                        '20160111235330' => ['version' => '20160111235330', 'start_time' => '2016-01-20 23:53:30', 'end_time' => '2016-01-20 23:53:30', 'breakpoint' => 1],
                    ],
                    '20161225000000',
                    'Target version (20161225000000) not found',
                ],
            'Rollback to missing version - breakpoint set on all migrations' =>
                [
                    [
                        '20111225000000' => ['version' => '20111225000000', 'start_time' => '2011-12-25 00:00:00', 'end_time' => '2011-12-25 00:00:00', 'breakpoint' => 1],
                        '20160116183504' => ['version' => '20160116183504', 'start_time' => '2016-01-17 18:35:04', 'end_time' => '2016-01-17 18:35:04', 'breakpoint' => 1],
                        '20160111235330' => ['version' => '20160111235330', 'start_time' => '2016-01-20 23:53:30', 'end_time' => '2016-01-20 23:53:30', 'breakpoint' => 1],
                    ],
                    '20161225000000',
                    'Target version (20161225000000) not found',
                ],
        ];
    }

    /**
     * Migration lists, version order configuration and expected output.
     *
     * @return array
     */
    public function rollbackLastDataProvider()
    {
        return [

            // No breakpoints set

            'Rollback to last migration with creation time version ordering - no breakpoints set' =>
                [
                    [
                        '20120111235330' => ['version' => '20120111235330', 'start_time' => '2012-01-12 23:53:30', 'breakpoint' => 0],
                        '20120116183504' => ['version' => '20120116183504', 'start_time' => '2012-01-16 18:35:04', 'breakpoint' => 0],
                    ],
                    \Phinx\Config\Config::VERSION_ORDER_CREATION_TIME,
                    '== 20120116183504 TestMigration2: reverted',
                ],

            'Rollback to last migration with execution time version ordering - no breakpoints set' =>
                [
                    [
                        '20120116183504' => ['version' => '20120116183504', 'start_time' => '2012-01-10 18:35:04', 'breakpoint' => 0],
                        '20120111235330' => ['version' => '20120111235330', 'start_time' => '2012-01-12 23:53:30', 'breakpoint' => 0],
                    ],
                    \Phinx\Config\Config::VERSION_ORDER_EXECUTION_TIME,
                    '== 20120111235330 TestMigration: reverted',
                ],

            'Rollback to last migration with missing last migration and creation time version ordering - no breakpoints set' =>
                [
                    [
                        '20120111235330' => ['version' => '20120111235330', 'start_time' => '2012-01-12 23:53:30', 'breakpoint' => 0],
                        '20120116183504' => ['version' => '20120116183504', 'start_time' => '2012-01-16 18:35:04', 'breakpoint' => 0],
                        '20130101225232' => ['version' => '20130101225232', 'start_time' => '2013-01-01 22:52:32', 'breakpoint' => 0],
                    ],
                    \Phinx\Config\Config::VERSION_ORDER_CREATION_TIME,
                    '== 20120116183504 TestMigration2: reverted',
                ],

            'Rollback to last migration with missing last migration and execution time version ordering - no breakpoints set' =>
                [
                    [
                        '20120116183504' => ['version' => '20120116183504', 'start_time' => '2012-01-10 18:35:04', 'breakpoint' => 0],
                        '20120111235330' => ['version' => '20120111235330', 'start_time' => '2012-01-12 23:53:30', 'breakpoint' => 0],
                        '20130101225232' => ['version' => '20130101225232', 'start_time' => '2013-01-01 22:52:32', 'breakpoint' => 0],
                    ],
                    \Phinx\Config\Config::VERSION_ORDER_EXECUTION_TIME,
                    '== 20120111235330 TestMigration: reverted',
                ],

            // Breakpoint set on last migration

            'Rollback to last migration with creation time version ordering - breakpoint set on last created migration' =>
                [
                    [
                        '20120111235330' => ['version' => '20120111235330', 'start_time' => '2012-01-12 23:53:30', 'breakpoint' => 0],
                        '20120116183504' => ['version' => '20120116183504', 'start_time' => '2012-01-16 18:35:04', 'breakpoint' => 1],
                    ],
                    \Phinx\Config\Config::VERSION_ORDER_CREATION_TIME,
                    'Breakpoint reached. Further rollbacks inhibited.',
                ],

            'Rollback to last migration with creation time version ordering - breakpoint set on last executed migration' =>
                [
                    [
                        '20120111235330' => ['version' => '20120111235330', 'start_time' => '2012-01-12 23:53:30', 'breakpoint' => 1],
                        '20120116183504' => ['version' => '20120116183504', 'start_time' => '2012-01-16 18:35:04', 'breakpoint' => 0],
                    ],
                    \Phinx\Config\Config::VERSION_ORDER_CREATION_TIME,
                    '== 20120116183504 TestMigration2: reverted',
                ],

            'Rollback to last migration with missing last migration and creation time version ordering - breakpoint set on last non-missing created migration' =>
                [
                    [
                        '20120111235330' => ['version' => '20120111235330', 'start_time' => '2012-01-12 23:53:30', 'breakpoint' => 0],
                        '20120116183504' => ['version' => '20120116183504', 'start_time' => '2012-01-16 18:35:04', 'breakpoint' => 1],
                        '20130101225232' => ['version' => '20130101225232', 'start_time' => '2013-01-01 22:52:32', 'breakpoint' => 0],
                    ],
                    \Phinx\Config\Config::VERSION_ORDER_CREATION_TIME,
                    'Breakpoint reached. Further rollbacks inhibited.',
                ],

            'Rollback to last migration with missing last migration and execution time version ordering - breakpoint set on last non-missing executed migration' =>
                [
                    [
                        '20120116183504' => ['version' => '20120116183504', 'start_time' => '2012-01-10 18:35:04', 'breakpoint' => 0],
                        '20120111235330' => ['version' => '20120111235330', 'start_time' => '2012-01-12 23:53:30', 'breakpoint' => 1],
                        '20130101225232' => ['version' => '20130101225232', 'start_time' => '2013-01-01 22:52:32', 'breakpoint' => 0],
                    ],
                    \Phinx\Config\Config::VERSION_ORDER_EXECUTION_TIME,
                    'Breakpoint reached. Further rollbacks inhibited.',
                ],

            'Rollback to last migration with missing last migration and creation time version ordering - breakpoint set on missing migration' =>
                [
                    [
                        '20120111235330' => ['version' => '20120111235330', 'start_time' => '2012-01-12 23:53:30', 'breakpoint' => 0],
                        '20120116183504' => ['version' => '20120116183504', 'start_time' => '2012-01-16 18:35:04', 'breakpoint' => 0],
                        '20130101225232' => ['version' => '20130101225232', 'start_time' => '2013-01-01 22:52:32', 'breakpoint' => 1],
                    ],
                    \Phinx\Config\Config::VERSION_ORDER_CREATION_TIME,
                    '== 20120116183504 TestMigration2: reverted',
                ],

            'Rollback to last migration with missing last migration and execution time version ordering - breakpoint set on missing migration' =>
                [
                    [
                        '20120116183504' => ['version' => '20120116183504', 'start_time' => '2012-01-10 18:35:04', 'breakpoint' => 0],
                        '20120111235330' => ['version' => '20120111235330', 'start_time' => '2012-01-12 23:53:30', 'breakpoint' => 0],
                        '20130101225232' => ['version' => '20130101225232', 'start_time' => '2013-01-01 22:52:32', 'breakpoint' => 1],
                    ],
                    \Phinx\Config\Config::VERSION_ORDER_EXECUTION_TIME,
                    '== 20120111235330 TestMigration: reverted',
                ],

            // Breakpoint set on all migrations

            'Rollback to last migration with creation time version ordering - breakpoint set on all migrations' =>
                [
                    [
                        '20120111235330' => ['version' => '20120111235330', 'start_time' => '2012-01-12 23:53:30', 'breakpoint' => 1],
                        '20120116183504' => ['version' => '20120116183504', 'start_time' => '2012-01-16 18:35:04', 'breakpoint' => 1],
                    ],
                    \Phinx\Config\Config::VERSION_ORDER_CREATION_TIME,
                    'Breakpoint reached. Further rollbacks inhibited.',
                ],

            'Rollback to last migration with creation time version ordering - breakpoint set on all migrations' =>
                [
                    [
                        '20120111235330' => ['version' => '20120111235330', 'start_time' => '2012-01-12 23:53:30', 'breakpoint' => 1],
                        '20120116183504' => ['version' => '20120116183504', 'start_time' => '2012-01-16 18:35:04', 'breakpoint' => 1],
                    ],
                    \Phinx\Config\Config::VERSION_ORDER_CREATION_TIME,
                    'Breakpoint reached. Further rollbacks inhibited.',
                ],

            'Rollback to last migration with missing last migration and creation time version ordering - breakpoint set on all migrations' =>
                [
                    [
                        '20120111235330' => ['version' => '20120111235330', 'start_time' => '2012-01-12 23:53:30', 'breakpoint' => 1],
                        '20120116183504' => ['version' => '20120116183504', 'start_time' => '2012-01-16 18:35:04', 'breakpoint' => 1],
                        '20130101225232' => ['version' => '20130101225232', 'start_time' => '2013-01-01 22:52:32', 'breakpoint' => 1],
                    ],
                    \Phinx\Config\Config::VERSION_ORDER_CREATION_TIME,
                    'Breakpoint reached. Further rollbacks inhibited.',
                ],

            'Rollback to last migration with missing last migration and execution time version ordering - breakpoint set on all migrations' =>
                [
                    [
                        '20120116183504' => ['version' => '20120116183504', 'start_time' => '2012-01-10 18:35:04', 'breakpoint' => 1],
                        '20120111235330' => ['version' => '20120111235330', 'start_time' => '2012-01-12 23:53:30', 'breakpoint' => 1],
                        '20130101225232' => ['version' => '20130101225232', 'start_time' => '2013-01-01 22:52:32', 'breakpoint' => 1],
                    ],
                    \Phinx\Config\Config::VERSION_ORDER_EXECUTION_TIME,
                    'Breakpoint reached. Further rollbacks inhibited.',
                ],
            ];
    }

    /**
     * Migration (with namespace) lists, version order configuration and expected output.
     *
     * @return array
     */
    public function rollbackLastDataProviderWithNamespace()
    {
        return [

            // No breakpoints set

            'Rollback to last migration with creation time version ordering - no breakpoints set' =>
                [
                    [
                        '20160111235330' => ['version' => '20160111235330', 'start_time' => '2016-01-12 23:53:30', 'breakpoint' => 0],
                        '20160116183504' => ['version' => '20160116183504', 'start_time' => '2016-01-16 18:35:04', 'breakpoint' => 0],
                    ],
                    \Phinx\Config\Config::VERSION_ORDER_CREATION_TIME,
                    '== 20160116183504 Foo\Bar\TestMigration2: reverted',
                ],

            'Rollback to last migration with execution time version ordering - no breakpoints set' =>
                [
                    [
                        '20160116183504' => ['version' => '20160116183504', 'start_time' => '2016-01-10 18:35:04', 'breakpoint' => 0],
                        '20160111235330' => ['version' => '20160111235330', 'start_time' => '2016-01-12 23:53:30', 'breakpoint' => 0],
                    ],
                    \Phinx\Config\Config::VERSION_ORDER_EXECUTION_TIME,
                    '== 20160111235330 Foo\Bar\TestMigration: reverted',
                ],

            'Rollback to last migration with missing last migration and creation time version ordering - no breakpoints set' =>
                [
                    [
                        '20160111235330' => ['version' => '20160111235330', 'start_time' => '2016-01-12 23:53:30', 'breakpoint' => 0],
                        '20160116183504' => ['version' => '20160116183504', 'start_time' => '2016-01-16 18:35:04', 'breakpoint' => 0],
                        '20170101225232' => ['version' => '20170101225232', 'start_time' => '2017-01-01 22:52:32', 'breakpoint' => 0],
                    ],
                    \Phinx\Config\Config::VERSION_ORDER_CREATION_TIME,
                    '== 20160116183504 Foo\Bar\TestMigration2: reverted',
                ],

            'Rollback to last migration with missing last migration and execution time version ordering - no breakpoints set' =>
                [
                    [
                        '20160116183504' => ['version' => '20160116183504', 'start_time' => '2016-01-10 18:35:04', 'breakpoint' => 0],
                        '20160111235330' => ['version' => '20160111235330', 'start_time' => '2016-01-12 23:53:30', 'breakpoint' => 0],
                        '20170101225232' => ['version' => '20130101225232', 'start_time' => '2017-01-01 22:52:32', 'breakpoint' => 0],
                    ],
                    \Phinx\Config\Config::VERSION_ORDER_EXECUTION_TIME,
                    '== 20160111235330 Foo\Bar\TestMigration: reverted',
                ],

            // Breakpoint set on last migration

            'Rollback to last migration with creation time version ordering - breakpoint set on last created migration' =>
                [
                    [
                        '20160111235330' => ['version' => '20160111235330', 'start_time' => '2016-01-12 23:53:30', 'breakpoint' => 0],
                        '20160116183504' => ['version' => '20160116183504', 'start_time' => '2016-01-16 18:35:04', 'breakpoint' => 1],
                    ],
                    \Phinx\Config\Config::VERSION_ORDER_CREATION_TIME,
                    'Breakpoint reached. Further rollbacks inhibited.',
                ],

            'Rollback to last migration with creation time version ordering - breakpoint set on last executed migration' =>
                [
                    [
                        '20160111235330' => ['version' => '20160111235330', 'start_time' => '2016-01-12 23:53:30', 'breakpoint' => 1],
                        '20160116183504' => ['version' => '20160116183504', 'start_time' => '2016-01-16 18:35:04', 'breakpoint' => 0],
                    ],
                    \Phinx\Config\Config::VERSION_ORDER_CREATION_TIME,
                    '== 20160116183504 Foo\Bar\TestMigration2: reverted',
                ],

            'Rollback to last migration with missing last migration and creation time version ordering - breakpoint set on last non-missing created migration' =>
                [
                    [
                        '20160111235330' => ['version' => '20160111235330', 'start_time' => '2016-01-12 23:53:30', 'breakpoint' => 0],
                        '20160116183504' => ['version' => '20160116183504', 'start_time' => '2016-01-16 18:35:04', 'breakpoint' => 1],
                        '20170101225232' => ['version' => '20170101225232', 'start_time' => '2017-01-01 22:52:32', 'breakpoint' => 0],
                    ],
                    \Phinx\Config\Config::VERSION_ORDER_CREATION_TIME,
                    'Breakpoint reached. Further rollbacks inhibited.',
                ],

            'Rollback to last migration with missing last migration and execution time version ordering - breakpoint set on last non-missing executed migration' =>
                [
                    [
                        '20160116183504' => ['version' => '20160116183504', 'start_time' => '2016-01-10 18:35:04', 'breakpoint' => 0],
                        '20160111235330' => ['version' => '20160111235330', 'start_time' => '2016-01-12 23:53:30', 'breakpoint' => 1],
                        '20170101225232' => ['version' => '20170101225232', 'start_time' => '2017-01-01 22:52:32', 'breakpoint' => 0],
                    ],
                    \Phinx\Config\Config::VERSION_ORDER_EXECUTION_TIME,
                    'Breakpoint reached. Further rollbacks inhibited.',
                ],

            'Rollback to last migration with missing last migration and creation time version ordering - breakpoint set on missing migration' =>
                [
                    [
                        '20160111235330' => ['version' => '20160111235330', 'start_time' => '2016-01-12 23:53:30', 'breakpoint' => 0],
                        '20160116183504' => ['version' => '20160116183504', 'start_time' => '2016-01-16 18:35:04', 'breakpoint' => 0],
                        '20170101225232' => ['version' => '20170101225232', 'start_time' => '2017-01-01 22:52:32', 'breakpoint' => 1],
                    ],
                    \Phinx\Config\Config::VERSION_ORDER_CREATION_TIME,
                    '== 20160116183504 Foo\Bar\TestMigration2: reverted',
                ],

            'Rollback to last migration with missing last migration and execution time version ordering - breakpoint set on missing migration' =>
                [
                    [
                        '20160116183504' => ['version' => '20160116183504', 'start_time' => '2016-01-10 18:35:04', 'breakpoint' => 0],
                        '20160111235330' => ['version' => '20160111235330', 'start_time' => '2016-01-12 23:53:30', 'breakpoint' => 0],
                        '20170101225232' => ['version' => '20170101225232', 'start_time' => '2017-01-01 22:52:32', 'breakpoint' => 1],
                    ],
                    \Phinx\Config\Config::VERSION_ORDER_EXECUTION_TIME,
                    '== 20160111235330 Foo\Bar\TestMigration: reverted',
                ],

            // Breakpoint set on all migrations

            'Rollback to last migration with creation time version ordering - breakpoint set on all migrations' =>
                [
                    [
                        '20160111235330' => ['version' => '20160111235330', 'start_time' => '2016-01-12 23:53:30', 'breakpoint' => 1],
                        '20160116183504' => ['version' => '20160116183504', 'start_time' => '2016-01-16 18:35:04', 'breakpoint' => 1],
                    ],
                    \Phinx\Config\Config::VERSION_ORDER_CREATION_TIME,
                    'Breakpoint reached. Further rollbacks inhibited.',
                ],

            'Rollback to last migration with creation time version ordering - breakpoint set on all migrations ' =>
                [
                    [
                        '20160111235330' => ['version' => '20160111235330', 'start_time' => '2016-01-12 23:53:30', 'breakpoint' => 1],
                        '20160116183504' => ['version' => '20160116183504', 'start_time' => '2016-01-16 18:35:04', 'breakpoint' => 1],
                    ],
                    \Phinx\Config\Config::VERSION_ORDER_CREATION_TIME,
                    'Breakpoint reached. Further rollbacks inhibited.',
                ],

            'Rollback to last migration with missing last migration and creation time version ordering - breakpoint set on all migrations' =>
                [
                    [
                        '20160111235330' => ['version' => '20160111235330', 'start_time' => '2016-01-12 23:53:30', 'breakpoint' => 1],
                        '20160116183504' => ['version' => '20160116183504', 'start_time' => '2016-01-16 18:35:04', 'breakpoint' => 1],
                        '20170101225232' => ['version' => '20170101225232', 'start_time' => '2017-01-01 22:52:32', 'breakpoint' => 1],
                    ],
                    \Phinx\Config\Config::VERSION_ORDER_CREATION_TIME,
                    'Breakpoint reached. Further rollbacks inhibited.',
                ],

            'Rollback to last migration with missing last migration and execution time version ordering - breakpoint set on all migrations' =>
                [
                    [
                        '20160116183504' => ['version' => '20160116183504', 'start_time' => '2016-01-10 18:35:04', 'breakpoint' => 1],
                        '20160111235330' => ['version' => '20160111235330', 'start_time' => '2016-01-12 23:53:30', 'breakpoint' => 1],
                        '20170101225232' => ['version' => '20170101225232', 'start_time' => '2017-01-01 22:52:32', 'breakpoint' => 1],
                    ],
                    \Phinx\Config\Config::VERSION_ORDER_EXECUTION_TIME,
                    'Breakpoint reached. Further rollbacks inhibited.',
                ],
            ];
    }

    /**
     * Migration (with mixed namespace) lists, version order configuration and expected output.
     *
     * @return array
     */
    public function rollbackLastDataProviderWithMixedNamespace()
    {
        return [

            // No breakpoints set

            'Rollback to last migration with creation time version ordering - no breakpoints set' =>
                [
                    [
                        '20120111235330' => ['version' => '20120111235330', 'start_time' => '2017-01-01 00:00:00', 'breakpoint' => 0],
                        '20120116183504' => ['version' => '20120116183504', 'start_time' => '2017-01-01 00:00:01', 'breakpoint' => 0],
                        '20150111235330' => ['version' => '20150111235330', 'start_time' => '2017-01-01 00:00:02', 'breakpoint' => 0],
                        '20150116183504' => ['version' => '20150116183504', 'start_time' => '2017-01-01 00:00:03', 'breakpoint' => 0],
                        '20160111235330' => ['version' => '20160111235330', 'start_time' => '2017-01-01 00:00:04', 'breakpoint' => 0],
                        '20160116183504' => ['version' => '20160116183504', 'start_time' => '2017-01-01 00:00:05', 'breakpoint' => 0],
                    ],
                    \Phinx\Config\Config::VERSION_ORDER_CREATION_TIME,
                    '== 20160116183504 Foo\Bar\TestMigration2: reverted',
                ],

            'Rollback to last migration with execution time version ordering - no breakpoints set' =>
                [
                    [
                        '20120111235330' => ['version' => '20120111235330', 'start_time' => '2017-01-01 00:00:00', 'breakpoint' => 0],
                        '20120116183504' => ['version' => '20120116183504', 'start_time' => '2017-01-01 00:00:01', 'breakpoint' => 0],
                        '20160111235330' => ['version' => '20160111235330', 'start_time' => '2017-01-01 00:00:04', 'breakpoint' => 0],
                        '20160116183504' => ['version' => '20160116183504', 'start_time' => '2017-01-01 00:00:05', 'breakpoint' => 0],
                        '20150111235330' => ['version' => '20150111235330', 'start_time' => '2017-01-01 00:00:06', 'breakpoint' => 0],
                        '20150116183504' => ['version' => '20150116183504', 'start_time' => '2017-01-01 00:00:07', 'breakpoint' => 0],
                    ],
                    \Phinx\Config\Config::VERSION_ORDER_EXECUTION_TIME,
                    '== 20150116183504 Baz\TestMigration2: reverted',
                ],

            'Rollback to last migration with missing last migration and creation time version ordering - no breakpoints set' =>
                [
                    [
                        '20120111235330' => ['version' => '20120111235330', 'start_time' => '2017-01-01 00:00:00', 'breakpoint' => 0],
                        '20120116183504' => ['version' => '20120116183504', 'start_time' => '2017-01-01 00:00:01', 'breakpoint' => 0],
                        '20150111235330' => ['version' => '20150111235330', 'start_time' => '2017-01-01 00:00:02', 'breakpoint' => 0],
                        '20150116183504' => ['version' => '20150116183504', 'start_time' => '2017-01-01 00:00:03', 'breakpoint' => 0],
                        '20160111235330' => ['version' => '20160111235330', 'start_time' => '2017-01-01 00:00:04', 'breakpoint' => 0],
                        '20160116183504' => ['version' => '20160116183504', 'start_time' => '2017-01-01 00:00:05', 'breakpoint' => 0],
                        '20170101225232' => ['version' => '20170101225232', 'start_time' => '2017-01-01 22:52:32', 'breakpoint' => 0],
                    ],
                    \Phinx\Config\Config::VERSION_ORDER_CREATION_TIME,
                    '== 20160116183504 Foo\Bar\TestMigration2: reverted',
                ],

            'Rollback to last migration with missing last migration and execution time version ordering - no breakpoints set' =>
                [
                    [
                        '20150111235330' => ['version' => '20150111235330', 'start_time' => '2017-01-01 00:00:02', 'breakpoint' => 0],
                        '20150116183504' => ['version' => '20150116183504', 'start_time' => '2017-01-01 00:00:03', 'breakpoint' => 0],
                        '20160111235330' => ['version' => '20160111235330', 'start_time' => '2017-01-01 00:00:04', 'breakpoint' => 0],
                        '20160116183504' => ['version' => '20160116183504', 'start_time' => '2017-01-01 00:00:05', 'breakpoint' => 0],
                        '20120111235330' => ['version' => '20120111235330', 'start_time' => '2017-01-01 00:00:06', 'breakpoint' => 0],
                        '20120116183504' => ['version' => '20120116183504', 'start_time' => '2017-01-01 00:00:07', 'breakpoint' => 0],
                        '20170101225232' => ['version' => '20170101225232', 'start_time' => '2017-01-01 22:52:32', 'breakpoint' => 0],
                    ],
                    \Phinx\Config\Config::VERSION_ORDER_EXECUTION_TIME,
                    '== 20120116183504 TestMigration2: reverted',
                ],

            // Breakpoint set on last migration

            'Rollback to last migration with creation time version ordering - breakpoint set on last created migration' =>
                [
                    [
                        '20120111235330' => ['version' => '20120111235330', 'start_time' => '2017-01-01 00:00:00', 'breakpoint' => 0],
                        '20120116183504' => ['version' => '20120116183504', 'start_time' => '2017-01-01 00:00:01', 'breakpoint' => 0],
                        '20150111235330' => ['version' => '20150111235330', 'start_time' => '2017-01-01 00:00:02', 'breakpoint' => 0],
                        '20150116183504' => ['version' => '20150116183504', 'start_time' => '2017-01-01 00:00:03', 'breakpoint' => 0],
                        '20160111235330' => ['version' => '20160111235330', 'start_time' => '2017-01-01 00:00:04', 'breakpoint' => 0],
                        '20160116183504' => ['version' => '20160116183504', 'start_time' => '2017-01-01 00:00:05', 'breakpoint' => 1],
                    ],
                    \Phinx\Config\Config::VERSION_ORDER_CREATION_TIME,
                    'Breakpoint reached. Further rollbacks inhibited.',
                ],

            'Rollback to last migration with creation time version ordering - breakpoint set on last executed migration' =>
                [
                    [
                        '20120111235330' => ['version' => '20120111235330', 'start_time' => '2017-01-01 00:00:00', 'breakpoint' => 0],
                        '20120116183504' => ['version' => '20120116183504', 'start_time' => '2017-01-01 00:00:01', 'breakpoint' => 0],
                        '20150111235330' => ['version' => '20150111235330', 'start_time' => '2017-01-01 00:00:02', 'breakpoint' => 0],
                        '20150116183504' => ['version' => '20150116183504', 'start_time' => '2017-01-01 00:00:03', 'breakpoint' => 0],
                        '20160111235330' => ['version' => '20160111235330', 'start_time' => '2017-01-01 00:00:04', 'breakpoint' => 1],
                        '20160116183504' => ['version' => '20160116183504', 'start_time' => '2017-01-01 00:00:05', 'breakpoint' => 0],
                    ],
                    \Phinx\Config\Config::VERSION_ORDER_CREATION_TIME,
                    '== 20160116183504 Foo\Bar\TestMigration2: reverted',
                ],

            'Rollback to last migration with missing last migration and creation time version ordering - breakpoint set on last non-missing created migration' =>
                [
                    [
                        '20120111235330' => ['version' => '20120111235330', 'start_time' => '2017-01-01 00:00:00', 'breakpoint' => 0],
                        '20120116183504' => ['version' => '20120116183504', 'start_time' => '2017-01-01 00:00:01', 'breakpoint' => 0],
                        '20150111235330' => ['version' => '20150111235330', 'start_time' => '2017-01-01 00:00:02', 'breakpoint' => 0],
                        '20150116183504' => ['version' => '20150116183504', 'start_time' => '2017-01-01 00:00:03', 'breakpoint' => 0],
                        '20160111235330' => ['version' => '20160111235330', 'start_time' => '2017-01-01 00:00:04', 'breakpoint' => 0],
                        '20160116183504' => ['version' => '20160116183504', 'start_time' => '2017-01-01 00:00:05', 'breakpoint' => 1],
                        '20170101225232' => ['version' => '20170101225232', 'start_time' => '2017-01-01 22:52:32', 'breakpoint' => 0],
                    ],
                    \Phinx\Config\Config::VERSION_ORDER_CREATION_TIME,
                    'Breakpoint reached. Further rollbacks inhibited.',
                ],

            'Rollback to last migration with missing last migration and execution time version ordering - breakpoint set on last non-missing executed migration' =>
                [
                    [
                        '20120111235330' => ['version' => '20120111235330', 'start_time' => '2017-01-01 00:00:00', 'breakpoint' => 0],
                        '20120116183504' => ['version' => '20120116183504', 'start_time' => '2017-01-01 00:00:01', 'breakpoint' => 0],
                        '20150111235330' => ['version' => '20150111235330', 'start_time' => '2017-01-01 00:00:02', 'breakpoint' => 0],
                        '20150116183504' => ['version' => '20150116183504', 'start_time' => '2017-01-01 00:00:03', 'breakpoint' => 0],
                        '20160111235330' => ['version' => '20160111235330', 'start_time' => '2017-01-01 00:00:04', 'breakpoint' => 0],
                        '20160116183504' => ['version' => '20160116183504', 'start_time' => '2017-01-01 00:00:05', 'breakpoint' => 1],
                        '20170101225232' => ['version' => '20170101225232', 'start_time' => '2017-01-01 22:52:32', 'breakpoint' => 0],
                    ],
                    \Phinx\Config\Config::VERSION_ORDER_EXECUTION_TIME,
                    'Breakpoint reached. Further rollbacks inhibited.',
                ],

            'Rollback to last migration with missing last migration and creation time version ordering - breakpoint set on missing migration' =>
                [
                    [
                        '20120111235330' => ['version' => '20120111235330', 'start_time' => '2017-01-01 00:00:00', 'breakpoint' => 0],
                        '20120116183504' => ['version' => '20120116183504', 'start_time' => '2017-01-01 00:00:01', 'breakpoint' => 0],
                        '20150111235330' => ['version' => '20150111235330', 'start_time' => '2017-01-01 00:00:02', 'breakpoint' => 0],
                        '20150116183504' => ['version' => '20150116183504', 'start_time' => '2017-01-01 00:00:03', 'breakpoint' => 0],
                        '20160111235330' => ['version' => '20160111235330', 'start_time' => '2017-01-01 00:00:04', 'breakpoint' => 0],
                        '20160116183504' => ['version' => '20160116183504', 'start_time' => '2017-01-01 00:00:05', 'breakpoint' => 0],
                        '20170101225232' => ['version' => '20170101225232', 'start_time' => '2017-01-01 22:52:32', 'breakpoint' => 1],
                    ],
                    \Phinx\Config\Config::VERSION_ORDER_CREATION_TIME,
                    '== 20160116183504 Foo\Bar\TestMigration2: reverted',
                ],

            'Rollback to last migration with missing last migration and execution time version ordering - breakpoint set on missing migration' =>
                [
                    [
                        '20120116183504' => ['version' => '20120116183504', 'start_time' => '2017-01-01 00:00:01', 'breakpoint' => 0],
                        '20150111235330' => ['version' => '20150111235330', 'start_time' => '2017-01-01 00:00:02', 'breakpoint' => 0],
                        '20150116183504' => ['version' => '20150116183504', 'start_time' => '2017-01-01 00:00:03', 'breakpoint' => 0],
                        '20160111235330' => ['version' => '20160111235330', 'start_time' => '2017-01-01 00:00:04', 'breakpoint' => 0],
                        '20160116183504' => ['version' => '20160116183504', 'start_time' => '2017-01-01 00:00:05', 'breakpoint' => 0],
                        '20120111235330' => ['version' => '20120111235330', 'start_time' => '2017-01-01 00:00:06', 'breakpoint' => 0],
                        '20130101225232' => ['version' => '20130101225232', 'start_time' => '2013-01-01 22:52:32', 'breakpoint' => 1],
                    ],
                    \Phinx\Config\Config::VERSION_ORDER_EXECUTION_TIME,
                    '== 20120111235330 TestMigration: reverted',
                ],

            // Breakpoint set on all migrations

            'Rollback to last migration with creation time version ordering - breakpoint set on all migrations' =>
                [
                    [
                        '20120111235330' => ['version' => '20120111235330', 'start_time' => '2017-01-01 00:00:00', 'breakpoint' => 1],
                        '20120116183504' => ['version' => '20120116183504', 'start_time' => '2017-01-01 00:00:01', 'breakpoint' => 1],
                        '20150111235330' => ['version' => '20150111235330', 'start_time' => '2017-01-01 00:00:02', 'breakpoint' => 1],
                        '20150116183504' => ['version' => '20150116183504', 'start_time' => '2017-01-01 00:00:03', 'breakpoint' => 1],
                        '20160111235330' => ['version' => '20160111235330', 'start_time' => '2017-01-01 00:00:04', 'breakpoint' => 1],
                        '20160116183504' => ['version' => '20160116183504', 'start_time' => '2017-01-01 00:00:05', 'breakpoint' => 1],
                    ],
                    \Phinx\Config\Config::VERSION_ORDER_CREATION_TIME,
                    'Breakpoint reached. Further rollbacks inhibited.',
                ],

            'Rollback to last migration with creation time version ordering - breakpoint set on all migrations ' =>
                [
                    [
                        '20120111235330' => ['version' => '20120111235330', 'start_time' => '2017-01-01 00:00:00', 'breakpoint' => 1],
                        '20120116183504' => ['version' => '20120116183504', 'start_time' => '2017-01-01 00:00:01', 'breakpoint' => 1],
                        '20150111235330' => ['version' => '20150111235330', 'start_time' => '2017-01-01 00:00:02', 'breakpoint' => 1],
                        '20150116183504' => ['version' => '20150116183504', 'start_time' => '2017-01-01 00:00:03', 'breakpoint' => 1],
                        '20160111235330' => ['version' => '20160111235330', 'start_time' => '2017-01-01 00:00:04', 'breakpoint' => 1],
                        '20160116183504' => ['version' => '20160116183504', 'start_time' => '2017-01-01 00:00:05', 'breakpoint' => 1],
                    ],
                    \Phinx\Config\Config::VERSION_ORDER_CREATION_TIME,
                    'Breakpoint reached. Further rollbacks inhibited.',
                ],

            'Rollback to last migration with missing last migration and creation time version ordering - breakpoint set on all migrations' =>
                [
                    [
                        '20120111235330' => ['version' => '20120111235330', 'start_time' => '2017-01-01 00:00:00', 'breakpoint' => 1],
                        '20120116183504' => ['version' => '20120116183504', 'start_time' => '2017-01-01 00:00:01', 'breakpoint' => 1],
                        '20150111235330' => ['version' => '20150111235330', 'start_time' => '2017-01-01 00:00:02', 'breakpoint' => 1],
                        '20150116183504' => ['version' => '20150116183504', 'start_time' => '2017-01-01 00:00:03', 'breakpoint' => 1],
                        '20160111235330' => ['version' => '20160111235330', 'start_time' => '2017-01-01 00:00:04', 'breakpoint' => 1],
                        '20160116183504' => ['version' => '20160116183504', 'start_time' => '2017-01-01 00:00:05', 'breakpoint' => 1],
                        '20170101225232' => ['version' => '20170101225232', 'start_time' => '2017-01-01 22:52:32', 'breakpoint' => 1],
                    ],
                    \Phinx\Config\Config::VERSION_ORDER_CREATION_TIME,
                    'Breakpoint reached. Further rollbacks inhibited.',
                ],

            'Rollback to last migration with missing last migration and execution time version ordering - breakpoint set on all migrations' =>
                [
                    [
                        '20120111235330' => ['version' => '20120111235330', 'start_time' => '2017-01-01 00:00:00', 'breakpoint' => 1],
                        '20120116183504' => ['version' => '20120116183504', 'start_time' => '2017-01-01 00:00:01', 'breakpoint' => 1],
                        '20150111235330' => ['version' => '20150111235330', 'start_time' => '2017-01-01 00:00:02', 'breakpoint' => 1],
                        '20150116183504' => ['version' => '20150116183504', 'start_time' => '2017-01-01 00:00:03', 'breakpoint' => 1],
                        '20160111235330' => ['version' => '20160111235330', 'start_time' => '2017-01-01 00:00:04', 'breakpoint' => 1],
                        '20160116183504' => ['version' => '20160116183504', 'start_time' => '2017-01-01 00:00:05', 'breakpoint' => 1],
                        '20170101225232' => ['version' => '20170101225232', 'start_time' => '2017-01-01 22:52:32', 'breakpoint' => 1],
                    ],
                    \Phinx\Config\Config::VERSION_ORDER_EXECUTION_TIME,
                    'Breakpoint reached. Further rollbacks inhibited.',
                ],
            ];
    }

    public function testExecuteSeedWorksAsExpected()
    {
        // stub environment
        $envStub = $this->getMockBuilder('\Phinx\Migration\Manager\Environment')
            ->setConstructorArgs(['mockenv', []])
            ->getMock();
        $this->manager->setEnvironments(['mockenv' => $envStub]);
        $this->manager->seed('mockenv');
        rewind($this->manager->getOutput()->getStream());
        $output = stream_get_contents($this->manager->getOutput()->getStream());
        $this->assertStringContainsString('GSeeder', $output);
        $this->assertStringContainsString('PostSeeder', $output);
        $this->assertStringContainsString('UserSeeder', $output);
    }

    public function testExecuteSeedWorksAsExpectedWithNamespace()
    {
        // stub environment
        $envStub = $this->getMockBuilder('\Phinx\Migration\Manager\Environment')
            ->setConstructorArgs(['mockenv', []])
            ->getMock();
        $this->manager->setConfig($this->getConfigWithNamespace());
        $this->manager->setEnvironments(['mockenv' => $envStub]);
        $this->manager->seed('mockenv');
        rewind($this->manager->getOutput()->getStream());
        $output = stream_get_contents($this->manager->getOutput()->getStream());
        $this->assertStringContainsString('Foo\Bar\GSeeder', $output);
        $this->assertStringContainsString('Foo\Bar\PostSeeder', $output);
        $this->assertStringContainsString('Foo\Bar\UserSeeder', $output);
    }

    public function testExecuteSeedWorksAsExpectedWithMixedNamespace()
    {
        // stub environment
        $envStub = $this->getMockBuilder('\Phinx\Migration\Manager\Environment')
            ->setConstructorArgs(['mockenv', []])
            ->getMock();
        $this->manager->setConfig($this->getConfigWithMixedNamespace());
        $this->manager->setEnvironments(['mockenv' => $envStub]);
        $this->manager->seed('mockenv');
        rewind($this->manager->getOutput()->getStream());
        $output = stream_get_contents($this->manager->getOutput()->getStream());
        $this->assertStringContainsString('GSeeder', $output);
        $this->assertStringContainsString('PostSeeder', $output);
        $this->assertStringContainsString('UserSeeder', $output);
        $this->assertStringContainsString('Baz\GSeeder', $output);
        $this->assertStringContainsString('Baz\PostSeeder', $output);
        $this->assertStringContainsString('Baz\UserSeeder', $output);
        $this->assertStringContainsString('Foo\Bar\GSeeder', $output);
        $this->assertStringContainsString('Foo\Bar\PostSeeder', $output);
        $this->assertStringContainsString('Foo\Bar\UserSeeder', $output);
    }

    public function testExecuteASingleSeedWorksAsExpected()
    {
        // stub environment
        $envStub = $this->getMockBuilder('\Phinx\Migration\Manager\Environment')
            ->setConstructorArgs(['mockenv', []])
            ->getMock();
        $this->manager->setEnvironments(['mockenv' => $envStub]);
        $this->manager->seed('mockenv', 'UserSeeder');
        rewind($this->manager->getOutput()->getStream());
        $output = stream_get_contents($this->manager->getOutput()->getStream());
        $this->assertStringContainsString('UserSeeder', $output);
    }

    public function testExecuteASingleSeedWorksAsExpectedWithNamespace()
    {
        // stub environment
        $envStub = $this->getMockBuilder('\Phinx\Migration\Manager\Environment')
            ->setConstructorArgs(['mockenv', []])
            ->getMock();
        $this->manager->setConfig($this->getConfigWithNamespace());
        $this->manager->setEnvironments(['mockenv' => $envStub]);
        $this->manager->seed('mockenv', 'Foo\Bar\UserSeeder');
        rewind($this->manager->getOutput()->getStream());
        $output = stream_get_contents($this->manager->getOutput()->getStream());
        $this->assertStringContainsString('Foo\Bar\UserSeeder', $output);
    }

    public function testExecuteASingleSeedWorksAsExpectedWithMixedNamespace()
    {
        // stub environment
        $envStub = $this->getMockBuilder('\Phinx\Migration\Manager\Environment')
            ->setConstructorArgs(['mockenv', []])
            ->getMock();
        $this->manager->setConfig($this->getConfigWithMixedNamespace());
        $this->manager->setEnvironments(['mockenv' => $envStub]);
        $this->manager->seed('mockenv', 'Baz\UserSeeder');
        rewind($this->manager->getOutput()->getStream());
        $output = stream_get_contents($this->manager->getOutput()->getStream());
        $this->assertStringContainsString('Baz\UserSeeder', $output);
    }

    public function testExecuteANonExistentSeedWorksAsExpected()
    {
        // stub environment
        $envStub = $this->getMockBuilder('\Phinx\Migration\Manager\Environment')
            ->setConstructorArgs(['mockenv', []])
            ->getMock();
        $this->manager->setEnvironments(['mockenv' => $envStub]);

        $this->expectException(InvalidArgumentException::class);
        $this->expectExceptionMessage('The seed class "NonExistentSeeder" does not exist');

        $this->manager->seed('mockenv', 'NonExistentSeeder');
    }

    public function testExecuteANonExistentSeedWorksAsExpectedWithNamespace()
    {
        // stub environment
        $envStub = $this->getMockBuilder('\Phinx\Migration\Manager\Environment')
            ->setConstructorArgs(['mockenv', []])
            ->getMock();
        $this->manager->setConfig($this->getConfigWithNamespace());
        $this->manager->setEnvironments(['mockenv' => $envStub]);

        $this->expectException(InvalidArgumentException::class);
        $this->expectExceptionMessage('The seed class "Foo\Bar\NonExistentSeeder" does not exist');

        $this->manager->seed('mockenv', 'Foo\Bar\NonExistentSeeder');
    }

    public function testExecuteANonExistentSeedWorksAsExpectedWithMixedNamespace()
    {
        // stub environment
        $envStub = $this->getMockBuilder('\Phinx\Migration\Manager\Environment')
            ->setConstructorArgs(['mockenv', []])
            ->getMock();
        $this->manager->setConfig($this->getConfigWithMixedNamespace());
        $this->manager->setEnvironments(['mockenv' => $envStub]);

        $this->expectException(InvalidArgumentException::class);
        $this->expectExceptionMessage('The seed class "Baz\NonExistentSeeder" does not exist');

        $this->manager->seed('mockenv', 'Baz\NonExistentSeeder');
    }

    public function testOrderSeeds()
    {
        $seeds = array_values($this->manager->getSeeds());
        $this->assertInstanceOf('UserSeeder', $seeds[0]);
        $this->assertInstanceOf('GSeeder', $seeds[1]);
        $this->assertInstanceOf('PostSeeder', $seeds[2]);
    }

    public function testSeedWillNotBeExecuted()
    {
        // stub environment
        $envStub = $this->getMockBuilder('\Phinx\Migration\Manager\Environment')
            ->setConstructorArgs(['mockenv', []])
            ->getMock();
        $this->manager->setEnvironments(['mockenv' => $envStub]);
        $this->manager->seed('mockenv', 'UserSeederNotExecuted');
        rewind($this->manager->getOutput()->getStream());
        $output = stream_get_contents($this->manager->getOutput()->getStream());
        $this->assertStringContainsString('skipped', $output);
    }

    public function testGettingInputObject()
    {
        $migrations = $this->manager->getMigrations('mockenv');
        $seeds = $this->manager->getSeeds();
        $inputObject = $this->manager->getInput();
        $this->assertInstanceOf('\Symfony\Component\Console\Input\InputInterface', $inputObject);

        foreach ($migrations as $migration) {
            $this->assertEquals($inputObject, $migration->getInput());
        }
        foreach ($seeds as $seed) {
            $this->assertEquals($inputObject, $seed->getInput());
        }
    }

    public function testGettingOutputObject()
    {
        $migrations = $this->manager->getMigrations('mockenv');
        $seeds = $this->manager->getSeeds();
        $outputObject = $this->manager->getOutput();
        $this->assertInstanceOf('\Symfony\Component\Console\Output\OutputInterface', $outputObject);

        foreach ($migrations as $migration) {
            $this->assertEquals($outputObject, $migration->getOutput());
        }
        foreach ($seeds as $seed) {
            $this->assertEquals($outputObject, $seed->getOutput());
        }
    }

    public function testGettingAnInvalidEnvironment()
    {
        $this->expectException(InvalidArgumentException::class);
        $this->expectExceptionMessage('The environment "invalidenv" does not exist');

        $this->manager->getEnvironment('invalidenv');
    }

    public function testReversibleMigrationsWorkAsExpected()
    {
        if (!defined('MYSQL_DB_CONFIG')) {
            $this->markTestSkipped('Mysql tests disabled.');
        }
        $configArray = $this->getConfigArray();
        $adapter = $this->manager->getEnvironment('production')->getAdapter();

        // override the migrations directory to use the reversible migrations
        $configArray['paths']['migrations'] = $this->getCorrectedPath(__DIR__ . '/_files/reversiblemigrations');
        $config = new Config($configArray);

        // ensure the database is empty
        $adapter->dropDatabase(MYSQL_DB_CONFIG['name']);
        $adapter->createDatabase(MYSQL_DB_CONFIG['name']);
        $adapter->disconnect();

        // migrate to the latest version
        $this->manager->setConfig($config);
        $this->manager->migrate('production');

        // ensure up migrations worked
        $this->assertFalse($adapter->hasTable('info'));
        $this->assertTrue($adapter->hasTable('statuses'));
        $this->assertTrue($adapter->hasTable('users'));
        $this->assertTrue($adapter->hasTable('just_logins'));
        $this->assertFalse($adapter->hasTable('user_logins'));
        $this->assertTrue($adapter->hasColumn('users', 'biography'));
        $this->assertTrue($adapter->hasForeignKey('just_logins', ['user_id']));
        $this->assertTrue($adapter->hasTable('change_direction_test'));
        $this->assertTrue($adapter->hasColumn('change_direction_test', 'subthing'));
        $this->assertEquals(
            count($adapter->fetchAll('SELECT * FROM change_direction_test WHERE subthing IS NOT NULL')),
            2
        );

        // revert all changes to the first
        $this->manager->rollback('production', '20121213232502');

        // ensure reversed migrations worked
        $this->assertTrue($adapter->hasTable('info'));
        $this->assertFalse($adapter->hasTable('statuses'));
        $this->assertFalse($adapter->hasTable('user_logins'));
        $this->assertFalse($adapter->hasTable('just_logins'));
        $this->assertTrue($adapter->hasColumn('users', 'bio'));
        $this->assertFalse($adapter->hasForeignKey('user_logins', ['user_id']));
        $this->assertFalse($adapter->hasTable('change_direction_test'));
    }

    public function testReversibleMigrationWithIndexConflict()
    {
        if (!defined('MYSQL_DB_CONFIG')) {
            $this->markTestSkipped('Mysql tests disabled.');
        }
        $configArray = $this->getConfigArray();
        $adapter = $this->manager->getEnvironment('production')->getAdapter();

        // override the migrations directory to use the reversible migrations
        $configArray['paths']['migrations'] = $this->getCorrectedPath(__DIR__ . '/_files/drop_index_regression');
        $config = new Config($configArray);

        // ensure the database is empty
        $adapter->dropDatabase(MYSQL_DB_CONFIG['name']);
        $adapter->createDatabase(MYSQL_DB_CONFIG['name']);
        $adapter->disconnect();

        // migrate to the latest version
        $this->manager->setConfig($config);
        $this->manager->migrate('production');

        // ensure up migrations worked
        $this->assertTrue($adapter->hasTable('my_table'));
        $this->assertTrue($adapter->hasTable('my_other_table'));
        $this->assertTrue($adapter->hasColumn('my_table', 'entity_id'));
        $this->assertTrue($adapter->hasForeignKey('my_table', ['entity_id']));

        // revert all changes to the first
        $this->manager->rollback('production', '20121213232502');

        // ensure reversed migrations worked
        $this->assertTrue($adapter->hasTable('my_table'));
        $this->assertTrue($adapter->hasTable('my_other_table'));
        $this->assertTrue($adapter->hasColumn('my_table', 'entity_id'));
        $this->assertFalse($adapter->hasForeignKey('my_table', ['entity_id']));
        $this->assertFalse($adapter->hasIndex('my_table', ['entity_id']));
    }

    public function testReversibleMigrationWithFKConflictOnTableDrop()
    {
        if (!defined('MYSQL_DB_CONFIG')) {
            $this->markTestSkipped('Mysql tests disabled.');
        }
        $configArray = $this->getConfigArray();
        $adapter = $this->manager->getEnvironment('production')->getAdapter();

        // override the migrations directory to use the reversible migrations
        $configArray['paths']['migrations'] = $this->getCorrectedPath(__DIR__ . '/_files/drop_table_with_fk_regression');
        $config = new Config($configArray);

        // ensure the database is empty
        $adapter->dropDatabase(MYSQL_DB_CONFIG['name']);
        $adapter->createDatabase(MYSQL_DB_CONFIG['name']);
        $adapter->disconnect();

        // migrate to the latest version
        $this->manager->setConfig($config);
        $this->manager->migrate('production');

        // ensure up migrations worked
        $this->assertTrue($adapter->hasTable('orders'));
        $this->assertTrue($adapter->hasTable('customers'));
        $this->assertTrue($adapter->hasColumn('orders', 'order_date'));
        $this->assertTrue($adapter->hasColumn('orders', 'customer_id'));
        $this->assertTrue($adapter->hasForeignKey('orders', ['customer_id']));

        // revert all changes to the first
        $this->manager->rollback('production', '20190928205056');

        // ensure reversed migrations worked
        $this->assertTrue($adapter->hasTable('orders'));
        $this->assertTrue($adapter->hasColumn('orders', 'order_date'));
        $this->assertFalse($adapter->hasColumn('orders', 'customer_id'));
        $this->assertFalse($adapter->hasTable('customers'));
        $this->assertFalse($adapter->hasForeignKey('orders', ['customer_id']));

        $this->manager->rollback('production');
        $this->assertFalse($adapter->hasTable('orders'));
        $this->assertFalse($adapter->hasTable('customers'));
    }

    public function testReversibleMigrationsWorkAsExpectedWithNamespace()
    {
        if (!defined('MYSQL_DB_CONFIG')) {
            $this->markTestSkipped('Mysql tests disabled.');
        }
        $configArray = $this->getConfigArray();
        $adapter = $this->manager->getEnvironment('production')->getAdapter();

        // override the migrations directory to use the reversible migrations
        $configArray['paths']['migrations'] = ['Foo\Bar' => $this->getCorrectedPath(__DIR__ . '/_files_foo_bar/reversiblemigrations')];
        $config = new Config($configArray);

        // ensure the database is empty
        $adapter->dropDatabase(MYSQL_DB_CONFIG['name']);
        $adapter->createDatabase(MYSQL_DB_CONFIG['name']);
        $adapter->disconnect();

        // migrate to the latest version
        $this->manager->setConfig($config);
        $this->manager->migrate('production');

        // ensure up migrations worked
        $this->assertFalse($adapter->hasTable('info_foo_bar'));
        $this->assertTrue($adapter->hasTable('statuses_foo_bar'));
        $this->assertTrue($adapter->hasTable('users_foo_bar'));
        $this->assertTrue($adapter->hasTable('user_logins_foo_bar'));
        $this->assertTrue($adapter->hasColumn('users_foo_bar', 'biography'));
        $this->assertTrue($adapter->hasForeignKey('user_logins_foo_bar', ['user_id']));

        // revert all changes to the first
        $this->manager->rollback('production', '20161213232502');

        // ensure reversed migrations worked
        $this->assertTrue($adapter->hasTable('info_foo_bar'));
        $this->assertFalse($adapter->hasTable('statuses_foo_bar'));
        $this->assertFalse($adapter->hasTable('user_logins_foo_bar'));
        $this->assertTrue($adapter->hasColumn('users_foo_bar', 'bio'));
        $this->assertFalse($adapter->hasForeignKey('user_logins_foo_bar', ['user_id']));
    }

    public function testReversibleMigrationsWorkAsExpectedWithMixedNamespace()
    {
        if (!defined('MYSQL_DB_CONFIG')) {
            $this->markTestSkipped('Mysql tests disabled.');
        }
        $configArray = $this->getConfigArray();
        $adapter = $this->manager->getEnvironment('production')->getAdapter();

        // override the migrations directory to use the reversible migrations
        $configArray['paths']['migrations'] = [
            $this->getCorrectedPath(__DIR__ . '/_files/reversiblemigrations'),
            'Baz' => $this->getCorrectedPath(__DIR__ . '/_files_baz/reversiblemigrations'),
            'Foo\Bar' => $this->getCorrectedPath(__DIR__ . '/_files_foo_bar/reversiblemigrations'),
        ];
        $config = new Config($configArray);

        // ensure the database is empty
        $adapter->dropDatabase(MYSQL_DB_CONFIG['name']);
        $adapter->createDatabase(MYSQL_DB_CONFIG['name']);
        $adapter->disconnect();

        // migrate to the latest version
        $this->manager->setConfig($config);
        $this->manager->migrate('production');

        // ensure up migrations worked
        $this->assertFalse($adapter->hasTable('info'));
        $this->assertTrue($adapter->hasTable('statuses'));
        $this->assertTrue($adapter->hasTable('users'));
        $this->assertFalse($adapter->hasTable('user_logins'));
        $this->assertTrue($adapter->hasTable('just_logins'));
        $this->assertTrue($adapter->hasColumn('users', 'biography'));
        $this->assertTrue($adapter->hasForeignKey('just_logins', ['user_id']));

        $this->assertFalse($adapter->hasTable('info_baz'));
        $this->assertTrue($adapter->hasTable('statuses_baz'));
        $this->assertTrue($adapter->hasTable('users_baz'));
        $this->assertTrue($adapter->hasTable('user_logins_baz'));
        $this->assertTrue($adapter->hasColumn('users_baz', 'biography'));
        $this->assertTrue($adapter->hasForeignKey('user_logins_baz', ['user_id']));

        $this->assertFalse($adapter->hasTable('info_foo_bar'));
        $this->assertTrue($adapter->hasTable('statuses_foo_bar'));
        $this->assertTrue($adapter->hasTable('users_foo_bar'));
        $this->assertTrue($adapter->hasTable('user_logins_foo_bar'));
        $this->assertTrue($adapter->hasColumn('users_foo_bar', 'biography'));
        $this->assertTrue($adapter->hasForeignKey('user_logins_foo_bar', ['user_id']));

        // revert all changes to the first
        $this->manager->rollback('production', '20121213232502');

        // ensure reversed migrations worked
        $this->assertTrue($adapter->hasTable('info'));
        $this->assertFalse($adapter->hasTable('statuses'));
        $this->assertFalse($adapter->hasTable('user_logins'));
        $this->assertFalse($adapter->hasTable('just_logins'));
        $this->assertTrue($adapter->hasColumn('users', 'bio'));
        $this->assertFalse($adapter->hasForeignKey('user_logins', ['user_id']));

        $this->assertFalse($adapter->hasTable('users_baz'));
        $this->assertFalse($adapter->hasTable('info_baz'));
        $this->assertFalse($adapter->hasTable('statuses_baz'));
        $this->assertFalse($adapter->hasTable('user_logins_baz'));

        $this->assertFalse($adapter->hasTable('users_foo_bar'));
        $this->assertFalse($adapter->hasTable('info_foo_bar'));
        $this->assertFalse($adapter->hasTable('statuses_foo_bar'));
        $this->assertFalse($adapter->hasTable('user_logins_foo_bar'));
    }

    public function testBreakpointsTogglingOperateAsExpected()
    {
        if (!defined('MYSQL_DB_CONFIG')) {
            $this->markTestSkipped('Mysql tests disabled.');
        }
        $configArray = $this->getConfigArray();
        $adapter = $this->manager->getEnvironment('production')->getAdapter();

        $config = new Config($configArray);

        // ensure the database is empty
        $adapter->dropDatabase(MYSQL_DB_CONFIG['name']);
        $adapter->createDatabase(MYSQL_DB_CONFIG['name']);
        $adapter->disconnect();

        // migrate to the latest version
        $this->manager->setConfig($config);
        $this->manager->migrate('production');

        // Get the versions
        $originalVersions = $this->manager->getEnvironment('production')->getVersionLog();
        $this->assertEquals(0, reset($originalVersions)['breakpoint']);
        $this->assertEquals(0, end($originalVersions)['breakpoint']);

        // Wait until the second has changed.
        sleep(1);

        // Toggle the breakpoint on most recent migration
        $this->manager->toggleBreakpoint('production', null);

        // ensure breakpoint is set
        $firstToggle = $this->manager->getEnvironment('production')->getVersionLog();
        $this->assertEquals(0, reset($firstToggle)['breakpoint']);
        $this->assertEquals(1, end($firstToggle)['breakpoint']);

        // ensure no other data has changed.
        foreach ($originalVersions as $originalVersionKey => $originalVersion) {
            foreach ($originalVersion as $column => $value) {
                if (!is_numeric($column) && $column !== 'breakpoint') {
                    $this->assertEquals($value, $firstToggle[$originalVersionKey][$column]);
                }
            }
        }

        // Wait until the second has changed.
        sleep(1);

        // Toggle the breakpoint on most recent migration
        $this->manager->toggleBreakpoint('production', null);

        // ensure breakpoint is set
        $secondToggle = $this->manager->getEnvironment('production')->getVersionLog();
        $this->assertEquals(0, reset($secondToggle)['breakpoint']);
        $this->assertEquals(0, end($secondToggle)['breakpoint']);

        // ensure no other data has changed.
        foreach ($originalVersions as $originalVersionKey => $originalVersion) {
            foreach ($originalVersion as $column => $value) {
                if (!is_numeric($column) && $column !== 'breakpoint') {
                    $this->assertEquals($value, $secondToggle[$originalVersionKey][$column]);
                }
            }
        }

        // Wait until the second has changed.
        sleep(1);

        // Reset all breakpoints and toggle the most recent migration twice
        $this->manager->removeBreakpoints('production');
        $this->manager->toggleBreakpoint('production', null);
        $this->manager->toggleBreakpoint('production', null);

        // ensure breakpoint is not set
        $resetVersions = $this->manager->getEnvironment('production')->getVersionLog();
        $this->assertEquals(0, reset($resetVersions)['breakpoint']);
        $this->assertEquals(0, end($resetVersions)['breakpoint']);

        // ensure no other data has changed.
        foreach ($originalVersions as $originalVersionKey => $originalVersion) {
            foreach ($originalVersion as $column => $value) {
                if (!is_numeric($column)) {
                    $this->assertEquals($value, $resetVersions[$originalVersionKey][$column]);
                }
            }
        }

        // Wait until the second has changed.
        sleep(1);

        // Set the breakpoint on the latest migration
        $this->manager->setBreakpoint('production', null);

        // ensure breakpoint is set
        $setLastVersions = $this->manager->getEnvironment('production')->getVersionLog();
        $this->assertEquals(0, reset($setLastVersions)['breakpoint']);
        $this->assertEquals(1, end($setLastVersions)['breakpoint']);

        // ensure no other data has changed.
        foreach ($originalVersions as $originalVersionKey => $originalVersion) {
            foreach ($originalVersion as $column => $value) {
                if (!is_numeric($column) && $column !== 'breakpoint') {
                    $this->assertEquals($value, $setLastVersions[$originalVersionKey][$column]);
                }
            }
        }

        // Wait until the second has changed.
        sleep(1);

        // Set the breakpoint on the first migration
        $this->manager->setBreakpoint('production', reset($originalVersions)['version']);

        // ensure breakpoint is set
        $setFirstVersion = $this->manager->getEnvironment('production')->getVersionLog();
        $this->assertEquals(1, reset($setFirstVersion)['breakpoint']);
        $this->assertEquals(1, end($setFirstVersion)['breakpoint']);

        // ensure no other data has changed.
        foreach ($originalVersions as $originalVersionKey => $originalVersion) {
            foreach ($originalVersion as $column => $value) {
                if (!is_numeric($column) && $column !== 'breakpoint') {
                    $this->assertEquals($value, $resetVersions[$originalVersionKey][$column]);
                }
            }
        }

        // Wait until the second has changed.
        sleep(1);

        // Unset the breakpoint on the latest migration
        $this->manager->unsetBreakpoint('production', null);

        // ensure breakpoint is set
        $unsetLastVersions = $this->manager->getEnvironment('production')->getVersionLog();
        $this->assertEquals(1, reset($unsetLastVersions)['breakpoint']);
        $this->assertEquals(0, end($unsetLastVersions)['breakpoint']);

        // ensure no other data has changed.
        foreach ($originalVersions as $originalVersionKey => $originalVersion) {
            foreach ($originalVersion as $column => $value) {
                if (!is_numeric($column) && $column !== 'breakpoint') {
                    $this->assertEquals($value, $unsetLastVersions[$originalVersionKey][$column]);
                }
            }
        }

        // Wait until the second has changed.
        sleep(1);

        // Unset the breakpoint on the first migration
        $this->manager->unsetBreakpoint('production', reset($originalVersions)['version']);

        // ensure breakpoint is set
        $unsetFirstVersion = $this->manager->getEnvironment('production')->getVersionLog();
        $this->assertEquals(0, reset($unsetFirstVersion)['breakpoint']);
        $this->assertEquals(0, end($unsetFirstVersion)['breakpoint']);

        // ensure no other data has changed.
        foreach ($originalVersions as $originalVersionKey => $originalVersion) {
            foreach ($originalVersion as $column => $value) {
                if (!is_numeric($column)) {
                    $this->assertEquals($value, $unsetFirstVersion[$originalVersionKey][$column]);
                }
            }
        }
    }

    public function testBreakpointWithInvalidVersion()
    {
        if (!defined('MYSQL_DB_CONFIG')) {
            $this->markTestSkipped('Mysql tests disabled.');
        }
        $configArray = $this->getConfigArray();
        $adapter = $this->manager->getEnvironment('production')->getAdapter();

        $config = new Config($configArray);

        // ensure the database is empty
        $adapter->dropDatabase(MYSQL_DB_CONFIG['name']);
        $adapter->createDatabase(MYSQL_DB_CONFIG['name']);
        $adapter->disconnect();

        // migrate to the latest version
        $this->manager->setConfig($config);
        $this->manager->migrate('production');
        $this->manager->getOutput()->setDecorated(false);

        // set breakpoint on most recent migration
        $this->manager->toggleBreakpoint('production', 999);

        rewind($this->manager->getOutput()->getStream());
        $output = stream_get_contents($this->manager->getOutput()->getStream());

        $this->assertStringContainsString('is not a valid version', $output);
    }

    public function testPostgresFullMigration()
    {
        if (!defined('PGSQL_DB_CONFIG')) {
            $this->markTestSkipped('Postgres tests disabled.');
        }

        $configArray = $this->getConfigArray();
        // override the migrations directory to use the reversible migrations
        $configArray['paths']['migrations'] = [
            $this->getCorrectedPath(__DIR__ . '/_files/postgres'),
        ];
        $configArray['environments']['production'] = PGSQL_DB_CONFIG;
        $config = new Config($configArray);
        $this->manager->setConfig($config);

        $adapter = $this->manager->getEnvironment('production')->getAdapter();

        // ensure the database is empty
        $adapter->dropSchema('public');
        $adapter->createSchema('public');
        $adapter->disconnect();

        // migrate to the latest version
        $this->manager->migrate('production');

        $this->assertTrue($adapter->hasTable('articles'));
        $this->assertTrue($adapter->hasTable('categories'));
        $this->assertTrue($adapter->hasTable('composite_pks'));
        $this->assertTrue($adapter->hasTable('orders'));
        $this->assertTrue($adapter->hasTable('products'));
        $this->assertTrue($adapter->hasTable('special_pks'));
        $this->assertTrue($adapter->hasTable('special_tags'));
        $this->assertTrue($adapter->hasTable('users'));

        $this->manager->rollback('production', 'all');

        $this->assertFalse($adapter->hasTable('articles'));
        $this->assertFalse($adapter->hasTable('categories'));
        $this->assertFalse($adapter->hasTable('composite_pks'));
        $this->assertFalse($adapter->hasTable('orders'));
        $this->assertFalse($adapter->hasTable('products'));
        $this->assertFalse($adapter->hasTable('special_pks'));
        $this->assertFalse($adapter->hasTable('special_tags'));
        $this->assertFalse($adapter->hasTable('users'));
    }

    public function testMigrationWithDropColumnAndForeignKeyAndIndex()
    {
        if (!defined('MYSQL_DB_CONFIG')) {
            $this->markTestSkipped('Mysql tests disabled.');
        }
        $configArray = $this->getConfigArray();
        $adapter = $this->manager->getEnvironment('production')->getAdapter();

        // override the migrations directory to use the reversible migrations
        $configArray['paths']['migrations'] = $this->getCorrectedPath(__DIR__ . '/_files/drop_column_fk_index_regression');
        $config = new Config($configArray);

        // ensure the database is empty
        $adapter->dropDatabase(MYSQL_DB_CONFIG['name']);
        $adapter->createDatabase(MYSQL_DB_CONFIG['name']);
        $adapter->disconnect();

        $this->manager->setConfig($config);
        $this->manager->migrate('production', '20190928205056');

        $this->assertTrue($adapter->hasTable('table1'));
        $this->assertTrue($adapter->hasTable('table2'));
        $this->assertTrue($adapter->hasTable('table3'));
        $this->assertTrue($adapter->hasColumn('table1', 'table2_id'));
        $this->assertTrue($adapter->hasForeignKey('table1', ['table2_id'], 'table1_table2_id'));
        $this->assertTrue($adapter->hasIndexByName('table1', 'table1_table2_id'));
        $this->assertTrue($adapter->hasColumn('table1', 'table3_id'));
        $this->assertTrue($adapter->hasForeignKey('table1', ['table3_id'], 'table1_table3_id'));
        $this->assertTrue($adapter->hasIndexByName('table1', 'table1_table3_id'));

        // Run the next migration
        $this->manager->migrate('production');
        $this->assertTrue($adapter->hasTable('table1'));
        $this->assertTrue($adapter->hasTable('table2'));
        $this->assertTrue($adapter->hasTable('table3'));
        $this->assertTrue($adapter->hasColumn('table1', 'table2_id'));
        $this->assertTrue($adapter->hasForeignKey('table1', ['table2_id'], 'table1_table2_id'));
        $this->assertTrue($adapter->hasIndexByName('table1', 'table1_table2_id'));
        $this->assertFalse($adapter->hasColumn('table1', 'table3_id'));
        $this->assertFalse($adapter->hasForeignKey('table1', ['table3_id'], 'table1_table3_id'));
        $this->assertFalse($adapter->hasIndexByName('table1', 'table1_table3_id'));

        // rollback
        $this->manager->rollback('production');
        $this->manager->rollback('production');

        // ensure reversed migrations worked
        $this->assertTrue($adapter->hasTable('table1'));
        $this->assertTrue($adapter->hasTable('table2'));
        $this->assertTrue($adapter->hasTable('table3'));
        $this->assertFalse($adapter->hasColumn('table1', 'table2_id'));
        $this->assertFalse($adapter->hasForeignKey('table1', ['table2_id'], 'table1_table2_id'));
        $this->assertFalse($adapter->hasIndexByName('table1', 'table1_table2_id'));
        $this->assertFalse($adapter->hasColumn('table1', 'table3_id'));
        $this->assertFalse($adapter->hasForeignKey('table1', ['table3_id'], 'table1_table3_id'));
        $this->assertFalse($adapter->hasIndexByName('table1', 'table1_table3_id'));
    }

    public function testInvalidVersionBreakpoint()
    {
        // stub environment
        $envStub = $this->getMockBuilder('\Phinx\Migration\Manager\Environment')
            ->setConstructorArgs(['mockenv', []])
            ->getMock();
        $envStub->expects($this->once())
                ->method('getVersionLog')
                ->will($this->returnValue(
                    [
                        '20120111235330' =>
                            [
                                'version' => '20120111235330',
                                'start_time' => '2012-01-11 23:53:36',
                                'end_time' => '2012-01-11 23:53:37',
                                'migration_name' => '',
                                'breakpoint' => '0',
                            ],
                    ]
                ));

        $this->manager->setEnvironments(['mockenv' => $envStub]);
        $this->manager->getOutput()->setDecorated(false);
        $return = $this->manager->setBreakpoint('mockenv', '20120133235330');

        rewind($this->manager->getOutput()->getStream());
        $outputStr = stream_get_contents($this->manager->getOutput()->getStream());
<<<<<<< HEAD
        $this->assertEquals("warning 20120133235330 is not a valid version", trim($outputStr));
    }

    public function testMigrationWillNotBeExecuted()
    {
        if (!defined('MYSQL_DB_CONFIG')) {
            $this->markTestSkipped('Mysql tests disabled.');
        }
        $configArray = $this->getConfigArray();
        $adapter = $this->manager->getEnvironment('production')->getAdapter();

        // override the migrations directory to use the should execute migrations
        $configArray['paths']['migrations'] = $this->getCorrectedPath(__DIR__ . '/_files/should_execute');
        $config = new Config($configArray);

        // ensure the database is empty
        $adapter->dropDatabase(MYSQL_DB_CONFIG['name']);
        $adapter->createDatabase(MYSQL_DB_CONFIG['name']);
        $adapter->disconnect();

        // Run the migration with shouldExecute returning false: the table should not be created
        $this->manager->setConfig($config);
        $this->manager->migrate('production', '20201207205056');

        $this->assertFalse($adapter->hasTable('info'));

        // Run the migration with shouldExecute returning true: the table should be created
        $this->manager->migrate('production', '20201207205057');

        $this->assertTrue($adapter->hasTable('info'));
    }
}

/**
 * RawBufferedOutput is a specialized BufferedOutput that outputs raw "writeln" calls (ie. it doesn't replace the
 * tags like <info>message</info>.
 */
class RawBufferedOutput extends \Symfony\Component\Console\Output\BufferedOutput
{
    public function writeln($messages, $options = self::OUTPUT_RAW)
    {
        $this->write($messages, true, $options);
=======
        $this->assertEquals('warning 20120133235330 is not a valid version', trim($outputStr));
>>>>>>> f46f760b
    }
}<|MERGE_RESOLUTION|>--- conflicted
+++ resolved
@@ -6074,7 +6074,6 @@
 
         rewind($this->manager->getOutput()->getStream());
         $outputStr = stream_get_contents($this->manager->getOutput()->getStream());
-<<<<<<< HEAD
         $this->assertEquals("warning 20120133235330 is not a valid version", trim($outputStr));
     }
 
@@ -6106,19 +6105,4 @@
 
         $this->assertTrue($adapter->hasTable('info'));
     }
-}
-
-/**
- * RawBufferedOutput is a specialized BufferedOutput that outputs raw "writeln" calls (ie. it doesn't replace the
- * tags like <info>message</info>.
- */
-class RawBufferedOutput extends \Symfony\Component\Console\Output\BufferedOutput
-{
-    public function writeln($messages, $options = self::OUTPUT_RAW)
-    {
-        $this->write($messages, true, $options);
-=======
-        $this->assertEquals('warning 20120133235330 is not a valid version', trim($outputStr));
->>>>>>> f46f760b
-    }
 }