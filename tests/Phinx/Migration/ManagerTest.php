--- conflicted
+++ resolved
@@ -80,20 +80,6 @@
 
     public function testPrintStatusMethod()
     {
-<<<<<<< HEAD
-        $envStub = $this->getMock('\Phinx\Migration\Manager\Environment', array('getVersions'), array('mockenv', array()));
-        $envStub->expects($this->any())
-                ->method('getVersions')
-                ->will($this->returnValue(array('20120111235330', '20120116183504')));
-        $mockadapter = $this->getMockBuilder('\Phinx\Db\Adapter\MysqlAdapter')->disableOriginalConstructor()->setMethods(array('disconnect'))->getMock();
-        $mockadapter->expects($this->any())
-                ->method('disconnect');
-        $envStub->setAdapter($mockadapter);
-        $this->manager->setEnvironments(array('mockenv' => $envStub));
-        $this->manager->printStatus('mockenv');
-        
-=======
-        // stub environment
         $envStub = $this->getMock('\Phinx\Migration\Manager\Environment', array(), array('mockenv', array()));
         $envStub->expects($this->once())
                 ->method('getVersionLog')
@@ -117,13 +103,15 @@
                             ),
                     )
                 ));
-
+        $mockadapter = $this->getMockBuilder('\Phinx\Db\Adapter\MysqlAdapter')->disableOriginalConstructor()->setMethods(array('disconnect'))->getMock();
+        $mockadapter->expects($this->any())
+                ->method('disconnect');
+        $envStub->setAdapter($mockadapter);
         $this->manager->setEnvironments(array('mockenv' => $envStub));
         $this->manager->getOutput()->setDecorated(false);
         $return = $this->manager->printStatus('mockenv');
         $this->assertEquals(0, $return);
 
->>>>>>> 6943cb4b
         rewind($this->manager->getOutput()->getStream());
         $outputStr = stream_get_contents($this->manager->getOutput()->getStream());
         $this->assertRegExp('/up  20120111235330  2012-01-11 23:53:36  2012-01-11 23:53:37  TestMigration/', $outputStr);
@@ -196,14 +184,6 @@
         // stub environment
         $envStub = $this->getMock('\Phinx\Migration\Manager\Environment', array('getVersions'), array('mockenv', array()));
         $envStub->expects($this->once())
-<<<<<<< HEAD
-                ->method('getVersions')
-                ->will($this->returnValue(array('20120103083300', '20120815145812')));
-        $mockadapter = $this->getMockBuilder('\Phinx\Db\Adapter\MysqlAdapter')->disableOriginalConstructor()->setMethods(array('disconnect'))->getMock();
-        $mockadapter->expects($this->any())
-                ->method('disconnect');
-        $envStub->setAdapter($mockadapter);
-=======
                 ->method('getVersionLog')
                 ->will($this->returnValue(
                     array (
@@ -225,8 +205,10 @@
                             ),
                     )
                 ));
-
->>>>>>> 6943cb4b
+        $mockadapter = $this->getMockBuilder('\Phinx\Db\Adapter\MysqlAdapter')->disableOriginalConstructor()->setMethods(array('disconnect'))->getMock();
+        $mockadapter->expects($this->any())
+                ->method('disconnect');
+        $envStub->setAdapter($mockadapter);
         $this->manager->setEnvironments(array('mockenv' => $envStub));
         $this->manager->getOutput()->setDecorated(false);
         $return = $this->manager->printStatus('mockenv');
@@ -367,26 +349,20 @@
     {
         // stub environment
         $envStub = $this->getMock('\Phinx\Migration\Manager\Environment', array(), array('mockenv', array()));
-<<<<<<< HEAD
-        $envStub->expects($this->once())
-                ->method('getVersions')
-                ->will($this->returnValue($availableMigrations));
+		if (is_null($expectedMigration)) {
+            $envStub->expects($this->never())
+                    ->method('getVersions')
+        } else {
+            $envStub->expects($this->once())
+                    ->method('getVersions')
+                    ->will($this->returnValue($availableMigrations));
+        }
 
 	    $mockadapter = $this->getMockBuilder('\Phinx\Db\Adapter\MysqlAdapter')->disableOriginalConstructor()->setMethods(array('disconnect'))->getMock();
 	    $mockadapter->expects($this->any())
 		    ->method('disconnect');
 	    $envStub->setAdapter($mockadapter);
 
-=======
-        if (is_null($expectedMigration)) {
-            $envStub->expects($this->never())
-                    ->method('getVersions');
-        } else {
-            $envStub->expects($this->once())
-                    ->method('getVersions')
-                    ->will($this->returnValue($availableMigrations));
-        }
->>>>>>> 6943cb4b
         $this->manager->setEnvironments(array('mockenv' => $envStub));
         $this->manager->migrateToDateTime('mockenv', new \DateTime($dateString));
         rewind($this->manager->getOutput()->getStream());
