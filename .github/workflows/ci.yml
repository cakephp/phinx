--- conflicted
+++ resolved
@@ -13,26 +13,16 @@
     strategy:
       fail-fast: false
       matrix:
-<<<<<<< HEAD
         php-version: ['8.1', '8.2']
         db-type: [sqlite, mysql, pgsql]
         prefer-lowest: ['']
         include:
           - php-version: '8.1'
             db-type: sqlite
-=======
-        php-version: ['7.3', '7.4', '8.0', '8.2']
-        db-type: [sqlite, mysql, pgsql]
-        prefer-lowest: ['']
-        include:
-          - php-version: '7.3'
-            db-type: mysql
->>>>>>> ba63e434
             prefer-lowest: prefer-lowest
 
     steps:
     - name: Setup MySQL latest
-<<<<<<< HEAD
       if: matrix.db-type == 'mysql' && matrix.php-version != '8.1'
       run: docker run --rm --name=mysqld -e MYSQL_ROOT_PASSWORD=root -e MYSQL_DATABASE=cakephp -p 3306:3306 -d mysql --default-authentication-plugin=mysql_native_password
 
@@ -46,21 +36,6 @@
 
     - name: Setup PostgreSQL 9.4
       if: matrix.db-type == 'pgsql' && matrix.php-version == '8.1'
-=======
-      if: matrix.db-type == 'mysql' && matrix.php-version != '7.3'
-      run: docker run --rm --name=mysqld -e MYSQL_ROOT_PASSWORD=root -e MYSQL_DATABASE=cakephp -p 3306:3306 -d mysql --default-authentication-plugin=mysql_native_password
-
-    - name: Setup MySQL 5.6
-      if: matrix.db-type == 'mysql' && matrix.php-version == '7.3'
-      run: docker run --rm --name=mysqld -e MYSQL_ROOT_PASSWORD=root -e MYSQL_DATABASE=cakephp -p 3306:3306 -d mysql:5.6 --character-set-server=utf8
-
-    - name: Setup PostgreSQL latest
-      if: matrix.db-type == 'pgsql' && matrix.php-version != '7.3'
-      run: docker run --rm --name=postgres -e POSTGRES_PASSWORD=postgres -e POSTGRES_DB=cakephp -p 5432:5432 -d postgres
-
-    - name: Setup PostgreSQL 9.4
-      if: matrix.db-type == 'pgsql' && matrix.php-version == '7.3'
->>>>>>> ba63e434
       run: docker run --rm --name=postgres -e POSTGRES_PASSWORD=postgres -e POSTGRES_DB=cakephp -p 5432:5432 -d postgres:9.4
 
     - uses: actions/checkout@v3
@@ -88,18 +63,16 @@
 
     - name: Composer install
       run: |
-        if ${{ matrix.prefer-lowest == 'prefer-lowest' }}; then
+        if [[ ${{ matrix.php-version }} == '8.2' ]]; then
+          composer install --ignore-platform-req=php
+        elif ${{ matrix.prefer-lowest == 'prefer-lowest' }}; then
           composer update --prefer-lowest --prefer-stable
         else
           composer install
         fi
 
     - name: Setup problem matchers for PHPUnit
-<<<<<<< HEAD
       if: matrix.php-version == '8.1' && matrix.db-type == 'mysql'
-=======
-      if: matrix.php-version == '7.3' && matrix.db-type == 'mysql'
->>>>>>> ba63e434
       run: echo "::add-matcher::${{ runner.tool_cache }}/phpunit.json"
 
     - name: Setup Database
@@ -137,21 +110,12 @@
       uses: codecov/codecov-action@v3
 
   testsuite-windows:
-<<<<<<< HEAD
     runs-on: windows-2022
     name: Windows - PHP 8.1 & SQL Server
 
     env:
       EXTENSIONS: mbstring, intl, pdo_sqlsrv
       PHP_VERSION: '8.1'
-=======
-    runs-on: windows-2019
-    name: Windows - PHP 7.3 & SQL Server
-
-    env:
-      EXTENSIONS: pdo_sqlsrv
-      PHP_VERSION: '7.3'
->>>>>>> ba63e434
 
     steps:
     - uses: actions/checkout@v3
