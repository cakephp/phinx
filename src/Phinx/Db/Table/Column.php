<?php

/**
 * MIT License
 * For full license information, please view the LICENSE file that was distributed with this source code.
 */

namespace Phinx\Db\Table;

use Phinx\Db\Adapter\AdapterInterface;
use RuntimeException;
use UnexpectedValueException;

/**
 * This object is based loosely on: http://api.rubyonrails.org/classes/ActiveRecord/ConnectionAdapters/Table.html.
 */
class Column
{
    /**
     * @var string
     */
    protected $name;

    /**
     * @var string|\Phinx\Util\Literal
     */
    protected $type;

    /**
     * @var int
     */
    protected $limit;

    /**
     * @var bool
     */
    protected $null = false;

    /**
     * @var mixed|null
     */
    protected $default;

    /**
     * @var bool
     */
    protected $identity = false;

    /**
     * @var int
     */
    protected $seed;

    /**
     * @var int
     */
    protected $increment;

    /**
     * @var int
     */
    protected $scale;

    /**
     * @var string
     */
    protected $after;

    /**
     * @var string
     */
    protected $update;

    /**
     * @var string
     */
    protected $comment;

    /**
     * @var bool
     */
    protected $signed = true;

    /**
     * @var bool
     */
    protected $timezone = false;

    /**
     * @var array
     */
    protected $properties = [];

    /**
     * @var string
     */
    protected $collation;

    /**
     * @var string
     */
    protected $encoding;

    /**
     * @var integer
     */
    protected $srid = null;

    /**
     * @var array
     */
    protected $values;

    /**
     * Sets the column name.
     *
     * @param string $name
     *
     * @return $this
     */
    public function setName($name)
    {
        $this->name = $name;

        return $this;
    }

    /**
     * Gets the column name.
     *
     * @return string|null
     */
    public function getName()
    {
        return $this->name;
    }

    /**
     * Sets the column type.
     *
     * @param string|\Phinx\Util\Literal $type Column type
     *
     * @return $this
     */
    public function setType($type)
    {
        $this->type = $type;

        return $this;
    }

    /**
     * Gets the column type.
     *
     * @return string|\Phinx\Util\Literal
     */
    public function getType()
    {
        return $this->type;
    }

    /**
     * Sets the column limit.
     *
     * @param int $limit
     *
     * @return $this
     */
    public function setLimit($limit)
    {
        $this->limit = $limit;

        return $this;
    }

    /**
     * Gets the column limit.
     *
     * @return int
     */
    public function getLimit()
    {
        return $this->limit;
    }

    /**
     * Sets whether the column allows nulls.
     *
     * @param bool $null
     *
     * @return $this
     */
    public function setNull($null)
    {
        $this->null = (bool)$null;

        return $this;
    }

    /**
     * Gets whether the column allows nulls.
     *
     * @return bool
     */
    public function getNull()
    {
        return $this->null;
    }

    /**
     * Does the column allow nulls?
     *
     * @return bool
     */
    public function isNull()
    {
        return $this->getNull();
    }

    /**
     * Sets the default column value.
     *
     * @param mixed $default
     *
     * @return $this
     */
    public function setDefault($default)
    {
        $this->default = $default;

        return $this;
    }

    /**
     * Gets the default column value.
     *
     * @return mixed
     */
    public function getDefault()
    {
        return $this->default;
    }

    /**
     * Sets whether or not the column is an identity column.
     *
     * @param bool $identity
     *
     * @return $this
     */
    public function setIdentity($identity)
    {
        $this->identity = $identity;

        return $this;
    }

    /**
     * Gets whether or not the column is an identity column.
     *
     * @return bool
     */
    public function getIdentity()
    {
        return $this->identity;
    }

    /**
     * Is the column an identity column?
     *
     * @return bool
     */
    public function isIdentity()
    {
        return $this->getIdentity();
    }

    /**
     * Sets the name of the column to add this column after.
     *
     * @param string $after After
     *
     * @return $this
     */
    public function setAfter($after)
    {
        $this->after = $after;

        return $this;
    }

    /**
     * Returns the name of the column to add this column after.
     *
     * @return string
     */
    public function getAfter()
    {
        return $this->after;
    }

    /**
     * Sets the 'ON UPDATE' mysql column function.
     *
     * @param string $update On Update function
     *
     * @return $this
     */
    public function setUpdate($update)
    {
        $this->update = $update;

        return $this;
    }

    /**
     * Returns the value of the ON UPDATE column function.
     *
     * @return string
     */
    public function getUpdate()
    {
        return $this->update;
    }

    /**
     * Sets the number precision for decimal or float column.
     *
     * For example `DECIMAL(5,2)`, 5 is the precision and 2 is the scale,
     * and the column could store value from -999.99 to 999.99.
     *
     * @param int $precision Number precision
     *
     * @return $this
     */
    public function setPrecision($precision)
    {
        $this->setLimit($precision);

        return $this;
    }

    /**
     * Gets the number precision for decimal or float column.
     *
     * For example `DECIMAL(5,2)`, 5 is the precision and 2 is the scale,
     * and the column could store value from -999.99 to 999.99.
     *
     * @return int
     */
    public function getPrecision()
    {
        return $this->limit;
    }

    /**
     * Gets the column identity seed.
     *
     * @return int
     */
    public function getSeed()
    {
        return $this->seed;
    }

    /**
     * Gets the column identity increment.
     *
     * @return int
     */
    public function getIncrement()
    {
        return $this->increment;
    }

    /**
     * Sets the column identity seed.
     *
     * @param int $seed Number seed
     *
     * @return $this
     */
    public function setSeed($seed)
    {
        $this->seed = $seed;

        return $this;
    }

    /**
     * Sets the column identity increment.
     *
     * @param int $increment Number increment
     *
     * @return $this
     */
    public function setIncrement($increment)
    {
        $this->increment = $increment;

        return $this;
    }

    /**
     * Sets the number scale for decimal or float column.
     *
     * For example `DECIMAL(5,2)`, 5 is the precision and 2 is the scale,
     * and the column could store value from -999.99 to 999.99.
     *
     * @param int $scale Number scale
     *
     * @return $this
     */
    public function setScale($scale)
    {
        $this->scale = $scale;

        return $this;
    }

    /**
     * Gets the number scale for decimal or float column.
     *
     * For example `DECIMAL(5,2)`, 5 is the precision and 2 is the scale,
     * and the column could store value from -999.99 to 999.99.
     *
     * @return int
     */
    public function getScale()
    {
        return $this->scale;
    }

    /**
     * Sets the number precision and scale for decimal or float column.
     *
     * For example `DECIMAL(5,2)`, 5 is the precision and 2 is the scale,
     * and the column could store value from -999.99 to 999.99.
     *
     * @param int $precision Number precision
     * @param int $scale Number scale
     *
     * @return $this
     */
    public function setPrecisionAndScale($precision, $scale)
    {
        $this->setLimit($precision);
        $this->scale = $scale;

        return $this;
    }

    /**
     * Sets the column comment.
     *
     * @param string $comment
     *
     * @return $this
     */
    public function setComment($comment)
    {
        $this->comment = $comment;

        return $this;
    }

    /**
     * Gets the column comment.
     *
     * @return string
     */
    public function getComment()
    {
        return $this->comment;
    }

    /**
     * Sets whether field should be signed.
     *
     * @param bool $signed
     *
     * @return $this
     */
    public function setSigned($signed)
    {
        $this->signed = (bool)$signed;

        return $this;
    }

    /**
     * Gets whether field should be signed.
     *
     * @return bool
     */
    public function getSigned()
    {
        return $this->signed;
    }

    /**
     * Should the column be signed?
     *
     * @return bool
     */
    public function isSigned()
    {
        return $this->getSigned();
    }

    /**
     * Sets whether the field should have a timezone identifier.
     * Used for date/time columns only!
     *
     * @param bool $timezone
     *
     * @return $this
     */
    public function setTimezone($timezone)
    {
        $this->timezone = (bool)$timezone;

        return $this;
    }

    /**
     * Gets whether field has a timezone identifier.
     *
     * @return bool
     */
    public function getTimezone()
    {
        return $this->timezone;
    }

    /**
     * Should the column have a timezone?
     *
     * @return bool
     */
    public function isTimezone()
    {
        return $this->getTimezone();
    }

    /**
     * Sets field properties.
     *
     * @param array $properties
     *
     * @return $this
     */
    public function setProperties($properties)
    {
        $this->properties = $properties;

        return $this;
    }

    /**
     * Gets field properties
     *
     * @return array
     */
    public function getProperties()
    {
        return $this->properties;
    }

    /**
     * Sets field values.
     *
     * @param array|string $values
     *
     * @return $this
     */
    public function setValues($values)
    {
        if (!is_array($values)) {
            $values = preg_split('/,\s*/', $values);
        }
        $this->values = $values;

        return $this;
    }

    /**
     * Gets field values
     *
     * @return array
     */
    public function getValues()
    {
        return $this->values;
    }

    /**
     * Sets the column collation.
     *
     * @param string $collation
     *
     * @throws \UnexpectedValueException If collation not allowed for type
     *
     * @return $this
     */
    public function setCollation($collation)
    {
        $allowedTypes = [
            AdapterInterface::PHINX_TYPE_CHAR,
            AdapterInterface::PHINX_TYPE_STRING,
            AdapterInterface::PHINX_TYPE_TEXT,
        ];
        if (!in_array($this->getType(), $allowedTypes)) {
            throw new UnexpectedValueException('Collation may be set only for types: ' . implode(', ', $allowedTypes));
        }

        $this->collation = $collation;

        return $this;
    }

    /**
     * Gets the column collation.
     *
     * @return string
     */
    public function getCollation()
    {
        return $this->collation;
    }

    /**
     * Sets the column character set.
     *
     * @param string $encoding
     *
     * @throws \UnexpectedValueException If character set not allowed for type
     *
     * @return $this
     */
    public function setEncoding($encoding)
    {
        $allowedTypes = [
            AdapterInterface::PHINX_TYPE_CHAR,
            AdapterInterface::PHINX_TYPE_STRING,
            AdapterInterface::PHINX_TYPE_TEXT,
        ];
        if (!in_array($this->getType(), $allowedTypes)) {
            throw new UnexpectedValueException('Character set may be set only for types: ' . implode(', ', $allowedTypes));
        }

        $this->encoding = $encoding;

        return $this;
    }

    /**
     * Gets the column character set.
     *
     * @return string
     */
    public function getEncoding()
    {
        return $this->encoding;
    }

    /**
     * Sets the column SRID.
     *
     * @param int $srid SRID
     * @return \Phinx\Db\Table\Column
     */
    public function setSrid($srid)
    {
        $this->srid = $srid;

        return $this;
    }

    /**
     * Gets the column SRID.
     *
     * @return int
     */
    public function getSrid()
    {
        return $this->srid;
    }

    /**
     * Gets all allowed options. Each option must have a corresponding `setFoo` method.
     *
     * @return array
     */
    protected function getValidOptions()
    {
        return [
            'limit',
            'default',
            'null',
            'identity',
            'scale',
            'after',
            'update',
            'comment',
            'signed',
            'timezone',
            'properties',
            'values',
            'collation',
            'encoding',
<<<<<<< HEAD
            'srid',
=======
            'seed',
            'increment',
>>>>>>> 2136fa13
        ];
    }

    /**
     * Gets all aliased options. Each alias must reference a valid option.
     *
     * @return array
     */
    protected function getAliasedOptions()
    {
        return [
            'length' => 'limit',
            'precision' => 'limit',
        ];
    }

    /**
     * Utility method that maps an array of column options to this objects methods.
     *
     * @param array $options Options
     *
     * @throws \RuntimeException
     *
     * @return $this
     */
    public function setOptions($options)
    {
        $validOptions = $this->getValidOptions();
        $aliasOptions = $this->getAliasedOptions();

        foreach ($options as $option => $value) {
            if (isset($aliasOptions[$option])) {
                // proxy alias -> option
                $option = $aliasOptions[$option];
            }

            if (!in_array($option, $validOptions, true)) {
                throw new RuntimeException(sprintf('"%s" is not a valid column option.', $option));
            }

            $method = 'set' . ucfirst($option);
            $this->$method($value);
        }

        return $this;
    }
}<|MERGE_RESOLUTION|>--- conflicted
+++ resolved
@@ -709,12 +709,9 @@
             'values',
             'collation',
             'encoding',
-<<<<<<< HEAD
             'srid',
-=======
             'seed',
             'increment',
->>>>>>> 2136fa13
         ];
     }
 
