<?php
/**
 * Phinx
 *
 * (The MIT license)
 * Copyright (c) 2014 Rob Morgan
 *
 * Permission is hereby granted, free of charge, to any person obtaining a copy
 * of this software and associated * documentation files (the "Software"), to
 * deal in the Software without restriction, including without limitation the
 * rights to use, copy, modify, merge, publish, distribute, sublicense, and/or
 * sell copies of the Software, and to permit persons to whom the Software is
 * furnished to do so, subject to the following conditions:
 *
 * The above copyright notice and this permission notice shall be included in
 * all copies or substantial portions of the Software.
 *
 * THE SOFTWARE IS PROVIDED "AS IS", WITHOUT WARRANTY OF ANY KIND, EXPRESS OR
 * IMPLIED, INCLUDING BUT NOT LIMITED TO THE WARRANTIES OF MERCHANTABILITY,
 * FITNESS FOR A PARTICULAR PURPOSE AND NONINFRINGEMENT. IN NO EVENT SHALL THE
 * AUTHORS OR COPYRIGHT HOLDERS BE LIABLE FOR ANY CLAIM, DAMAGES OR OTHER
 * LIABILITY, WHETHER IN AN ACTION OF CONTRACT, TORT OR OTHERWISE, ARISING
 * FROM, OUT OF OR IN CONNECTION WITH THE SOFTWARE OR THE USE OR OTHER DEALINGS
 * IN THE SOFTWARE.
 *
 * @package    Phinx
 * @subpackage Phinx\Db
 */
namespace Phinx\Db\Table;

/**
 *
 * This object is based loosely on: http://api.rubyonrails.org/classes/ActiveRecord/ConnectionAdapters/Table.html.
 */
class Column
{
    /**
     * @var string
     */
    protected $name;

    /**
     * @var string
     */
    protected $type;

    /**
     * @var integer
     */
    protected $limit = null;

    /**
     * @var boolean
     */
    protected $null = false;

    /**
     * @var mixed
     */
    protected $default = null;

    /**
     * @var boolean
     */
    protected $identity = false;

    /**
     * @var integer
     */
    protected $precision;

    /**
     * @var integer
     */
    protected $scale;

    /**
     * @var string
     */
    protected $after;

    /**
     * @var string
     */
    protected $update;

    /**
     * @var string
     */
    protected $comment;

    /**
     * @var boolean
     */
    protected $signed = true;

    /**
<<<<<<< HEAD
     * @var boolean
     */
    protected $timezone = false;

    /**
=======
>>>>>>> e3ad5304
     * @var array
     */
    protected $properties = array();

    /**
     * Sets the column name.
     *
     * @param string $name
     * @return Column
     */
    public function setName($name)
    {
        $this->name = $name;
        return $this;
    }

    /**
     * Gets the column name.
     *
     * @return string
     */
    public function getName()
    {
        return $this->name;
    }

    /**
     * Sets the column type.
     *
     * @param string $type
     * @return Column
     */
    public function setType($type)
    {
        $this->type = $type;
        return $this;
    }

    /**
     * Gets the column type.
     *
     * @return string
     */
    public function getType()
    {
        return $this->type;
    }

    /**
     * Sets the column limit.
     *
     * @param mixed $limit - can be string for floats
     * @return Column
     */
    public function setLimit($limit)
    {
        $this->limit = $limit;
        return $this;
    }

    /**
     * Gets the column limit.
     *
     * @return mixed - can be string for floats
     */
    public function getLimit()
    {
        return $this->limit;
    }

    /**
     * Sets whether the column allows nulls.
     *
     * @param boolean $null
     * @return Column
     */
    public function setNull($null)
    {
        $this->null = (bool) $null;
        return $this;
    }

    /**
     * Gets whether the column allows nulls.
     *
     * @return boolean
     */
    public function getNull()
    {
        return $this->null;
    }

    /**
     * Does the column allow nulls?
     *
     * @return boolean
     */
    public function isNull()
    {
        return $this->getNull();
    }

    /**
     * Sets the default column value.
     *
     * @param mixed $default
     * @return Column
     */
    public function setDefault($default)
    {
<<<<<<< HEAD
=======
        if ($default === false /*|| $default === ''*/) {
            $default = null;
        }
>>>>>>> e3ad5304
        $this->default = $default;
        return $this;
    }

    /**
     * Gets the default column value.
     *
     * @return mixed
     */
    public function getDefault()
    {
        return $this->default;
    }

    /**
     * Sets whether or not the column is an identity column.
     *
     * @param boolean $identity
     * @return Column
     */
    public function setIdentity($identity)
    {
        $this->identity = $identity;
        return $this;
    }

    /**
     * Gets whether or not the column is an identity column.
     *
     * @return boolean
     */
    public function getIdentity()
    {
        return $this->identity;
    }

    /**
     * Is the column an identity column?
     *
     * @return boolean
     */
    public function isIdentity()
    {
        return $this->getIdentity();
    }

    /**
     * Sets the name of the column to add this column after.
     *
     * @param string $after After
     * @return Column
     */
    public function setAfter($after)
    {
        $this->after = $after;
        return $this;
    }

    /**
     * Returns the name of the column to add this column after.
     *
     * @return string
     */
    public function getAfter()
    {
        return $this->after;
    }

    /**
     * Sets the 'ON UPDATE' mysql column function.
     *
     * @param  string $update On Update function
     * @return Column
     */
    public function setUpdate($update)
    {
        $this->update = $update;
        return $this;
    }

    /**
     * Returns the value of the ON UPDATE column function.
     *
     * @return string
     */
    public function getUpdate()
    {
        return $this->update;
    }

    /**
     * Sets the column precision for decimal.
     *
     * @param integer $precision
     * @return Column
     */
    public function setPrecision($precision)
    {
        $this->precision = $precision;
        return $this;
    }

    /**
     * Gets the column precision for decimal.
     *
     * @return integer
     */
    public function getPrecision()
    {
        return $this->precision;
    }

    /**
     * Sets the column scale for decimal.
     *
     * @param integer $scale
     * @return Column
     */
    public function setScale($scale)
    {
        $this->scale = $scale;
        return $this;
    }

    /**
     * Gets the column scale for decimal.
     *
     * @return integer
     */
    public function getScale()
    {
        return $this->scale;
    }

    /**
     * Sets the column comment.
     *
     * @param string $comment
     * @return Column
     */
    public function setComment($comment)
    {
        $this->comment = $comment;
        return $this;
    }

    /**
     * Gets the column comment.
     *
     * @return string
     */
    public function getComment()
    {
        return $this->comment;
    }

    /**
     * Sets whether field should be signed.
     *
     * @param bool $signed
     * @return Column
     */
    public function setSigned($signed)
    {
        $this->signed = (bool) $signed;
        return $this;
    }

    /**
     * Gets whether field should be signed.
     *
     * @return string
     */
    public function getSigned()
    {
        return $this->signed;
    }

    /**
     * Should the column be signed?
     *
     * @return boolean
     */
    public function isSigned()
    {
        return $this->getSigned();
    }

    /**
<<<<<<< HEAD
     * Sets whether the field should have a timezone identifier.
     * Used for date/time columns only!
     *
     * @param bool $timezone
     * @return Column
     */
    public function setTimezone($timezone)
    {
        $this->timezone = (bool) $timezone;
        return $this;
    }

    /**
     * Gets whether field has a timezone identifier.
     *
     * @return boolean
     */
    public function getTimezone()
    {
        return $this->timezone;
    }

    /**
     * Should the column have a timezone?
     *
     * @return boolean
     */
    public function isTimezone()
    {
        return $this->getTimezone();
    }

    /**
=======
>>>>>>> e3ad5304
     * Sets field properties.
     *
     * @param array $properties
     *
     * @return Column
     */
    public function setProperties($properties)
    {
        $this->properties = $properties;
        return $this;
    }

    /**
     * Gets field properties
     *
     * @return array
     */
    public function getProperties()
    {
        return $this->properties;
    }

    /**
<<<<<<< HEAD
     * Gets all allowed options. Each option must have a corresponding `setFoo` method.
     *
     * @return array
     */
    protected function getValidOptions()
    {
        return array(
            'limit',
            'default',
            'null',
            'identity',
            'precision',
            'scale',
            'after',
            'update',
            'comment',
            'signed',
            'timezone',
            'properties',
        );
    }

    /**
     * Gets all aliased options. Each alias must reference a valid option.
     *
     * @return array
     */
    protected function getAliasedOptions()
    {
        return array(
            'length' => 'limit',
        );
    }

    /**
=======
>>>>>>> e3ad5304
     * Utility method that maps an array of column options to this objects methods.
     *
     * @param array $options Options
     * @return Column
     */
    public function setOptions(Array $options)
    {
<<<<<<< HEAD
        $validOptions = $this->getValidOptions();
        $aliasOptions = $this->getAliasedOptions();

        foreach ($options as $option => $value) {
            if (isset($aliasOptions[$option])) {
                // proxy alias -> option
                $option = $aliasOptions[$option];
            }

            if (!in_array($option, $validOptions)) {
                throw new \RuntimeException(sprintf('"%s" is not a valid column option.', $option));
=======
        // Valid Options
        $validOptions = array('limit', 'length', 'default', 'null', 'precision', 'scale', 'after', 'update', 'comment', 'signed', 'properties');
        foreach ($options as $option => $value) {
            if (empty($option) || !in_array($option, $validOptions)) {
                throw new \RuntimeException('\'' . $option . '\' is not a valid column option.');
            }

            // proxy length/values -> limit (values are for enum/set types)
            if (in_array(strtolower($option), ['length', 'values'])) {
                $this->setLimit($value);
                continue;
>>>>>>> e3ad5304
            }

            $method = 'set' . ucfirst($option);
            $this->$method($value);
        }
    }
}<|MERGE_RESOLUTION|>--- conflicted
+++ resolved
@@ -95,14 +95,11 @@
     protected $signed = true;
 
     /**
-<<<<<<< HEAD
      * @var boolean
      */
     protected $timezone = false;
 
     /**
-=======
->>>>>>> e3ad5304
      * @var array
      */
     protected $properties = array();
@@ -213,12 +210,6 @@
      */
     public function setDefault($default)
     {
-<<<<<<< HEAD
-=======
-        if ($default === false /*|| $default === ''*/) {
-            $default = null;
-        }
->>>>>>> e3ad5304
         $this->default = $default;
         return $this;
     }
@@ -408,7 +399,6 @@
     }
 
     /**
-<<<<<<< HEAD
      * Sets whether the field should have a timezone identifier.
      * Used for date/time columns only!
      *
@@ -442,8 +432,6 @@
     }
 
     /**
-=======
->>>>>>> e3ad5304
      * Sets field properties.
      *
      * @param array $properties
@@ -467,7 +455,6 @@
     }
 
     /**
-<<<<<<< HEAD
      * Gets all allowed options. Each option must have a corresponding `setFoo` method.
      *
      * @return array
@@ -503,16 +490,13 @@
     }
 
     /**
-=======
->>>>>>> e3ad5304
      * Utility method that maps an array of column options to this objects methods.
      *
      * @param array $options Options
      * @return Column
      */
-    public function setOptions(Array $options)
-    {
-<<<<<<< HEAD
+    public function setOptions($options)
+    {
         $validOptions = $this->getValidOptions();
         $aliasOptions = $this->getAliasedOptions();
 
@@ -524,19 +508,6 @@
 
             if (!in_array($option, $validOptions)) {
                 throw new \RuntimeException(sprintf('"%s" is not a valid column option.', $option));
-=======
-        // Valid Options
-        $validOptions = array('limit', 'length', 'default', 'null', 'precision', 'scale', 'after', 'update', 'comment', 'signed', 'properties');
-        foreach ($options as $option => $value) {
-            if (empty($option) || !in_array($option, $validOptions)) {
-                throw new \RuntimeException('\'' . $option . '\' is not a valid column option.');
-            }
-
-            // proxy length/values -> limit (values are for enum/set types)
-            if (in_array(strtolower($option), ['length', 'values'])) {
-                $this->setLimit($value);
-                continue;
->>>>>>> e3ad5304
             }
 
             $method = 'set' . ucfirst($option);
