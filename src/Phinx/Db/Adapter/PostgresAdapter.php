<?php
/**
 * Phinx
 *
 * (The MIT license)
 * Copyright (c) 2015 Rob Morgan
 *
 * Permission is hereby granted, free of charge, to any person obtaining a copy
 * of this software and associated * documentation files (the "Software"), to
 * deal in the Software without restriction, including without limitation the
 * rights to use, copy, modify, merge, publish, distribute, sublicense, and/or
 * sell copies of the Software, and to permit persons to whom the Software is
 * furnished to do so, subject to the following conditions:
 *
 * The above copyright notice and this permission notice shall be included in
 * all copies or substantial portions of the Software.
 *
 * THE SOFTWARE IS PROVIDED "AS IS", WITHOUT WARRANTY OF ANY KIND, EXPRESS OR
 * IMPLIED, INCLUDING BUT NOT LIMITED TO THE WARRANTIES OF MERCHANTABILITY,
 * FITNESS FOR A PARTICULAR PURPOSE AND NONINFRINGEMENT. IN NO EVENT SHALL THE
 * AUTHORS OR COPYRIGHT HOLDERS BE LIABLE FOR ANY CLAIM, DAMAGES OR OTHER
 * LIABILITY, WHETHER IN AN ACTION OF CONTRACT, TORT OR OTHERWISE, ARISING
 * FROM, OUT OF OR IN CONNECTION WITH THE SOFTWARE OR THE USE OR OTHER DEALINGS
 * IN THE SOFTWARE.
 *
 * @package    Phinx
 * @subpackage Phinx\Db\Adapter
 */
namespace Phinx\Db\Adapter;

use Phinx\Db\Table;
use Phinx\Db\Table\Column;
use Phinx\Db\Table\Index;
use Phinx\Db\Table\ForeignKey;
use Phinx\Migration\MigrationInterface;

class PostgresAdapter extends PdoAdapter implements AdapterInterface
{
    /**
     * Columns with comments
     *
     * @var array
     */
    protected $columnsWithComments = array();

    /**
     * {@inheritdoc}
     */
    public function connect()
    {
        if (null === $this->connection) {
            if (!class_exists('PDO') || !in_array('pgsql', \PDO::getAvailableDrivers(), true)) {
                // @codeCoverageIgnoreStart
                throw new \RuntimeException('You need to enable the PDO_Pgsql extension for Phinx to run properly.');
                // @codeCoverageIgnoreEnd
            }

            $db = null;
            $options = $this->getOptions();

            // if port is specified use it, otherwise use the PostgreSQL default
            if (isset($options['port'])) {
                $dsn = 'pgsql:host=' . $options['host'] . ';port=' . $options['port'] . ';dbname=' . $options['name'];
            } else {
                $dsn = 'pgsql:host=' . $options['host'] . ';dbname=' . $options['name'];
            }

            try {
                $db = new \PDO($dsn, $options['user'], $options['pass'], array(\PDO::ATTR_ERRMODE => \PDO::ERRMODE_EXCEPTION));
            } catch (\PDOException $exception) {
                throw new \InvalidArgumentException(sprintf(
                    'There was a problem connecting to the database: '
                    . $exception->getMessage()
                ));
            }

            $this->setConnection($db);
        }
    }

    /**
     * {@inheritdoc}
     */
    public function disconnect()
    {
        $this->connection = null;
    }

    /**
     * {@inheritdoc}
     */
    public function hasTransactions()
    {
        return true;
    }

    /**
     * {@inheritdoc}
     */
    public function beginTransaction()
    {
        $this->execute('BEGIN');
    }

    /**
     * {@inheritdoc}
     */
    public function commitTransaction()
    {
        $this->execute('COMMIT');
    }

    /**
     * {@inheritdoc}
     */
    public function rollbackTransaction()
    {
        $this->execute('ROLLBACK');
    }

    /**
     * Quotes a schema name for use in a query.
     *
     * @param string $schemaName Schema Name
     * @return string
     */
    public function quoteSchemaName($schemaName)
    {
        return $this->quoteColumnName($schemaName);
    }

    /**
     * {@inheritdoc}
     */
    public function quoteTableName($tableName)
    {
        return $this->quoteSchemaName($this->getSchemaName()) . '.' . $this->quoteColumnName($tableName);
    }

    /**
     * {@inheritdoc}
     */
    public function quoteColumnName($columnName)
    {
        return '"'. $columnName . '"';
    }

    /**
     * {@inheritdoc}
     */
    public function hasTable($tableName)
    {
        $tables = array();
        $rows = $this->fetchAll(sprintf('SELECT table_name FROM information_schema.tables WHERE table_schema = \'%s\';', $this->getSchemaName()));
        foreach ($rows as $row) {
            $tables[] = strtolower($row[0]);
        }
        return in_array(strtolower($tableName), $tables);
    }

    /**
     * {@inheritdoc}
     */
    public function createTable(Table $table)
    {
        $this->startCommandTimer();
        $options = $table->getOptions();

         // Add the default primary key
        $columns = $table->getPendingColumns();
        if (!isset($options['id']) || (isset($options['id']) && $options['id'] === true)) {
            $column = new Column();
            $column->setName('id')
                   ->setType('integer')
                   ->setIdentity(true);

            array_unshift($columns, $column);
            $options['primary_key'] = 'id';

        } elseif (isset($options['id']) && is_string($options['id'])) {
            // Handle id => "field_name" to support AUTO_INCREMENT
            $column = new Column();
            $column->setName($options['id'])
                   ->setType('integer')
                   ->setIdentity(true);

            array_unshift($columns, $column);
            $options['primary_key'] = $options['id'];
        }

        // TODO - process table options like collation etc
        $sql = 'CREATE TABLE ';
        $sql .= $this->quoteTableName($table->getName()) . ' (';

        $this->columnsWithComments = array();
        foreach ($columns as $column) {
            $sql .= $this->quoteColumnName($column->getName()) . ' ' . $this->getColumnSqlDefinition($column) . ', ';

            // set column comments, if needed
            if ($column->getComment()) {
                $this->columnsWithComments[] = $column;
            }
        }

         // set the primary key(s)
        if (isset($options['primary_key'])) {
            $sql = rtrim($sql);
            $sql .= sprintf(' CONSTRAINT %s_pkey PRIMARY KEY (', $table->getName());
            if (is_string($options['primary_key'])) {       // handle primary_key => 'id'
                $sql .= $this->quoteColumnName($options['primary_key']);
            } elseif (is_array($options['primary_key'])) { // handle primary_key => array('tag_id', 'resource_id')
                // PHP 5.4 will allow access of $this, so we can call quoteColumnName() directly in the anonymous function,
                // but for now just hard-code the adapter quotes
                $sql .= implode(
                    ',',
                    array_map(
                        function ($v) {
                            return '"' . $v . '"';
                        },
                        $options['primary_key']
                    )
                );
            }
            $sql .= ')';
        } else {
            $sql = substr(rtrim($sql), 0, -1);              // no primary keys
        }

        // set the foreign keys
        $foreignKeys = $table->getForeignKeys();
        if (!empty($foreignKeys)) {
            foreach ($foreignKeys as $foreignKey) {
                $sql .= ', ' . $this->getForeignKeySqlDefinition($foreignKey, $table->getName());
            }
        }

        $sql .= ');';

        // process column comments
        if (!empty($this->columnsWithComments)) {
            foreach ($this->columnsWithComments as $column) {
                $sql .= $this->getColumnCommentSqlDefinition($column, $table->getName());
            }
        }


        // set the indexes
        $indexes = $table->getIndexes();
        if (!empty($indexes)) {
            foreach ($indexes as $index) {
                $sql .= $this->getIndexSqlDefinition($index, $table->getName());
            }
        }

        // execute the sql
        $this->writeCommand('createTable', array($table->getName()));
        $this->execute($sql);
        $this->endCommandTimer();
    }

    /**
     * {@inheritdoc}
     */
    public function renameTable($tableName, $newTableName)
    {
        $this->startCommandTimer();
        $this->writeCommand('renameTable', array($tableName, $newTableName));
        $sql = sprintf(
            'ALTER TABLE %s RENAME TO %s',
            $this->quoteTableName($tableName),
            $this->quoteColumnName($newTableName)
        );
        $this->execute($sql);
        $this->endCommandTimer();
    }

    /**
     * {@inheritdoc}
     */
    public function dropTable($tableName)
    {
        $this->startCommandTimer();
        $this->writeCommand('dropTable', array($tableName));
        $this->execute(sprintf('DROP TABLE %s', $this->quoteTableName($tableName)));
        $this->endCommandTimer();
    }

    /**
     * {@inheritdoc}
     */
    public function getColumns($tableName)
    {
        $columns = array();
        $sql = sprintf(
            "SELECT column_name, data_type, is_identity, is_nullable,
             column_default, character_maximum_length, numeric_precision, numeric_scale
             FROM information_schema.columns
             WHERE table_name ='%s'",
            $tableName
        );
        $columnsInfo = $this->fetchAll($sql);

        foreach ($columnsInfo as $columnInfo) {
            $column = new Column();
            $column->setName($columnInfo['column_name'])
                   ->setType($this->getPhinxType($columnInfo['data_type']))
                   ->setNull($columnInfo['is_nullable'] == 'YES')
                   ->setDefault($columnInfo['column_default'])
                   ->setIdentity($columnInfo['is_identity'] == 'YES');

            if (preg_match('/\bwith time zone$/', $columnInfo['data_type'])) {
                $column->setTimezone(true);
            }

            if (isset($columnInfo['character_maximum_length'])) {
                $column->setLimit($columnInfo['character_maximum_length']);
            }
            $columns[] = $column;
        }
        return $columns;
    }

    /**
     * {@inheritdoc}
     */
    public function hasColumn($tableName, $columnName, $options = array())
    {
        $sql = sprintf("SELECT count(*)
            FROM information_schema.columns
            WHERE table_schema = '%s' AND table_name = '%s' AND column_name = '%s'",
            $this->getSchemaName(),
            $tableName,
            $columnName
        );

        $result = $this->fetchRow($sql);
        return  $result['count'] > 0;
    }

    /**
     * {@inheritdoc}
     */
    public function addColumn(Table $table, Column $column)
    {
        $this->startCommandTimer();
        $this->writeCommand('addColumn', array($table->getName(), $column->getName(), $column->getType()));
        $sql = sprintf(
            'ALTER TABLE %s ADD %s %s',
            $this->quoteTableName($table->getName()),
            $this->quoteColumnName($column->getName()),
            $this->getColumnSqlDefinition($column)
        );

        $this->execute($sql);
        $this->endCommandTimer();
    }

    /**
     * {@inheritdoc}
     */
    public function renameColumn($tableName, $columnName, $newColumnName)
    {
        $this->startCommandTimer();
        $sql = sprintf(
            "SELECT CASE WHEN COUNT(*) > 0 THEN 1 ELSE 0 END AS column_exists
             FROM information_schema.columns
             WHERE table_name ='%s' AND column_name = '%s'",
            $tableName,
            $columnName
        );
        $result = $this->fetchRow($sql);
        if (!(bool) $result['column_exists']) {
            throw new \InvalidArgumentException("The specified column does not exist: $columnName");
        }
        $this->writeCommand('renameColumn', array($tableName, $columnName, $newColumnName));
        $this->execute(
            sprintf(
                'ALTER TABLE %s RENAME COLUMN %s TO %s',
                $this->quoteTableName($tableName),
                $this->quoteColumnName($columnName),
                $newColumnName
            )
        );
        $this->endCommandTimer();
    }

    /**
     * {@inheritdoc}
     */
    public function changeColumn($tableName, $columnName, Column $newColumn)
    {
        // TODO - is it possible to merge these 3 queries into less?
        $this->startCommandTimer();
        $this->writeCommand('changeColumn', array($tableName, $columnName, $newColumn->getType()));
        // change data type
        $sql = sprintf(
            'ALTER TABLE %s ALTER COLUMN %s TYPE %s',
            $this->quoteTableName($tableName),
            $this->quoteColumnName($columnName),
            $this->getColumnSqlDefinition($newColumn)
        );
        //NULL and DEFAULT cannot be set while changing column type
        $sql = preg_replace('/ NOT NULL/', '', $sql);
        $sql = preg_replace('/ NULL/', '', $sql);
        //If it is set, DEFAULT is the last definition
        $sql = preg_replace('/DEFAULT .*/', '', $sql);
        $this->execute($sql);
        // process null
        $sql = sprintf(
            'ALTER TABLE %s ALTER COLUMN %s',
            $this->quoteTableName($tableName),
            $this->quoteColumnName($columnName)
        );
        if ($newColumn->isNull()) {
            $sql .= ' DROP NOT NULL';
        } else {
            $sql .= ' SET NOT NULL';
        }
        $this->execute($sql);
        if (!is_null($newColumn->getDefault())) {
            //change default
            $this->execute(
                sprintf(
                    'ALTER TABLE %s ALTER COLUMN %s SET %s',
                    $this->quoteTableName($tableName),
                    $this->quoteColumnName($columnName),
                    $this->getDefaultValueDefinition($newColumn->getDefault())
                )
            );
        }
        else {
            //drop default
            $this->execute(
                sprintf(
                    'ALTER TABLE %s ALTER COLUMN %s DROP DEFAULT',
                    $this->quoteTableName($tableName),
                    $this->quoteColumnName($columnName)
                )
            );
        }
        // rename column
        if ($columnName !== $newColumn->getName()) {
            $this->execute(
                sprintf(
                    'ALTER TABLE %s RENAME COLUMN %s TO %s',
                    $this->quoteTableName($tableName),
                    $this->quoteColumnName($columnName),
                    $this->quoteColumnName($newColumn->getName())
                )
            );
        }

        // change column comment if needed
        if ($newColumn->getComment()) {
            $sql = $this->getColumnCommentSqlDefinition($newColumn, $tableName);
            $this->execute($sql);
        }

        $this->endCommandTimer();
    }

    /**
     * {@inheritdoc}
     */
    public function dropColumn($tableName, $columnName)
    {
        $this->startCommandTimer();
        $this->writeCommand('dropColumn', array($tableName, $columnName));
        $this->execute(
            sprintf(
                'ALTER TABLE %s DROP COLUMN %s',
                $this->quoteTableName($tableName),
                $this->quoteColumnName($columnName)
            )
        );
        $this->endCommandTimer();
    }

    /**
     * Get an array of indexes from a particular table.
     *
     * @param string $tableName Table Name
     * @return array
     */
    protected function getIndexes($tableName)
    {
        $indexes = array();
        $sql = "SELECT
            i.relname AS index_name,
            a.attname AS column_name
        FROM
            pg_class t,
            pg_class i,
            pg_index ix,
            pg_attribute a
        WHERE
            t.oid = ix.indrelid
            AND i.oid = ix.indexrelid
            AND a.attrelid = t.oid
            AND a.attnum = ANY(ix.indkey)
            AND t.relkind = 'r'
            AND t.relname = '$tableName'
        ORDER BY
            t.relname,
            i.relname;";
        $rows = $this->fetchAll($sql);
        foreach ($rows as $row) {
            if (!isset($indexes[$row['index_name']])) {
                $indexes[$row['index_name']] = array('columns' => array());
            }
            $indexes[$row['index_name']]['columns'][] = strtolower($row['column_name']);
        }
        return $indexes;
    }

    /**
     * {@inheritdoc}
     */
    public function hasIndex($tableName, $columns)
    {
        if (is_string($columns)) {
            $columns = array($columns);
        }
        $columns = array_map('strtolower', $columns);
        $indexes = $this->getIndexes($tableName);
        foreach ($indexes as $index) {
            if (array_diff($index['columns'], $columns) === array_diff($columns, $index['columns'])) {
                return true;
            }
        }
        return false;
    }

    /**
     * {@inheritdoc}
     */
    public function addIndex(Table $table, Index $index)
    {
        $this->startCommandTimer();
        $this->writeCommand('addIndex', array($table->getName(), $index->getColumns()));
        $sql = $this->getIndexSqlDefinition($index, $table->getName());
        $this->execute($sql);
        $this->endCommandTimer();
    }

    /**
     * {@inheritdoc}
     */
    public function dropIndex($tableName, $columns)
    {
        $this->startCommandTimer();
        if (is_string($columns)) {
            $columns = array($columns); // str to array
        }

        $this->writeCommand('dropIndex', array($tableName, $columns));
        $indexes = $this->getIndexes($tableName);
        $columns = array_map('strtolower', $columns);

        foreach ($indexes as $indexName => $index) {
            $a = array_diff($columns, $index['columns']);
            if (empty($a)) {
                $this->execute(
                    sprintf(
                        'DROP INDEX IF EXISTS %s',
                        $this->quoteColumnName($indexName)
                    )
                );
                $this->endCommandTimer();
                return;
            }
        }
    }

    /**
     * {@inheritdoc}
     */
    public function dropIndexByName($tableName, $indexName)
    {
        $this->startCommandTimer();
        $this->writeCommand('dropIndexByName', array($tableName, $indexName));
        $sql = sprintf(
            'DROP INDEX IF EXISTS %s',
            $indexName
        );
        $this->execute($sql);
        $this->endCommandTimer();
    }

    /**
     * {@inheritdoc}
     */
    public function hasForeignKey($tableName, $columns, $constraint = null)
    {
        if (is_string($columns)) {
            $columns = array($columns); // str to array
        }
        $foreignKeys = $this->getForeignKeys($tableName);
        if ($constraint) {
            if (isset($foreignKeys[$constraint])) {
                return !empty($foreignKeys[$constraint]);
            }
            return false;
        } else {
            foreach ($foreignKeys as $key) {
                $a = array_diff($columns, $key['columns']);
                if (empty($a)) {
                    return true;
                }
            }
            return false;
        }
    }

    /**
     * Get an array of foreign keys from a particular table.
     *
     * @param string $tableName Table Name
     * @return array
     */
    protected function getForeignKeys($tableName)
    {
        $foreignKeys = array();
        $rows = $this->fetchAll(sprintf(
            "SELECT
                    tc.constraint_name,
                    tc.table_name, kcu.column_name,
                    ccu.table_name AS referenced_table_name,
                    ccu.column_name AS referenced_column_name
                FROM
                    information_schema.table_constraints AS tc
                    JOIN information_schema.key_column_usage AS kcu ON tc.constraint_name = kcu.constraint_name
                    JOIN information_schema.constraint_column_usage AS ccu ON ccu.constraint_name = tc.constraint_name
                WHERE constraint_type = 'FOREIGN KEY' AND tc.table_name = '%s'
                ORDER BY kcu.position_in_unique_constraint",
            $tableName
        ));
        foreach ($rows as $row) {
            $foreignKeys[$row['constraint_name']]['table'] = $row['table_name'];
            $foreignKeys[$row['constraint_name']]['columns'][] = $row['column_name'];
            $foreignKeys[$row['constraint_name']]['referenced_table'] = $row['referenced_table_name'];
            $foreignKeys[$row['constraint_name']]['referenced_columns'][] = $row['referenced_column_name'];
        }
        return $foreignKeys;
    }

    /**
     * {@inheritdoc}
     */
    public function addForeignKey(Table $table, ForeignKey $foreignKey)
    {
        $this->startCommandTimer();
        $this->writeCommand('addForeignKey', array($table->getName(), $foreignKey->getColumns()));
        $sql = sprintf(
            'ALTER TABLE %s ADD %s',
            $this->quoteTableName($table->getName()),
            $this->getForeignKeySqlDefinition($foreignKey, $table->getName())
        );
        $this->execute($sql);
        $this->endCommandTimer();
    }

    /**
     * {@inheritdoc}
     */
    public function dropForeignKey($tableName, $columns, $constraint = null)
    {
        $this->startCommandTimer();
        if (is_string($columns)) {
            $columns = array($columns); // str to array
        }
        $this->writeCommand('dropForeignKey', array($tableName, $columns));

        if ($constraint) {
            $this->execute(
                sprintf(
                    'ALTER TABLE %s DROP CONSTRAINT %s',
                    $this->quoteTableName($tableName),
                    $constraint
                )
            );
        } else {
            foreach ($columns as $column) {
                $rows = $this->fetchAll(sprintf(
                    "SELECT CONSTRAINT_NAME
                      FROM information_schema.KEY_COLUMN_USAGE
                      WHERE TABLE_SCHEMA = CURRENT_SCHEMA()
                        AND TABLE_NAME IS NOT NULL
                        AND TABLE_NAME = '%s'
                        AND COLUMN_NAME = '%s'
                      ORDER BY POSITION_IN_UNIQUE_CONSTRAINT",
                    $tableName,
                    $column
                ));

                foreach ($rows as $row) {
                    $this->dropForeignKey($tableName, $columns, $row['constraint_name']);
                }
            }
        }
        $this->endCommandTimer();
    }

    /**
     * {@inheritdoc}
     */
    public function getSqlType($type, $limit = null)
    {
        switch ($type) {
            case static::PHINX_TYPE_INTEGER:
            case static::PHINX_TYPE_TEXT:
            case static::PHINX_TYPE_DECIMAL:
            case static::PHINX_TYPE_TIME:
            case static::PHINX_TYPE_DATE:
            case static::PHINX_TYPE_BOOLEAN:
            case static::PHINX_TYPE_JSON:
            case static::PHINX_TYPE_JSONB:
            case static::PHINX_TYPE_UUID:
                return array('name' => $type);
            case static::PHINX_TYPE_STRING:
                return array('name' => 'character varying', 'limit' => 255);
            case static::PHINX_TYPE_CHAR:
                return array('name' => 'character', 'limit' => 255);
            case static::PHINX_TYPE_BIG_INTEGER:
                return array('name' => 'bigint');
            case static::PHINX_TYPE_FLOAT:
                return array('name' => 'real');
            case static::PHINX_TYPE_DATETIME:
            case static::PHINX_TYPE_TIMESTAMP:
                return array('name' => 'timestamp');
            case static::PHINX_TYPE_BINARY:
                return array('name' => 'bytea');
            // Geospatial database types
            // Spatial storage in Postgres is done via the PostGIS extension,
            // which enables the use of the "geography" type in combination
            // with SRID 4326.
            case static::PHINX_TYPE_GEOMETRY:
                return array('name' => 'geography', 'geometry', 4326);
                break;
            case static::PHINX_TYPE_POINT:
                return array('name' => 'geography', 'point', 4326);
                break;
            case static::PHINX_TYPE_LINESTRING:
                return array('name' => 'geography', 'linestring', 4326);
                break;
            case static::PHINX_TYPE_POLYGON:
                return array('name' => 'geography', 'polygon', 4326);
                break;
            default:
                if ($this->isArrayType($type)) {
                    return array('name' => $type);
                }
                // Return array type
                throw new \RuntimeException('The type: "' . $type . '" is not supported');
        }
    }

    /**
     * Returns Phinx type by SQL type
     *
     * @param string $sqlType SQL type
     * @returns string Phinx type
     */
    public function getPhinxType($sqlType)
    {
        switch ($sqlType) {
            case 'character varying':
            case 'varchar':
                return static::PHINX_TYPE_STRING;
            case 'character':
            case 'char':
                return static::PHINX_TYPE_CHAR;
            case 'text':
                return static::PHINX_TYPE_TEXT;
            case 'json':
                return static::PHINX_TYPE_JSON;
            case 'jsonb':
                return static::PHINX_TYPE_JSONB;
            case 'int':
            case 'int4':
            case 'integer':
                return static::PHINX_TYPE_INTEGER;
            case 'decimal':
            case 'numeric':
                return static::PHINX_TYPE_DECIMAL;
            case 'bigint':
            case 'int8':
                return static::PHINX_TYPE_BIG_INTEGER;
            case 'real':
            case 'float4':
                return static::PHINX_TYPE_FLOAT;
            case 'bytea':
                return static::PHINX_TYPE_BINARY;
                break;
            case 'time':
            case 'timetz':
            case 'time with time zone':
            case 'time without time zone':
                return static::PHINX_TYPE_TIME;
            case 'date':
                return static::PHINX_TYPE_DATE;
            case 'timestamp':
            case 'timestamptz':
            case 'timestamp with time zone':
            case 'timestamp without time zone':
                return static::PHINX_TYPE_DATETIME;
            case 'bool':
            case 'boolean':
                return static::PHINX_TYPE_BOOLEAN;
            case 'uuid':
                return static::PHINX_TYPE_UUID;
            default:
                throw new \RuntimeException('The PostgreSQL type: "' . $sqlType . '" is not supported');
        }
    }

    /**
     * {@inheritdoc}
     */
    public function createDatabase($name, $options = array())
    {
        $this->startCommandTimer();
        $this->writeCommand('createDatabase', array($name));
        $charset = isset($options['charset']) ? $options['charset'] : 'utf8';
        $this->execute(sprintf("CREATE DATABASE %s WITH ENCODING = '%s'", $name, $charset));
        $this->endCommandTimer();
    }

    /**
     * {@inheritdoc}
     */
    public function hasDatabase($databaseName)
    {
        $sql = sprintf("SELECT count(*) FROM pg_database WHERE datname = '%s'", $databaseName);
        $result = $this->fetchRow($sql);
        return  $result['count'] > 0;
    }

    /**
     * {@inheritdoc}
     */
    public function dropDatabase($name)
    {
        $this->startCommandTimer();
        $this->writeCommand('dropDatabase', array($name));
        $this->disconnect();
        $this->execute(sprintf('DROP DATABASE IF EXISTS %s', $name));
        $this->connect();
        $this->endCommandTimer();
    }

    /**
     * Get the defintion for a `DEFAULT` statement.
     *
     * @param  mixed $default
     * @return string
     */
    protected function getDefaultValueDefinition($default)
    {
        if (is_string($default) && 'CURRENT_TIMESTAMP' !== $default) {
            $default = $this->getConnection()->quote($default);
        } elseif (is_bool($default)) {
            $default = $default ? 'TRUE' : 'FALSE';
        }
        return isset($default) ? 'DEFAULT ' . $default : '';
    }

    /**
     * Gets the PostgreSQL Column Definition for a Column object.
     *
     * @param Column $column Column
     * @return string
     */
    protected function getColumnSqlDefinition(Column $column)
    {
        $buffer = array();
        if ($column->isIdentity()) {
            $buffer[] = 'SERIAL';
        } else {
            $sqlType = $this->getSqlType($column->getType());
            $buffer[] = strtoupper($sqlType['name']);
            // integers cant have limits in postgres
            if ('integer' !== $sqlType['name'] && ($column->getLimit() || isset($sqlType['limit']))) {
                $buffer[] = sprintf('(%s)', $column->getLimit() ? $column->getLimit() : $sqlType['limit']);
            }

            $timeTypes = array(
                'time',
                'timestamp',
            );
            if (in_array($sqlType['name'], $timeTypes) && $column->isTimezone()) {
                $buffer[] = strtoupper('with time zone');
            }
        }

        $buffer[] = $column->isNull() ? 'NULL' : 'NOT NULL';

        if (!is_null($column->getDefault())) {
            $buffer[] = $this->getDefaultValueDefinition($column->getDefault());
        }

        // TODO - add precision & scale for decimals
        return implode(' ', $buffer);
    }

    /**
     * Gets the PostgreSQL Column Comment Defininition for a column object.
     *
     * @param Column $column Column
     * @param string $tableName Table name
     * @return string
     */
    protected function getColumnCommentSqlDefinition(Column $column, $tableName)
    {
        // passing 'null' is to remove column comment
        $comment = (strcasecmp($column->getComment(), 'NULL') !== 0)
                 ? $this->getConnection()->quote($column->getComment())
                 : 'NULL';

        return sprintf(
            'COMMENT ON COLUMN %s.%s IS %s;',
            $tableName,
            $column->getName(),
            $comment
        );
    }

    /**
     * Gets the PostgreSQL Index Definition for an Index object.
     *
     * @param Index  $index Index
     * @param string $tableName Table name
     * @return string
     */
    protected function getIndexSqlDefinition(Index $index, $tableName)
    {
        if (is_string($index->getName())) {
            $indexName = $index->getName();
        } else {
            $columnNames = $index->getColumns();
            if (is_string($columnNames)) {
                $columnNames = array($columnNames);
            }
            $indexName = sprintf('%s_%s', $tableName, implode('_', $columnNames));
        }
        $def = sprintf(
            "CREATE %s INDEX %s ON %s (%s);",
            ($index->getType() == Index::UNIQUE ? 'UNIQUE' : ''),
            $indexName,
            $this->quoteTableName($tableName),
            implode(',', $index->getColumns())
        );
        return $def;
    }

    /**
     * Gets the MySQL Foreign Key Definition for an ForeignKey object.
     *
     * @param ForeignKey $foreignKey
     * @param string     $tableName  Table name
     * @return string
     */
    protected function getForeignKeySqlDefinition(ForeignKey $foreignKey, $tableName)
    {
        $constraintName = $foreignKey->getConstraint() ?: $tableName . '_' . implode('_', $foreignKey->getColumns());
        $def = ' CONSTRAINT "' . $constraintName . '" FOREIGN KEY ("' . implode('", "', $foreignKey->getColumns()) . '")';
        $def .= " REFERENCES {$foreignKey->getReferencedTable()->getName()} (\"" . implode('", "', $foreignKey->getReferencedColumns()) . '")';
        if ($foreignKey->getOnDelete()) {
            $def .= " ON DELETE {$foreignKey->getOnDelete()}";
        }
        if ($foreignKey->getOnUpdate()) {
            $def .= " ON UPDATE {$foreignKey->getOnUpdate()}";
        }
        return $def;
    }

    /**
     * {@inheritdoc}
     */
    public function createSchemaTable()
    {
        // Create the public/custom schema if it doesn't already exist
        if (false === $this->hasSchema($this->getSchemaName())) {
            $this->createSchema($this->getSchemaName());
        }

        $this->fetchAll(sprintf('SET search_path TO %s', $this->getSchemaName()));

        return parent::createSchemaTable();
    }

     /**
      * {@inheritdoc}
      */
    public function migrated(MigrationInterface $migration, $direction, $startTime, $endTime)
    {
        if (strcasecmp($direction, MigrationInterface::UP) === 0) {
            // up
            $sql = sprintf(
                "INSERT INTO %s (version, start_time, end_time) VALUES ('%s', '%s', '%s');",
                $this->getSchemaTableName(),
                $migration->getVersion(),
                $startTime,
                $endTime
            );

            $this->query($sql);
        } else {
            // down
            $sql = sprintf(
                "DELETE FROM %s WHERE version = '%s'",
                $this->getSchemaTableName(),
                $migration->getVersion()
            );

            $this->query($sql);
        }
        return $this;
    }

    /**
     * Creates the specified schema.
     *
     * @param  string $schemaName Schema Name
     * @return void
     */
    public function createSchema($schemaName = 'public')
    {
        $this->startCommandTimer();
        $this->writeCommand('addSchema', array($schemaName));
        $sql = sprintf('CREATE SCHEMA %s;', $this->quoteSchemaName($schemaName)); // from postgres 9.3 we can use "CREATE SCHEMA IF NOT EXISTS schema_name"
        $this->execute($sql);
        $this->endCommandTimer();
    }

    /**
     * Checks to see if a schema exists.
     *
     * @param string $schemaName  Schema Name
     * @return boolean
     */
    public function hasSchema($schemaName)
    {
        $sql = sprintf(
            "SELECT count(*)
             FROM pg_namespace
             WHERE nspname = '%s'",
            $schemaName
        );
        $result = $this->fetchRow($sql);
        return $result['count'] > 0;
    }

    /**
     * Drops the specified schema table.
     *
     * @param string $tableName Table Name
     * @return void
     */
    public function dropSchema($schemaName)
    {
        $this->startCommandTimer();
        $this->writeCommand('dropSchema', array($schemaName));
        $sql = sprintf("DROP SCHEMA IF EXISTS %s CASCADE;", $this->quoteSchemaName($schemaName));
        $this->execute($sql);
        $this->endCommandTimer();
    }

    /**
     * Drops all schemas.
     *
     * @return void
     */
    public function dropAllSchemas()
    {
        $this->startCommandTimer();
        $this->writeCommand('dropAllSchemas');
        foreach ($this->getAllSchemas() as $schema) {
            $this->dropSchema($schema);
        }
        $this->endCommandTimer();
    }

    /**
     * Returns schemas.
     *
     * @return array
     */
    public function getAllSchemas()
    {
        $sql = "SELECT schema_name
                FROM information_schema.schemata
                WHERE schema_name <> 'information_schema' AND schema_name !~ '^pg_'";
        $items = $this->fetchAll($sql);
        $schemaNames = array();
        foreach ($items as $item) {
            $schemaNames[] = $item['schema_name'];
        }
        return $schemaNames;
    }

    /**
     * {@inheritdoc}
     */
    public function getColumnTypes()
    {
<<<<<<< HEAD
        return array_merge(parent::getColumnTypes(), array('json'));
=======
        return array_merge(parent::getColumnTypes(), array('json', 'uuid', 'jsonb'));
>>>>>>> a979ba0c
    }

    /**
     * {@inheritdoc}
     */
    public function isValidColumnType(Column $column)
    {
        // If not a standard column type, maybe it is array type?
        return (parent::isValidColumnType($column) || $this->isArrayType($column->getType()));
    }

    /**
     * Check if the given column is an array of a valid type.
     *
     * @param  string $columnType
     * @return bool
     */
    protected function isArrayType($columnType)
    {
        if (!preg_match('/^([a-z]+)(?:\[\]){1,}$/', $columnType, $matches)) {
            return false;
        }

        $baseType = $matches[1];
        return in_array($baseType, $this->getColumnTypes());
    }

    /**
     * Gets the schema name.
     *
     * @return string
     */
    private function getSchemaName()
    {
        $options = $this->getOptions();
        return empty($options['schema']) ? 'public' : $options['schema'];
    }
}<|MERGE_RESOLUTION|>--- conflicted
+++ resolved
@@ -1104,11 +1104,7 @@
      */
     public function getColumnTypes()
     {
-<<<<<<< HEAD
-        return array_merge(parent::getColumnTypes(), array('json'));
-=======
-        return array_merge(parent::getColumnTypes(), array('json', 'uuid', 'jsonb'));
->>>>>>> a979ba0c
+        return array_merge(parent::getColumnTypes(), array('json', 'jsonb'));
     }
 
     /**
