--- conflicted
+++ resolved
@@ -70,17 +70,11 @@
             $db = null;
             $options = $this->getOptions();
 
-<<<<<<< HEAD
             $dsn = 'mysql:';
 
             if (!empty($options['unix_socket'])) {
                 // use socket connection
                 $dsn .= 'unix_socket=' . $options['unix_socket'];
-=======
-            // if port is specified use it, otherwise use the MySQL default
-            if (empty($options['port'])) {
-                $dsn = 'mysql:host=' . $options['host'] . ';dbname=' . $options['name'];
->>>>>>> e3ad5304
             } else {
                 // use network connection
                 $dsn .= 'host=' . $options['host'];
@@ -89,11 +83,8 @@
                 }
             }
 
-<<<<<<< HEAD
             $dsn .= ';dbname=' . $options['name'];
 
-=======
->>>>>>> e3ad5304
             // charset support
             if (!empty($options['charset'])) {
                 $dsn .= ';charset=' . $options['charset'];
@@ -119,14 +110,6 @@
             }
 
             $this->setConnection($db);
-<<<<<<< HEAD
-=======
-
-            // Create the schema table if it doesn't already exist
-            if (!$this->hasSchemaTable()) {
-                $this->createSchemaTable();
-            }
->>>>>>> e3ad5304
         }
     }
 
@@ -193,7 +176,6 @@
     {
         $options = $this->getOptions();
 
-<<<<<<< HEAD
         $exists = $this->fetchRow(sprintf(
             "SELECT TABLE_NAME
             FROM INFORMATION_SCHEMA.TABLES
@@ -202,15 +184,6 @@
         ));
 
         return !empty($exists);
-=======
-        $tables = array();
-        $rows = $this->fetchAll(sprintf('SHOW TABLES IN `%s`', $options['name']));
-        foreach ($rows as $row) {
-            $tables[] = strtolower($row[0]);
-        }
-
-        return in_array(strtolower($tableName), $tables);
->>>>>>> e3ad5304
     }
 
     /**
@@ -264,14 +237,11 @@
             $optionsStr .= sprintf(' COLLATE %s', $options['collation']);
         }
 
-<<<<<<< HEAD
         // set the table comment
         if (isset($options['comment'])) {
             $optionsStr .= sprintf(" COMMENT=%s ", $this->getConnection()->quote($options['comment']));
         }
 
-=======
->>>>>>> e3ad5304
         $sql = 'CREATE TABLE ';
         $sql .= $this->quoteTableName($table->getName()) . ' (';
         foreach ($columns as $column) {
@@ -392,7 +362,6 @@
         return false;
     }
 
-<<<<<<< HEAD
     /**
      * Get the defintion for a `DEFAULT` statement.
      *
@@ -409,8 +378,6 @@
         return isset($default) ? ' DEFAULT ' . $default : '';
     }
 
-=======
->>>>>>> e3ad5304
     /**
      * {@inheritdoc}
      */
@@ -820,29 +787,17 @@
             case static::PHINX_TYPE_BOOLEAN:
                 return array('name' => 'tinyint', 'limit' => 1);
                 break;
-<<<<<<< HEAD
             // Geospatial database types
             case static::PHINX_TYPE_GEOMETRY:
             case static::PHINX_TYPE_POINT:
             case static::PHINX_TYPE_LINESTRING:
             case static::PHINX_TYPE_POLYGON:
                 return array('name' => $type);
-=======
-            case static::PHINX_TYPE_CHAR:
-                return array('name' => 'char');
-                break;
-            case static::PHINX_TYPE_TINYINT:
-                return array('name' => 'tinyint');
-                break;
-            case static::PHINX_TYPE_SMALLINT:
-                return array('name' => 'smallint');
-                break;
             case static::PHINX_TYPE_ENUM:
-                return array('name' => 'enum');
+                return array('name' => 'enum', 'limit' => $limit);
                 break;
             case static::PHINX_TYPE_SET:
-                return array('name' => 'set');
->>>>>>> e3ad5304
+                return array('name' => 'set', 'limit' => $limit);
                 break;
             default:
                 throw new \RuntimeException('The type: "' . $type . '" is not supported.');
@@ -859,11 +814,7 @@
      */
     public function getPhinxType($sqlTypeDef)
     {
-<<<<<<< HEAD
         if (!preg_match('/^([\w]+)(\(([\d]+)*(,([\d]+))*\))*(.+)*$/', $sqlTypeDef, $matches)) {
-=======
-        if (preg_match('/^([\w]+)(\(([\d]+)*(,([\d]+))*\))*(.+)*$/', $sqlTypeDef, $matches) === false) {
->>>>>>> e3ad5304
             throw new \RuntimeException('Column type ' . $sqlTypeDef . ' is not supported');
         } else {
             $limit = null;
@@ -1091,36 +1042,27 @@
 
         // mysql specific
         $sql = sprintf(
-<<<<<<< HEAD
             "SELECT *
              FROM information_schema.tables
              WHERE table_schema = '%s'
              AND table_name = '%s'",
-=======
-            'SELECT *'
-            . ' FROM information_schema.tables'
-            . ' WHERE table_schema = "%s"'
-            . ' AND table_name = "%s"',
->>>>>>> e3ad5304
             $options['name'],
             $tableName
         );
 
         return $this->fetchRow($sql);
     }
-<<<<<<< HEAD
-=======
-
+
+    /**
+     * Returns MySQL column types (inherited and MySQL specified).
+     * @return array
+     */
     public function getColumnTypes()
     {
-		return array_merge(parent::getColumnTypes(),
-			[
-				'char',
-				'tinyint',
-				'smallint',
-				'enum',
-				'set',
-			]);
-    }
->>>>>>> e3ad5304
+        return array_merge(parent::getColumnTypes(),
+            [
+                'enum',
+                'set',
+            ]);
+    }
 }