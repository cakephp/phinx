--- conflicted
+++ resolved
@@ -1036,7 +1036,6 @@
             if ($index->getLimit()) {
                 $limit = '(' . $index->getLimit() . ')';
             }
-<<<<<<< HEAD
 		    $def .= ' (`' . implode( '`,`', $index->getColumns() ) . '`' . $limit . ')';
 	    } else {
 		    $columns = $index->getColumns();
@@ -1052,23 +1051,6 @@
 		    }
 		    $def .= ' )';
 	    }
-=======
-            $def .= ' (`' . implode('`,`', $index->getColumns()) . '`' . $limit . ')';
-        } else {
-            $columns = $index->getColumns();
-            $limits = $index->getLimit();
-            $columns_count = count($columns);
-            $def .= ' (';
-            for ($i = 0; $i < $columns_count; $i ++) {
-                $limit = ! isset($limits[$i]) || $limits[$i] <= 0 ? '' : '(' . $limits[$i] . ')';
-                $def .= '`' . $columns[$i] . '`' . $limit;
-                if ($i + 1 < $columns_count) {
-                    $def .= ',';
-                }
-            }
-            $def .= ' )';
-        }
->>>>>>> e8b93f09
 
         return $def;
     }
