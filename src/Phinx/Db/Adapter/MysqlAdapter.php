--- conflicted
+++ resolved
@@ -40,12 +40,7 @@
  */
 class MysqlAdapter extends PdoAdapter implements AdapterInterface
 {
-<<<<<<< HEAD
-    protected $signedColumnTypes = array('integer' => true, 'biginteger' => true, 'float' => true, 'decimal' => true);
-=======
-
     protected $signedColumnTypes = array('integer' => true, 'biginteger' => true, 'float' => true, 'decimal' => true, 'boolean' => true);
->>>>>>> 1351ca36
 
     const TEXT_TINY    = 255;
     const TEXT_SMALL   = 255; /* deprecated, alias of TEXT_TINY */
