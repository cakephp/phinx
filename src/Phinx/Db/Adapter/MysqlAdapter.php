<?php

/**
 * MIT License
 * For full license information, please view the LICENSE file that was distributed with this source code.
 */

namespace Phinx\Db\Adapter;

use Cake\Database\Connection;
use Cake\Database\Driver\Mysql as MysqlDriver;
use InvalidArgumentException;
use PDO;
use PDOException;
use Phinx\Db\Table\Column;
use Phinx\Db\Table\ForeignKey;
use Phinx\Db\Table\Index;
use Phinx\Db\Table\Table;
use Phinx\Db\Util\AlterInstructions;
use Phinx\Util\Literal;
use RuntimeException;

/**
 * Phinx MySQL Adapter.
 *
 * @author Rob Morgan <robbym@gmail.com>
 */
class MysqlAdapter extends PdoAdapter
{
    protected $signedColumnTypes = [
        'integer' => true,
        'smallinteger' => true,
        'biginteger' => true,
        'float' => true,
        'decimal' => true,
        'double' => true,
        'boolean' => true,
    ];

    const TEXT_TINY = 255;
    const TEXT_SMALL = 255; /* deprecated, alias of TEXT_TINY */
    const TEXT_REGULAR = 65535;
    const TEXT_MEDIUM = 16777215;
    const TEXT_LONG = 4294967295;

    // According to https://dev.mysql.com/doc/refman/5.0/en/blob.html BLOB sizes are the same as TEXT
    const BLOB_TINY = 255;
    const BLOB_SMALL = 255; /* deprecated, alias of BLOB_TINY */
    const BLOB_REGULAR = 65535;
    const BLOB_MEDIUM = 16777215;
    const BLOB_LONG = 4294967295;

    const INT_TINY = 255;
    const INT_SMALL = 65535;
    const INT_MEDIUM = 16777215;
    const INT_REGULAR = 4294967295;
    const INT_BIG = 18446744073709551615;

    const BIT = 64;

    const TYPE_YEAR = 'year';

    /**
     * {@inheritDoc}
     *
     * @throws \RuntimeException
     * @throws \InvalidArgumentException
     *
     * @return void
     */
    public function connect()
    {
        if ($this->connection === null) {
            if (!class_exists('PDO') || !in_array('mysql', PDO::getAvailableDrivers(), true)) {
                // @codeCoverageIgnoreStart
                throw new RuntimeException('You need to enable the PDO_Mysql extension for Phinx to run properly.');
                // @codeCoverageIgnoreEnd
            }

            $options = $this->getOptions();

            $dsn = 'mysql:';

            if (!empty($options['unix_socket'])) {
                // use socket connection
                $dsn .= 'unix_socket=' . $options['unix_socket'];
            } else {
                // use network connection
                $dsn .= 'host=' . $options['host'];
                if (!empty($options['port'])) {
                    $dsn .= ';port=' . $options['port'];
                }
            }

            $dsn .= ';dbname=' . $options['name'];

            // charset support
            if (!empty($options['charset'])) {
                $dsn .= ';charset=' . $options['charset'];
            }

<<<<<<< HEAD
            $driverOptions = [];

            // use custom data fetch mode
            if (!empty($options['fetch_mode'])) {
                $driverOptions[\PDO::ATTR_DEFAULT_FETCH_MODE] = constant('\PDO::FETCH_' . strtoupper($options['fetch_mode']));
            }
=======
            $driverOptions = [PDO::ATTR_ERRMODE => PDO::ERRMODE_EXCEPTION];
>>>>>>> c19db1da

            // support arbitrary \PDO::MYSQL_ATTR_* driver options and pass them to PDO
            // http://php.net/manual/en/ref.pdo-mysql.php#pdo-mysql.constants
            foreach ($options as $key => $option) {
                if (strpos($key, 'mysql_attr_') === 0) {
                    $driverOptions[constant('\PDO::' . strtoupper($key))] = $option;
                }
            }

<<<<<<< HEAD
            $db = $this->createPdoConnection($dsn, $options['user'], $options['pass'], $driverOptions);
=======
            try {
                $db = new PDO($dsn, $options['user'], $options['pass'], $driverOptions);
            } catch (PDOException $exception) {
                throw new InvalidArgumentException(sprintf(
                    'There was a problem connecting to the database: %s',
                    $exception->getMessage()
                ));
            }
>>>>>>> c19db1da

            $this->setConnection($db);
        }
    }

    /**
     * {@inheritDoc}
     *
     * @return void
     */
    public function disconnect()
    {
        $this->connection = null;
    }

    /**
     * @inheritDoc
     */
    public function hasTransactions()
    {
        return true;
    }

    /**
     * {@inheritDoc}
     *
     * @return void
     */
    public function beginTransaction()
    {
        $this->execute('START TRANSACTION');
    }

    /**
     * {@inheritDoc}
     *
     * @return void
     */
    public function commitTransaction()
    {
        $this->execute('COMMIT');
    }

    /**
     * {@inheritDoc}
     *
     * @return void
     */
    public function rollbackTransaction()
    {
        $this->execute('ROLLBACK');
    }

    /**
     * @inheritDoc
     */
    public function quoteTableName($tableName)
    {
        return str_replace('.', '`.`', $this->quoteColumnName($tableName));
    }

    /**
     * @inheritDoc
     */
    public function quoteColumnName($columnName)
    {
        return '`' . str_replace('`', '``', $columnName) . '`';
    }

    /**
     * @inheritDoc
     */
    public function hasTable($tableName)
    {
        if ($this->hasCreatedTable($tableName)) {
            return true;
        }

        $options = $this->getOptions();

        $exists = $this->fetchRow(sprintf(
            "SELECT TABLE_NAME
            FROM INFORMATION_SCHEMA.TABLES
            WHERE TABLE_SCHEMA = '%s' AND TABLE_NAME = '%s'",
            $options['name'],
            $tableName
        ));

        return !empty($exists);
    }

    /**
     * {@inheritDoc}
     *
     * @return void
     */
    public function createTable(Table $table, array $columns = [], array $indexes = [])
    {
        // This method is based on the MySQL docs here: http://dev.mysql.com/doc/refman/5.1/en/create-index.html
        $defaultOptions = [
            'engine' => 'InnoDB',
            'collation' => 'utf8_general_ci',
        ];

        $options = array_merge(
            $defaultOptions,
            array_intersect_key($this->getOptions(), $defaultOptions),
            $table->getOptions()
        );

        // Add the default primary key
        if (!isset($options['id']) || (isset($options['id']) && $options['id'] === true)) {
            $options['id'] = 'id';
        }

        if (isset($options['id']) && is_string($options['id'])) {
            // Handle id => "field_name" to support AUTO_INCREMENT
            $column = new Column();
            $column->setName($options['id'])
                   ->setType('integer')
                   ->setSigned(isset($options['signed']) ? $options['signed'] : true)
                   ->setIdentity(true);

            array_unshift($columns, $column);
            $options['primary_key'] = $options['id'];
        }

        // TODO - process table options like collation etc

        // process table engine (default to InnoDB)
        $optionsStr = 'ENGINE = InnoDB';
        if (isset($options['engine'])) {
            $optionsStr = sprintf('ENGINE = %s', $options['engine']);
        }

        // process table collation
        if (isset($options['collation'])) {
            $charset = explode('_', $options['collation']);
            $optionsStr .= sprintf(' CHARACTER SET %s', $charset[0]);
            $optionsStr .= sprintf(' COLLATE %s', $options['collation']);
        }

        // set the table comment
        if (isset($options['comment'])) {
            $optionsStr .= sprintf(" COMMENT=%s ", $this->getConnection()->quote($options['comment']));
        }

        // set the table row format
        if (isset($options['row_format'])) {
            $optionsStr .= sprintf(" ROW_FORMAT=%s ", $options['row_format']);
        }

        $sql = 'CREATE TABLE ';
        $sql .= $this->quoteTableName($table->getName()) . ' (';
        foreach ($columns as $column) {
            $sql .= $this->quoteColumnName($column->getName()) . ' ' . $this->getColumnSqlDefinition($column) . ', ';
        }

        // set the primary key(s)
        if (isset($options['primary_key'])) {
            $sql = rtrim($sql);
            $sql .= ' PRIMARY KEY (';
            if (is_string($options['primary_key'])) { // handle primary_key => 'id'
                $sql .= $this->quoteColumnName($options['primary_key']);
            } elseif (is_array($options['primary_key'])) { // handle primary_key => array('tag_id', 'resource_id')
                $sql .= implode(',', array_map([$this, 'quoteColumnName'], $options['primary_key']));
            }
            $sql .= ')';
        } else {
            $sql = substr(rtrim($sql), 0, -1); // no primary keys
        }

        // set the indexes
        foreach ($indexes as $index) {
            $sql .= ', ' . $this->getIndexSqlDefinition($index);
        }

        $sql .= ') ' . $optionsStr;
        $sql = rtrim($sql);

        // execute the sql
        $this->execute($sql);

        $this->addCreatedTable($table->getName());
    }

    /**
     * {@inheritDoc}
     *
     * @throws \InvalidArgumentException
     */
    protected function getChangePrimaryKeyInstructions(Table $table, $newColumns)
    {
        $instructions = new AlterInstructions();

        // Drop the existing primary key
        $primaryKey = $this->getPrimaryKey($table->getName());
        if (!empty($primaryKey['columns'])) {
            $instructions->addAlter('DROP PRIMARY KEY');
        }

        // Add the primary key(s)
        if (!empty($newColumns)) {
            $sql = 'ADD PRIMARY KEY (';
            if (is_string($newColumns)) { // handle primary_key => 'id'
                $sql .= $this->quoteColumnName($newColumns);
            } elseif (is_array($newColumns)) { // handle primary_key => array('tag_id', 'resource_id')
                $sql .= implode(',', array_map([$this, 'quoteColumnName'], $newColumns));
            } else {
                throw new InvalidArgumentException(sprintf(
                    "Invalid value for primary key: %s",
                    json_encode($newColumns)
                ));
            }
            $sql .= ')';
            $instructions->addAlter($sql);
        }

        return $instructions;
    }

    /**
     * @inheritDoc
     */
    protected function getChangeCommentInstructions(Table $table, $newComment)
    {
        $instructions = new AlterInstructions();

        // passing 'null' is to remove table comment
        $newComment = ($newComment !== null)
            ? $newComment
            : '';
        $sql = sprintf(" COMMENT=%s ", $this->getConnection()->quote($newComment));
        $instructions->addAlter($sql);

        return $instructions;
    }

    /**
     * @inheritDoc
     */
    protected function getRenameTableInstructions($tableName, $newTableName)
    {
        $this->updateCreatedTableName($tableName, $newTableName);
        $sql = sprintf(
            'RENAME TABLE %s TO %s',
            $this->quoteTableName($tableName),
            $this->quoteTableName($newTableName)
        );

        return new AlterInstructions([], [$sql]);
    }

    /**
     * @inheritDoc
     */
    protected function getDropTableInstructions($tableName)
    {
        $this->removeCreatedTable($tableName);
        $sql = sprintf('DROP TABLE %s', $this->quoteTableName($tableName));

        return new AlterInstructions([], [$sql]);
    }

    /**
     * {@inheritDoc}
     *
     * @return void
     */
    public function truncateTable($tableName)
    {
        $sql = sprintf(
            'TRUNCATE TABLE %s',
            $this->quoteTableName($tableName)
        );

        $this->execute($sql);
    }

    /**
     * @inheritDoc
     */
    public function getColumns($tableName)
    {
        $columns = [];
        $rows = $this->fetchAll(sprintf('SHOW COLUMNS FROM %s', $this->quoteTableName($tableName)));
        foreach ($rows as $columnInfo) {
            $phinxType = $this->getPhinxType($columnInfo['Type']);

            $column = new Column();
            $column->setName($columnInfo['Field'])
                   ->setNull($columnInfo['Null'] !== 'NO')
                   ->setDefault($columnInfo['Default'])
                   ->setType($phinxType['name'])
                   ->setSigned(strpos($columnInfo['Type'], 'unsigned') === false)
                   ->setLimit($phinxType['limit'])
                   ->setScale($phinxType['scale']);

            if ($columnInfo['Extra'] === 'auto_increment') {
                $column->setIdentity(true);
            }

            if (isset($phinxType['values'])) {
                $column->setValues($phinxType['values']);
            }

            $columns[] = $column;
        }

        return $columns;
    }

    /**
     * @inheritDoc
     */
    public function hasColumn($tableName, $columnName)
    {
        $rows = $this->fetchAll(sprintf('SHOW COLUMNS FROM %s', $this->quoteTableName($tableName)));
        foreach ($rows as $column) {
            if (strcasecmp($column['Field'], $columnName) === 0) {
                return true;
            }
        }

        return false;
    }

    /**
     * @inheritDoc
     */
    protected function getAddColumnInstructions(Table $table, Column $column)
    {
        $alter = sprintf(
            'ADD %s %s',
            $this->quoteColumnName($column->getName()),
            $this->getColumnSqlDefinition($column)
        );

        if ($column->getAfter()) {
            $alter .= ' AFTER ' . $this->quoteColumnName($column->getAfter());
        }

        return new AlterInstructions([$alter]);
    }

    /**
     * {@inheritDoc}
     *
     * @throws \InvalidArgumentException
     */
    protected function getRenameColumnInstructions($tableName, $columnName, $newColumnName)
    {
        $rows = $this->fetchAll(sprintf('SHOW FULL COLUMNS FROM %s', $this->quoteTableName($tableName)));

        foreach ($rows as $row) {
            if (strcasecmp($row['Field'], $columnName) === 0) {
                $null = ($row['Null'] == 'NO') ? 'NOT NULL' : 'NULL';
                $comment = isset($row['Comment']) ? ' COMMENT ' . '\'' . addslashes($row['Comment']) . '\'' : '';
                $extra = ' ' . strtoupper($row['Extra']);
                if (($row['Default'] !== null)) {
                    $extra .= $this->getDefaultValueDefinition($row['Default']);
                }
                $definition = $row['Type'] . ' ' . $null . $extra . $comment;

                $alter = sprintf(
                    'CHANGE COLUMN %s %s %s',
                    $this->quoteColumnName($columnName),
                    $this->quoteColumnName($newColumnName),
                    $definition
                );

                return new AlterInstructions([$alter]);
            }
        }

        throw new InvalidArgumentException(sprintf(
            'The specified column doesn\'t exist: ' .
            $columnName
        ));
    }

    /**
     * @inheritDoc
     */
    protected function getChangeColumnInstructions($tableName, $columnName, Column $newColumn)
    {
        $after = $newColumn->getAfter() ? ' AFTER ' . $this->quoteColumnName($newColumn->getAfter()) : '';
        $alter = sprintf(
            'CHANGE %s %s %s%s',
            $this->quoteColumnName($columnName),
            $this->quoteColumnName($newColumn->getName()),
            $this->getColumnSqlDefinition($newColumn),
            $after
        );

        return new AlterInstructions([$alter]);
    }

    /**
     * @inheritDoc
     */
    protected function getDropColumnInstructions($tableName, $columnName)
    {
        $alter = sprintf('DROP COLUMN %s', $this->quoteColumnName($columnName));

        return new AlterInstructions([$alter]);
    }

    /**
     * Get an array of indexes from a particular table.
     *
     * @param string $tableName Table Name
     *
     * @return array
     */
    protected function getIndexes($tableName)
    {
        $indexes = [];
        $rows = $this->fetchAll(sprintf('SHOW INDEXES FROM %s', $this->quoteTableName($tableName)));
        foreach ($rows as $row) {
            if (!isset($indexes[$row['Key_name']])) {
                $indexes[$row['Key_name']] = ['columns' => []];
            }
            $indexes[$row['Key_name']]['columns'][] = strtolower($row['Column_name']);
        }

        return $indexes;
    }

    /**
     * @inheritDoc
     */
    public function hasIndex($tableName, $columns)
    {
        if (is_string($columns)) {
            $columns = [$columns]; // str to array
        }

        $columns = array_map('strtolower', $columns);
        $indexes = $this->getIndexes($tableName);

        foreach ($indexes as $index) {
            if ($columns == $index['columns']) {
                return true;
            }
        }

        return false;
    }

    /**
     * @inheritDoc
     */
    public function hasIndexByName($tableName, $indexName)
    {
        $indexes = $this->getIndexes($tableName);

        foreach ($indexes as $name => $index) {
            if ($name === $indexName) {
                return true;
            }
        }

        return false;
    }

    /**
     * @inheritDoc
     */
    protected function getAddIndexInstructions(Table $table, Index $index)
    {
        $instructions = new AlterInstructions();

        if ($index->getType() == Index::FULLTEXT) {
            // Must be executed separately
            // SQLSTATE[HY000]: General error: 1795 InnoDB presently supports one FULLTEXT index creation at a time
            $alter = sprintf(
                'ALTER TABLE %s ADD %s',
                $this->quoteTableName($table->getName()),
                $this->getIndexSqlDefinition($index)
            );

            $instructions->addPostStep($alter);
        } else {
            $alter = sprintf(
                'ADD %s',
                $this->getIndexSqlDefinition($index)
            );

            $instructions->addAlter($alter);
        }

        return $instructions;
    }

    /**
     * {@inheritDoc}
     *
     * @throws \InvalidArgumentException
     */
    protected function getDropIndexByColumnsInstructions($tableName, $columns)
    {
        if (is_string($columns)) {
            $columns = [$columns]; // str to array
        }

        $indexes = $this->getIndexes($tableName);
        $columns = array_map('strtolower', $columns);

        foreach ($indexes as $indexName => $index) {
            if ($columns == $index['columns']) {
                return new AlterInstructions([sprintf(
                    'DROP INDEX %s',
                    $this->quoteColumnName($indexName)
                )]);
            }
        }

        throw new InvalidArgumentException(sprintf(
            "The specified index on columns '%s' does not exist",
            implode(',', $columns)
        ));
    }

    /**
     * {@inheritDoc}
     *
     * @throws \InvalidArgumentException
     */
    protected function getDropIndexByNameInstructions($tableName, $indexName)
    {
        $indexes = $this->getIndexes($tableName);

        foreach ($indexes as $name => $index) {
            if ($name === $indexName) {
                return new AlterInstructions([sprintf(
                    'DROP INDEX %s',
                    $this->quoteColumnName($indexName)
                )]);
            }
        }

        throw new InvalidArgumentException(sprintf(
            "The specified index name '%s' does not exist",
            $indexName
        ));
    }

    /**
     * @inheritDoc
     */
    public function hasPrimaryKey($tableName, $columns, $constraint = null)
    {
        $primaryKey = $this->getPrimaryKey($tableName);

        if (empty($primaryKey['constraint'])) {
            return false;
        }

        if ($constraint) {
            return ($primaryKey['constraint'] === $constraint);
        } else {
            if (is_string($columns)) {
                $columns = [$columns]; // str to array
            }
            $missingColumns = array_diff($columns, $primaryKey['columns']);

            return empty($missingColumns);
        }
    }

    /**
     * Get the primary key from a particular table.
     *
     * @param string $tableName Table Name
     *
     * @return array
     */
    public function getPrimaryKey($tableName)
    {
        $rows = $this->fetchAll(sprintf(
            "SELECT
                k.constraint_name,
                k.column_name
            FROM information_schema.table_constraints t
            JOIN information_schema.key_column_usage k
                USING(constraint_name,table_name)
            WHERE t.constraint_type='PRIMARY KEY'
                AND t.table_name='%s'",
            $tableName
        ));

        $primaryKey = [
            'columns' => [],
        ];
        foreach ($rows as $row) {
            $primaryKey['constraint'] = $row['constraint_name'];
            $primaryKey['columns'][] = $row['column_name'];
        }

        return $primaryKey;
    }

    /**
     * @inheritDoc
     */
    public function hasForeignKey($tableName, $columns, $constraint = null)
    {
        if (is_string($columns)) {
            $columns = [$columns]; // str to array
        }
        $foreignKeys = $this->getForeignKeys($tableName);
        if ($constraint) {
            if (isset($foreignKeys[$constraint])) {
                return !empty($foreignKeys[$constraint]);
            }

            return false;
        } else {
            foreach ($foreignKeys as $key) {
                if ($columns == $key['columns']) {
                    return true;
                }
            }

            return false;
        }
    }

    /**
     * Get an array of foreign keys from a particular table.
     *
     * @param string $tableName Table Name
     *
     * @return array
     */
    protected function getForeignKeys($tableName)
    {
        $foreignKeys = [];
        $rows = $this->fetchAll(sprintf(
            "SELECT
              CONSTRAINT_NAME,
              TABLE_NAME,
              COLUMN_NAME,
              REFERENCED_TABLE_NAME,
              REFERENCED_COLUMN_NAME
            FROM information_schema.KEY_COLUMN_USAGE
            WHERE REFERENCED_TABLE_SCHEMA = DATABASE()
              AND REFERENCED_TABLE_NAME IS NOT NULL
              AND TABLE_NAME = '%s'
            ORDER BY POSITION_IN_UNIQUE_CONSTRAINT",
            $tableName
        ));
        foreach ($rows as $row) {
            $foreignKeys[$row['CONSTRAINT_NAME']]['table'] = $row['TABLE_NAME'];
            $foreignKeys[$row['CONSTRAINT_NAME']]['columns'][] = $row['COLUMN_NAME'];
            $foreignKeys[$row['CONSTRAINT_NAME']]['referenced_table'] = $row['REFERENCED_TABLE_NAME'];
            $foreignKeys[$row['CONSTRAINT_NAME']]['referenced_columns'][] = $row['REFERENCED_COLUMN_NAME'];
        }

        return $foreignKeys;
    }

    /**
     * @inheritDoc
     */
    protected function getAddForeignKeyInstructions(Table $table, ForeignKey $foreignKey)
    {
        $alter = sprintf(
            'ADD %s',
            $this->getForeignKeySqlDefinition($foreignKey)
        );

        return new AlterInstructions([$alter]);
    }

    /**
     * @inheritDoc
     */
    protected function getDropForeignKeyInstructions($tableName, $constraint)
    {
        $alter = sprintf(
            'DROP FOREIGN KEY %s',
            $constraint
        );

        return new AlterInstructions([$alter]);
    }

    /**
     * {@inheritDoc}
     *
     * @throws \InvalidArgumentException
     */
    protected function getDropForeignKeyByColumnsInstructions($tableName, $columns)
    {
        $instructions = new AlterInstructions();

        foreach ($columns as $column) {
            $rows = $this->fetchAll(sprintf(
                "SELECT
                    CONSTRAINT_NAME
                  FROM information_schema.KEY_COLUMN_USAGE
                  WHERE REFERENCED_TABLE_SCHEMA = DATABASE()
                    AND REFERENCED_TABLE_NAME IS NOT NULL
                    AND TABLE_NAME = '%s'
                    AND COLUMN_NAME = '%s'
                  ORDER BY POSITION_IN_UNIQUE_CONSTRAINT",
                $tableName,
                $column
            ));

            foreach ($rows as $row) {
                $instructions->merge($this->getDropForeignKeyInstructions($tableName, $row['CONSTRAINT_NAME']));
            }
        }

        if (empty($instructions->getAlterParts())) {
            throw new InvalidArgumentException(sprintf(
                "Not foreign key on columns '%s' exist",
                implode(',', $columns)
            ));
        }

        return $instructions;
    }

    /**
     * {@inheritDoc}
     *
     * @throws \Phinx\Db\Adapter\UnsupportedColumnTypeException
     */
    public function getSqlType($type, $limit = null)
    {
        switch ($type) {
            case static::PHINX_TYPE_FLOAT:
            case static::PHINX_TYPE_DOUBLE:
            case static::PHINX_TYPE_DECIMAL:
            case static::PHINX_TYPE_DATE:
            case static::PHINX_TYPE_ENUM:
            case static::PHINX_TYPE_SET:
            case static::PHINX_TYPE_JSON:
            // Geospatial database types
            case static::PHINX_TYPE_GEOMETRY:
            case static::PHINX_TYPE_POINT:
            case static::PHINX_TYPE_LINESTRING:
            case static::PHINX_TYPE_POLYGON:
                return ['name' => $type];
            case static::PHINX_TYPE_DATETIME:
            case static::PHINX_TYPE_TIMESTAMP:
            case static::PHINX_TYPE_TIME:
                return ['name' => $type, 'limit' => $limit];
            case static::PHINX_TYPE_STRING:
                return ['name' => 'varchar', 'limit' => $limit ?: 255];
            case static::PHINX_TYPE_CHAR:
                return ['name' => 'char', 'limit' => $limit ?: 255];
            case static::PHINX_TYPE_TEXT:
                if ($limit) {
                    $sizes = [
                        // Order matters! Size must always be tested from longest to shortest!
                        'longtext' => static::TEXT_LONG,
                        'mediumtext' => static::TEXT_MEDIUM,
                        'text' => static::TEXT_REGULAR,
                        'tinytext' => static::TEXT_SMALL,
                    ];
                    foreach ($sizes as $name => $length) {
                        if ($limit >= $length) {
                            return ['name' => $name];
                        }
                    }
                }

                return ['name' => 'text'];
            case static::PHINX_TYPE_BINARY:
                return ['name' => 'binary', 'limit' => $limit ?: 255];
            case static::PHINX_TYPE_VARBINARY:
                return ['name' => 'varbinary', 'limit' => $limit ?: 255];
            case static::PHINX_TYPE_BLOB:
                if ($limit) {
                    $sizes = [
                        // Order matters! Size must always be tested from longest to shortest!
                        'longblob' => static::BLOB_LONG,
                        'mediumblob' => static::BLOB_MEDIUM,
                        'blob' => static::BLOB_REGULAR,
                        'tinyblob' => static::BLOB_SMALL,
                    ];
                    foreach ($sizes as $name => $length) {
                        if ($limit >= $length) {
                            return ['name' => $name];
                        }
                    }
                }

                return ['name' => 'blob'];
            case static::PHINX_TYPE_BIT:
                return ['name' => 'bit', 'limit' => $limit ?: 64];
            case static::PHINX_TYPE_SMALL_INTEGER:
                return ['name' => 'smallint', 'limit' => $limit ?: 6];
            case static::PHINX_TYPE_INTEGER:
                if ($limit && $limit >= static::INT_TINY) {
                    $sizes = [
                        // Order matters! Size must always be tested from longest to shortest!
                        'bigint' => static::INT_BIG,
                        'int' => static::INT_REGULAR,
                        'mediumint' => static::INT_MEDIUM,
                        'smallint' => static::INT_SMALL,
                        'tinyint' => static::INT_TINY,
                    ];
                    $limits = [
                        'smallint' => 6,
                        'int' => 11,
                        'bigint' => 20,
                    ];
                    foreach ($sizes as $name => $length) {
                        if ($limit >= $length) {
                            $def = ['name' => $name];
                            if (isset($limits[$name])) {
                                $def['limit'] = $limits[$name];
                            }

                            return $def;
                        }
                    }
                } elseif (!$limit) {
                    $limit = 11;
                }

                return ['name' => 'int', 'limit' => $limit];
            case static::PHINX_TYPE_BIG_INTEGER:
                return ['name' => 'bigint', 'limit' => 20];
            case static::PHINX_TYPE_BOOLEAN:
                return ['name' => 'tinyint', 'limit' => 1];
            case static::PHINX_TYPE_UUID:
                return ['name' => 'char', 'limit' => 36];
            case static::TYPE_YEAR:
                if (!$limit || in_array($limit, [2, 4])) {
                    $limit = 4;
                }

                return ['name' => 'year', 'limit' => $limit];
            default:
                throw new UnsupportedColumnTypeException('Column type "' . $type . '" is not supported by MySQL.');
        }
    }

    /**
     * Returns Phinx type by SQL type
     *
     * @internal param string $sqlType SQL type
     *
     * @param string $sqlTypeDef
     *
     * @throws \Phinx\Db\Adapter\UnsupportedColumnTypeException
     *
     * @return array Phinx type
     */
    public function getPhinxType($sqlTypeDef)
    {
        $matches = [];
        if (!preg_match('/^([\w]+)(\(([\d]+)*(,([\d]+))*\))*(.+)*$/', $sqlTypeDef, $matches)) {
            throw new UnsupportedColumnTypeException('Column type "' . $sqlTypeDef . '" is not supported by MySQL.');
        } else {
            $limit = null;
            $scale = null;
            $type = $matches[1];
            if (count($matches) > 2) {
                $limit = $matches[3] ? (int)$matches[3] : null;
            }
            if (count($matches) > 4) {
                $scale = (int)$matches[5];
            }
            if ($type === 'tinyint' && $limit === 1) {
                $type = static::PHINX_TYPE_BOOLEAN;
                $limit = null;
            }
            switch ($type) {
                case 'varchar':
                    $type = static::PHINX_TYPE_STRING;
                    if ($limit === 255) {
                        $limit = null;
                    }
                    break;
                case 'char':
                    $type = static::PHINX_TYPE_CHAR;
                    if ($limit === 255) {
                        $limit = null;
                    }
                    if ($limit === 36) {
                        $type = static::PHINX_TYPE_UUID;
                    }
                    break;
                case 'tinyint':
                    $type = static::PHINX_TYPE_INTEGER;
                    $limit = static::INT_TINY;
                    break;
                case 'smallint':
                    $type = static::PHINX_TYPE_SMALL_INTEGER;
                    $limit = static::INT_SMALL;
                    break;
                case 'mediumint':
                    $type = static::PHINX_TYPE_INTEGER;
                    $limit = static::INT_MEDIUM;
                    break;
                case 'int':
                    $type = static::PHINX_TYPE_INTEGER;
                    if ($limit === 11) {
                        $limit = null;
                    }
                    break;
                case 'bigint':
                    if ($limit === 20) {
                        $limit = null;
                    }
                    $type = static::PHINX_TYPE_BIG_INTEGER;
                    break;
                case 'bit':
                    $type = static::PHINX_TYPE_BIT;
                    if ($limit === 64) {
                        $limit = null;
                    }
                    break;
                case 'blob':
                    $type = static::PHINX_TYPE_BINARY;
                    break;
                case 'tinyblob':
                    $type = static::PHINX_TYPE_BINARY;
                    $limit = static::BLOB_TINY;
                    break;
                case 'mediumblob':
                    $type = static::PHINX_TYPE_BINARY;
                    $limit = static::BLOB_MEDIUM;
                    break;
                case 'longblob':
                    $type = static::PHINX_TYPE_BINARY;
                    $limit = static::BLOB_LONG;
                    break;
                case 'tinytext':
                    $type = static::PHINX_TYPE_TEXT;
                    $limit = static::TEXT_TINY;
                    break;
                case 'mediumtext':
                    $type = static::PHINX_TYPE_TEXT;
                    $limit = static::TEXT_MEDIUM;
                    break;
                case 'longtext':
                    $type = static::PHINX_TYPE_TEXT;
                    $limit = static::TEXT_LONG;
                    break;
            }

            try {
                // Call this to check if parsed type is supported.
                $this->getSqlType($type, $limit);
            } catch (UnsupportedColumnTypeException $e) {
                $type = Literal::from($type);
            }

            $phinxType = [
                'name' => $type,
                'limit' => $limit,
                'scale' => $scale,
            ];

            if ($type == static::PHINX_TYPE_ENUM || $type == static::PHINX_TYPE_SET) {
                $phinxType['values'] = explode("','", trim($matches[6], "()'"));
            }

            return $phinxType;
        }
    }

    /**
     * {@inheritDoc}
     *
     * @return void
     */
    public function createDatabase($name, $options = [])
    {
        $charset = isset($options['charset']) ? $options['charset'] : 'utf8';

        if (isset($options['collation'])) {
            $this->execute(sprintf('CREATE DATABASE `%s` DEFAULT CHARACTER SET `%s` COLLATE `%s`', $name, $charset, $options['collation']));
        } else {
            $this->execute(sprintf('CREATE DATABASE `%s` DEFAULT CHARACTER SET `%s`', $name, $charset));
        }
    }

    /**
     * @inheritDoc
     */
    public function hasDatabase($name)
    {
        $rows = $this->fetchAll(
            sprintf(
                'SELECT SCHEMA_NAME FROM INFORMATION_SCHEMA.SCHEMATA WHERE SCHEMA_NAME = \'%s\'',
                $name
            )
        );

        foreach ($rows as $row) {
            if (!empty($row)) {
                return true;
            }
        }

        return false;
    }

    /**
     * {@inheritDoc}
     *
     * @return void
     */
    public function dropDatabase($name)
    {
        $this->execute(sprintf('DROP DATABASE IF EXISTS `%s`', $name));
    }

    /**
     * Gets the MySQL Column Definition for a Column object.
     *
     * @param \Phinx\Db\Table\Column $column Column
     *
     * @return string
     */
    protected function getColumnSqlDefinition(Column $column)
    {
        if ($column->getType() instanceof Literal) {
            $def = (string)$column->getType();
        } else {
            $sqlType = $this->getSqlType($column->getType(), $column->getLimit());
            $def = strtoupper($sqlType['name']);
        }
        if ($column->getPrecision() && $column->getScale()) {
            $def .= '(' . $column->getPrecision() . ',' . $column->getScale() . ')';
        } elseif (isset($sqlType['limit'])) {
            $def .= '(' . $sqlType['limit'] . ')';
        }
        if (($values = $column->getValues()) && is_array($values)) {
            $def .= "('" . implode("', '", $values) . "')";
        }
        $def .= $column->getEncoding() ? ' CHARACTER SET ' . $column->getEncoding() : '';
        $def .= $column->getCollation() ? ' COLLATE ' . $column->getCollation() : '';
        $def .= (!$column->isSigned() && isset($this->signedColumnTypes[$column->getType()])) ? ' unsigned' : '';
        $def .= ($column->isNull() == false) ? ' NOT NULL' : ' NULL';
        $def .= $column->isIdentity() ? ' AUTO_INCREMENT' : '';
        $def .= $this->getDefaultValueDefinition($column->getDefault(), $column->getType());

        if ($column->getComment()) {
            $def .= ' COMMENT ' . $this->getConnection()->quote($column->getComment());
        }

        if ($column->getUpdate()) {
            $def .= ' ON UPDATE ' . $column->getUpdate();
        }

        return $def;
    }

    /**
     * Gets the MySQL Index Definition for an Index object.
     *
     * @param \Phinx\Db\Table\Index $index Index
     *
     * @return string
     */
    protected function getIndexSqlDefinition(Index $index)
    {
        $def = '';
        $limit = '';

        if ($index->getType() == Index::UNIQUE) {
            $def .= ' UNIQUE';
        }

        if ($index->getType() == Index::FULLTEXT) {
            $def .= ' FULLTEXT';
        }

        $def .= ' KEY';

        if (is_string($index->getName())) {
            $def .= ' `' . $index->getName() . '`';
        }

        if (!is_array($index->getLimit())) {
            if ($index->getLimit()) {
                $limit = '(' . $index->getLimit() . ')';
            }
            $def .= ' (`' . implode('`,`', $index->getColumns()) . '`' . $limit . ')';
        } else {
            $columns = $index->getColumns();
            $limits = $index->getLimit();
            $def .= ' (';
            foreach ($columns as $column) {
                $limit = !isset($limits[$column]) || $limits[$column] <= 0 ? '' : '(' . $limits[$column] . ')';
                $def .= '`' . $column . '`' . $limit . ', ';
            }
            $def = rtrim($def, ', ');
            $def .= ' )';
        }

        return $def;
    }

    /**
     * Gets the MySQL Foreign Key Definition for an ForeignKey object.
     *
     * @param \Phinx\Db\Table\ForeignKey $foreignKey
     *
     * @return string
     */
    protected function getForeignKeySqlDefinition(ForeignKey $foreignKey)
    {
        $def = '';
        if ($foreignKey->getConstraint()) {
            $def .= ' CONSTRAINT ' . $this->quoteColumnName($foreignKey->getConstraint());
        }
        $columnNames = [];
        foreach ($foreignKey->getColumns() as $column) {
            $columnNames[] = $this->quoteColumnName($column);
        }
        $def .= ' FOREIGN KEY (' . implode(',', $columnNames) . ')';
        $refColumnNames = [];
        foreach ($foreignKey->getReferencedColumns() as $column) {
            $refColumnNames[] = $this->quoteColumnName($column);
        }
        $def .= ' REFERENCES ' . $this->quoteTableName($foreignKey->getReferencedTable()->getName()) . ' (' . implode(',', $refColumnNames) . ')';
        if ($foreignKey->getOnDelete()) {
            $def .= ' ON DELETE ' . $foreignKey->getOnDelete();
        }
        if ($foreignKey->getOnUpdate()) {
            $def .= ' ON UPDATE ' . $foreignKey->getOnUpdate();
        }

        return $def;
    }

    /**
     * Describes a database table. This is a MySQL adapter specific method.
     *
     * @param string $tableName Table name
     *
     * @return array
     */
    public function describeTable($tableName)
    {
        $options = $this->getOptions();

        // mysql specific
        $sql = sprintf(
            "SELECT *
             FROM information_schema.tables
             WHERE table_schema = '%s'
             AND table_name = '%s'",
            $options['name'],
            $tableName
        );

        return $this->fetchRow($sql);
    }

    /**
     * Returns MySQL column types (inherited and MySQL specified).
     *
     * @return array
     */
    public function getColumnTypes()
    {
        return array_merge(parent::getColumnTypes(), ['enum', 'set', 'year', 'json']);
    }

    /**
     * @inheritDoc
     */
    public function getDecoratedConnection()
    {
        $options = $this->getOptions();
        $options = [
            'username' => $options['user'],
            'password' => $options['pass'],
            'database' => $options['name'],
            'quoteIdentifiers' => true,
        ] + $options;

        $driver = new MysqlDriver($options);
        if (method_exists($driver, 'setConnection')) {
            $driver->setConnection($this->connection);
        } else {
            $driver->connection($this->connection);
        }

        return new Connection(['driver' => $driver] + $options);
    }
}<|MERGE_RESOLUTION|>--- conflicted
+++ resolved
@@ -99,16 +99,12 @@
                 $dsn .= ';charset=' . $options['charset'];
             }
 
-<<<<<<< HEAD
             $driverOptions = [];
 
             // use custom data fetch mode
             if (!empty($options['fetch_mode'])) {
-                $driverOptions[\PDO::ATTR_DEFAULT_FETCH_MODE] = constant('\PDO::FETCH_' . strtoupper($options['fetch_mode']));
-            }
-=======
-            $driverOptions = [PDO::ATTR_ERRMODE => PDO::ERRMODE_EXCEPTION];
->>>>>>> c19db1da
+                $driverOptions[PDO::ATTR_DEFAULT_FETCH_MODE] = constant('\PDO::FETCH_' . strtoupper($options['fetch_mode']));
+            }
 
             // support arbitrary \PDO::MYSQL_ATTR_* driver options and pass them to PDO
             // http://php.net/manual/en/ref.pdo-mysql.php#pdo-mysql.constants
@@ -118,18 +114,7 @@
                 }
             }
 
-<<<<<<< HEAD
             $db = $this->createPdoConnection($dsn, $options['user'], $options['pass'], $driverOptions);
-=======
-            try {
-                $db = new PDO($dsn, $options['user'], $options['pass'], $driverOptions);
-            } catch (PDOException $exception) {
-                throw new InvalidArgumentException(sprintf(
-                    'There was a problem connecting to the database: %s',
-                    $exception->getMessage()
-                ));
-            }
->>>>>>> c19db1da
 
             $this->setConnection($db);
         }
