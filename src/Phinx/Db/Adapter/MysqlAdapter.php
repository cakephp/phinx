--- conflicted
+++ resolved
@@ -22,7 +22,7 @@
  * LIABILITY, WHETHER IN AN ACTION OF CONTRACT, TORT OR OTHERWISE, ARISING
  * FROM, OUT OF OR IN CONNECTION WITH THE SOFTWARE OR THE USE OR OTHER DEALINGS
  * IN THE SOFTWARE.
- * 
+ *
  * @package    Phinx
  * @subpackage Phinx\Db\Adapter
  */
@@ -59,10 +59,10 @@
                 throw new \RuntimeException('You need to enable the PDO_Mysql extension for Phinx to run properly.');
                 // @codeCoverageIgnoreEnd
             }
-            
+
             $db = null;
             $options = $this->getOptions();
-            
+
             // if port is specified use it, otherwise use the MySQL default
             if (empty($options['port'])) {
                 $dsn = 'mysql:host=' . $options['host'] . ';dbname=' . $options['name'];
@@ -74,7 +74,7 @@
             if (isset($options['unix_socket'])) {
                 $dsn .= ';unix_socket=' . $options['unix_socket'];
             }
-            
+
             // charset support
             if (isset($options['charset'])) {
                 $dsn .= ';charset=' . $options['charset'];
@@ -100,14 +100,14 @@
             }
 
             $this->setConnection($db);
-            
+
             // Create the schema table if it doesn't already exist
             if (!$this->hasSchemaTable()) {
                 $this->createSchemaTable();
             }
         }
     }
-    
+
     /**
      * {@inheritdoc}
      */
@@ -115,7 +115,7 @@
     {
         $this->connection = null;
     }
-    
+
     /**
      * {@inheritdoc}
      */
@@ -123,7 +123,7 @@
     {
         return true;
     }
-    
+
     /**
      * {@inheritdoc}
      */
@@ -131,7 +131,7 @@
     {
         $this->execute('START TRANSACTION');
     }
-    
+
     /**
      * {@inheritdoc}
      */
@@ -139,7 +139,7 @@
     {
         $this->execute('COMMIT');
     }
-    
+
     /**
      * {@inheritdoc}
      */
@@ -147,7 +147,7 @@
     {
         $this->execute('ROLLBACK');
     }
-    
+
     /**
      * {@inheritdoc}
      */
@@ -155,7 +155,7 @@
     {
         return str_replace('.', '`.`', $this->quoteColumnName($tableName));
     }
-    
+
     /**
      * {@inheritdoc}
      */
@@ -163,7 +163,7 @@
     {
         return '`' . str_replace('`', '``', $columnName) . '`';
     }
-    
+
     /**
      * {@inheritdoc}
      */
@@ -180,7 +180,7 @@
 
         return !empty($exists);
     }
-    
+
     /**
      * {@inheritdoc}
      */
@@ -194,7 +194,7 @@
             'collation' => 'utf8_general_ci'
         );
         $options = array_merge($defaultOptions, $table->getOptions());
-        
+
         // Add the default primary key
         $columns = $table->getPendingColumns();
         if (!isset($options['id']) || (isset($options['id']) && $options['id'] === true)) {
@@ -202,7 +202,7 @@
             $column->setName('id')
                    ->setType('integer')
                    ->setIdentity(true);
-            
+
             array_unshift($columns, $column);
             $options['primary_key'] = 'id';
 
@@ -216,15 +216,15 @@
             array_unshift($columns, $column);
             $options['primary_key'] = $options['id'];
         }
-        
+
         // TODO - process table options like collation etc
-        
+
         // process table engine (default to InnoDB)
         $optionsStr = 'ENGINE = InnoDB';
         if (isset($options['engine'])) {
             $optionsStr = sprintf('ENGINE = %s', $options['engine']);
         }
-        
+
         // process table collation
         if (isset($options['collation'])) {
             $charset = explode('_', $options['collation']);
@@ -291,7 +291,7 @@
         $this->execute($sql);
         $this->endCommandTimer();
     }
-    
+
     /**
      * {@inheritdoc}
      */
@@ -302,7 +302,7 @@
         $this->execute(sprintf('RENAME TABLE %s TO %s', $this->quoteTableName($tableName), $this->quoteTableName($newTableName)));
         $this->endCommandTimer();
     }
-    
+
     /**
      * {@inheritdoc}
      */
@@ -341,7 +341,7 @@
 
         return $columns;
     }
-    
+
     /**
      * {@inheritdoc}
      */
@@ -356,7 +356,7 @@
 
         return false;
     }
-    
+
     /**
      * {@inheritdoc}
      */
@@ -369,16 +369,16 @@
             $this->quoteColumnName($column->getName()),
             $this->getColumnSqlDefinition($column)
         );
-        
+
         if ($column->getAfter()) {
             $sql .= ' AFTER ' . $this->quoteColumnName($column->getAfter());
         }
-        
+
         $this->writeCommand('addColumn', array($table->getName(), $column->getName(), $column->getType()));
         $this->execute($sql);
         $this->endCommandTimer();
     }
-    
+
     /**
      * {@inheritdoc}
      */
@@ -394,7 +394,7 @@
                     $extra .= ' DEFAULT ' . (is_numeric($row['Default']) || $row['Default'] == 'CURRENT_TIMESTAMP' ? $row['Default'] : '\'' . $row['Default'] . '\'');
                 }
                 $definition = $row['Type'] . ' ' . $null . $extra;
-        
+
                 $this->writeCommand('renameColumn', array($tableName, $columnName, $newColumnName));
                 $this->execute(
                     sprintf(
@@ -409,13 +409,13 @@
                 return;
             }
         }
-        
+
         throw new \InvalidArgumentException(sprintf(
             'The specified column doesn\'t exist: '
             . $columnName
         ));
     }
-    
+
     /**
      * {@inheritdoc}
      */
@@ -434,7 +434,7 @@
         );
         $this->endCommandTimer();
     }
-    
+
     /**
      * {@inheritdoc}
      */
@@ -451,7 +451,7 @@
         );
         $this->endCommandTimer();
     }
-    
+
     /**
      * Get an array of indexes from a particular table.
      *
@@ -470,7 +470,7 @@
         }
         return $indexes;
     }
-    
+
     /**
      * {@inheritdoc}
      */
@@ -479,20 +479,20 @@
         if (is_string($columns)) {
             $columns = array($columns); // str to array
         }
-        
+
         $columns = array_map('strtolower', $columns);
         $indexes = $this->getIndexes($tableName);
-        
+
         foreach ($indexes as $index) {
             $a = array_diff($columns, $index['columns']);
             if (empty($a)) {
                 return true;
             }
         }
-        
+
         return false;
     }
-    
+
     /**
      * {@inheritdoc}
      */
@@ -509,7 +509,7 @@
         );
         $this->endCommandTimer();
     }
-    
+
     /**
      * {@inheritdoc}
      */
@@ -519,11 +519,11 @@
         if (is_string($columns)) {
             $columns = array($columns); // str to array
         }
-        
+
         $this->writeCommand('dropIndex', array($tableName, $columns));
         $indexes = $this->getIndexes($tableName);
         $columns = array_map('strtolower', $columns);
-        
+
         foreach ($indexes as $indexName => $index) {
             $a = array_diff($columns, $index['columns']);
             if (empty($a)) {
@@ -539,17 +539,17 @@
             }
         }
     }
-    
+
     /**
      * {@inheritdoc}
      */
     public function dropIndexByName($tableName, $indexName)
     {
         $this->startCommandTimer();
-        
+
         $this->writeCommand('dropIndexByName', array($tableName, $indexName));
         $indexes = $this->getIndexes($tableName);
-        
+
         foreach ($indexes as $name => $index) {
             //$a = array_diff($columns, $index['columns']);
             if ($name === $indexName) {
@@ -610,13 +610,8 @@
             FROM information_schema.KEY_COLUMN_USAGE
             WHERE REFERENCED_TABLE_SCHEMA = DATABASE()
               AND REFERENCED_TABLE_NAME IS NOT NULL
-<<<<<<< HEAD
-              AND TABLE_NAME = "%s"
-            ORDER BY COLUMN_NAME',
-=======
               AND TABLE_NAME = '%s'
-            ORDER BY POSITION_IN_UNIQUE_CONSTRAINT",
->>>>>>> 54509845
+            ORDER BY COLUMN_NAME",
             $tableName
         ));
         foreach ($rows as $row) {
@@ -665,9 +660,9 @@
         if (is_string($columns)) {
             $columns = array($columns); // str to array
         }
-        
+
         $this->writeCommand('dropForeignKey', array($tableName, $columns));
-        
+
         if ($constraint) {
             $this->execute(
                 sprintf(
@@ -699,7 +694,7 @@
         }
         $this->endCommandTimer();
     }
-    
+
     /**
      * {@inheritdoc}
      */
@@ -786,17 +781,14 @@
                         $limit = null;
                     }
                     break;
-<<<<<<< HEAD
                 case 'mediumtext':
                     $type = 'text';
                     break;
-=======
                 case 'char':
                     $type = static::PHINX_TYPE_CHAR;
                     if ($limit == 255) {
                         $limit = null;
                     }
->>>>>>> 54509845
                 case 'int':
                     $type = static::PHINX_TYPE_INTEGER;
                     if ($limit == 11) {
@@ -850,7 +842,7 @@
         $this->startCommandTimer();
         $this->writeCommand('createDatabase', array($name));
         $charset = isset($options['charset']) ? $options['charset'] : 'utf8';
-        
+
         if (isset($options['collation'])) {
             $this->execute(sprintf('CREATE DATABASE `%s` DEFAULT CHARACTER SET `%s` COLLATE `%s`', $name, $charset, $options['collation']));
         } else {
@@ -858,7 +850,7 @@
         }
         $this->endCommandTimer();
     }
-    
+
     /**
      * {@inheritdoc}
      */
@@ -870,16 +862,16 @@
                 $name
             )
         );
-        
+
         foreach ($rows as $row) {
             if (!empty($row)) {
                 return true;
             }
         }
-        
+
         return false;
     }
-    
+
     /**
      * {@inheritdoc}
      */
@@ -890,7 +882,7 @@
         $this->execute(sprintf('DROP DATABASE IF EXISTS `%s`', $name));
         $this->endCommandTimer();
     }
-    
+
     /**
      * Gets the MySQL Column Definition for a Column object.
      *
@@ -927,7 +919,7 @@
 
         return $def;
     }
-    
+
     /**
      * Gets the MySQL Index Definition for an Index object.
      *
@@ -937,19 +929,19 @@
     protected function getIndexSqlDefinition(Index $index)
     {
         $def = '';
-        
+
         if ($index->getType() == Index::UNIQUE) {
             $def .= ' UNIQUE';
         }
-        
+
         $def .= ' KEY';
-        
+
         if (is_string($index->getName())) {
             $def .= ' `' . $index->getName() . '`';
         }
-        
+
         $def .= ' (`' . implode('`,`', $index->getColumns()) . '`)';
-        
+
         return $def;
     }
 
@@ -1047,7 +1039,7 @@
 
         return $options;
     }
-    
+
     /**
      * Describes a database table. This is a MySQL adapter specific method.
      * @return array
