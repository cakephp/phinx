<?php
/**
 * Phinx
 *
 * (The MIT license)
 * Copyright (c) 2014 Rob Morgan
 *
 * Permission is hereby granted, free of charge, to any person obtaining a copy
 * of this software and associated * documentation files (the "Software"), to
 * deal in the Software without restriction, including without limitation the
 * rights to use, copy, modify, merge, publish, distribute, sublicense, and/or
 * sell copies of the Software, and to permit persons to whom the Software is
 * furnished to do so, subject to the following conditions:
 *
 * The above copyright notice and this permission notice shall be included in
 * all copies or substantial portions of the Software.
 *
 * THE SOFTWARE IS PROVIDED "AS IS", WITHOUT WARRANTY OF ANY KIND, EXPRESS OR
 * IMPLIED, INCLUDING BUT NOT LIMITED TO THE WARRANTIES OF MERCHANTABILITY,
 * FITNESS FOR A PARTICULAR PURPOSE AND NONINFRINGEMENT. IN NO EVENT SHALL THE
 * AUTHORS OR COPYRIGHT HOLDERS BE LIABLE FOR ANY CLAIM, DAMAGES OR OTHER
 * LIABILITY, WHETHER IN AN ACTION OF CONTRACT, TORT OR OTHERWISE, ARISING
 * FROM, OUT OF OR IN CONNECTION WITH THE SOFTWARE OR THE USE OR OTHER DEALINGS
 * IN THE SOFTWARE.
 * 
 * @package    Phinx
 * @subpackage Phinx\Db\Adapter
 */
namespace Phinx\Db\Adapter;

use Phinx\Db\Table;
use Phinx\Db\Table\Column;
use Phinx\Db\Table\Index;
use Phinx\Db\Table\ForeignKey;

/**
 * Phinx MySQL Adapter.
 *
 * @author Rob Morgan <robbym@gmail.com>
 */
class MysqlAdapter extends PdoAdapter implements AdapterInterface
{

<<<<<<< HEAD
    /**
     * @var bool
     */
    protected $foreignKeyCheck = true;
=======
    protected $signedColumnTypes = array('integer' => true, 'biginteger' => true, 'float' => true, 'decimal' => true);
>>>>>>> d918fef1

    /**
     * {@inheritdoc}
     */
    public function connect()
    {
        if (null === $this->connection) {
            if (!class_exists('PDO') || !in_array('mysql', \PDO::getAvailableDrivers(), true)) {
                // @codeCoverageIgnoreStart
                throw new \RuntimeException('You need to enable the PDO_Mysql extension for Phinx to run properly.');
                // @codeCoverageIgnoreEnd
            }
            
            $db = null;
            $options = $this->getOptions();
            
            // if port is specified use it, otherwise use the MySQL default
            if (empty($options['port'])) {
                $dsn = 'mysql:host=' . $options['host'] . ';dbname=' . $options['name'];
            } else {
                $dsn = 'mysql:host=' . $options['host'] . ';port=' . $options['port'] . ';dbname=' . $options['name'];
            }
            
            // charset support
            if (isset($options['charset'])) {
                $dsn .= ';charset=' . $options['charset'];
            }

            $driverOptions = array(\PDO::ATTR_ERRMODE => \PDO::ERRMODE_EXCEPTION);

            // support arbitrary \PDO::MYSQL_ATTR_* driver options and pass them to PDO
            // http://php.net/manual/en/ref.pdo-mysql.php#pdo-mysql.constants
            foreach ($options as $key => $option) {
                if (strpos($key, 'mysql_attr_') === 0) {
                    $driverOptions[constant('\PDO::' . strtoupper($key))] = $option;
                }
            }

            try {
                $db = new \PDO($dsn, $options['user'], $options['pass'], $driverOptions);
            } catch (\PDOException $exception) {
                throw new \InvalidArgumentException(sprintf(
                    'There was a problem connecting to the database: %s',
                    $exception->getMessage()
                ));
            }

            $this->setConnection($db);
            
            // Create the schema table if it doesn't already exist
            if (!$this->hasSchemaTable()) {
                $this->createSchemaTable();
            }
        }
    }
    
    /**
     * {@inheritdoc}
     */
    public function disconnect()
    {
        $this->connection = null;
    }
    
    /**
     * {@inheritdoc}
     */
    public function hasTransactions()
    {
        return true;
    }
    
    /**
     * {@inheritdoc}
     */
    public function beginTransaction()
    {
        $this->execute('START TRANSACTION');
    }
    
    /**
     * {@inheritdoc}
     */
    public function commitTransaction()
    {
        $this->execute('COMMIT');
    }
    
    /**
     * {@inheritdoc}
     */
    public function rollbackTransaction()
    {
        $this->execute('ROLLBACK');
    }
    
    /**
     * {@inheritdoc}
     */
    public function quoteTableName($tableName)
    {
        return str_replace('.', '`.`', $this->quoteColumnName($tableName));
    }
    
    /**
     * {@inheritdoc}
     */
    public function quoteColumnName($columnName)
    {
        return '`' . str_replace('`', '``', $columnName) . '`';
    }
    
    /**
     * {@inheritdoc}
     */
    public function hasTable($tableName)
    {
        $options = $this->getOptions();
        
        $tables = array();
        $rows = $this->fetchAll(sprintf('SHOW TABLES IN `%s`', $options['name']));
        foreach ($rows as $row) {
            $tables[] = strtolower($row[0]);
        }
        
        return in_array(strtolower($tableName), $tables);
    }
    
    /**
     * {@inheritdoc}
     */
    public function createTable(Table $table)
    {
        $this->startCommandTimer();

        // This method is based on the MySQL docs here: http://dev.mysql.com/doc/refman/5.1/en/create-index.html
        $defaultOptions = array(
            'engine' => 'InnoDB',
            'collation' => 'utf8_general_ci'
        );
        $options = array_merge($defaultOptions, $table->getOptions());
        
        // Add the default primary key
        $columns = $table->getPendingColumns();
        if (!isset($options['id']) || (isset($options['id']) && $options['id'] === true)) {
            $column = new Column();
            $column->setName('id')
                   ->setType('integer')
                   ->setIdentity(true);
            
            array_unshift($columns, $column);
            $options['primary_key'] = 'id';

        } elseif (isset($options['id']) && is_string($options['id'])) {
            // Handle id => "field_name" to support AUTO_INCREMENT
            $column = new Column();
            $column->setName($options['id'])
                   ->setType('integer')
                   ->setIdentity(true);

            array_unshift($columns, $column);
            $options['primary_key'] = $options['id'];
        }
        
        // TODO - process table options like collation etc
        
        // process table engine (default to InnoDB)
        $optionsStr = 'ENGINE = InnoDB';
        if (isset($options['engine'])) {
            $optionsStr = sprintf('ENGINE = %s', $options['engine']);
        }
        
        // process table collation
        if (isset($options['collation'])) {
            $charset = explode('_', $options['collation']);
            $optionsStr .= sprintf(' CHARACTER SET %s', $charset[0]);
            $optionsStr .= sprintf(' COLLATE %s', $options['collation']);
        }
        
        $sql = 'CREATE TABLE ';
        $sql .= $this->quoteTableName($table->getName()) . ' (';
        foreach ($columns as $column) {
            $sql .= $this->quoteColumnName($column->getName()) . ' ' . $this->getColumnSqlDefinition($column) . ', ';
        }
        
        // set the primary key(s)
        if (isset($options['primary_key'])) {
            $sql = rtrim($sql);
            $sql .= ' PRIMARY KEY (';
            if (is_string($options['primary_key'])) {       // handle primary_key => 'id'
                $sql .= $this->quoteColumnName($options['primary_key']);
            } elseif (is_array($options['primary_key'])) { // handle primary_key => array('tag_id', 'resource_id')
                // PHP 5.4 will allow access of $this, so we can call quoteColumnName() directly in the
                // anonymous function, but for now just hard-code the adapter quotes
                $sql .= implode(
                    ',',
                    array_map(
                        function ($v) {
                            return '`' . $v . '`';
                        },
                        $options['primary_key']
                    )
                );
            }
            $sql .= ')';
        } else {
            $sql = substr(rtrim($sql), 0, -1);              // no primary keys
        }
        
        // set the indexes
        $indexes = $table->getIndexes();
        if (!empty($indexes)) {
            foreach ($indexes as $index) {
                $sql .= ', ' . $this->getIndexSqlDefinition($index);
            }
        }

        // set the foreign keys
        $foreignKeys = $table->getForeignKeys();
        if (!empty($foreignKeys)) {
            foreach ($foreignKeys as $foreignKey) {
                $sql .= ', ' . $this->getForeignKeySqlDefinition($foreignKey);
            }
        }

        $sql .= ') ' . $optionsStr;
        $sql = rtrim($sql) . ';';

        // execute the sql
        $this->writeCommand('createTable', array($table->getName()));
        $this->execute($sql);
        $this->endCommandTimer();
    }
    
    /**
     * {@inheritdoc}
     */
    public function renameTable($tableName, $newTableName)
    {
        $this->startCommandTimer();
        $this->writeCommand('renameTable', array($tableName, $newTableName));
        $this->execute(sprintf('RENAME TABLE %s TO %s', $this->quoteTableName($tableName), $this->quoteTableName($newTableName)));
        $this->endCommandTimer();
    }
    
    /**
     * {@inheritdoc}
     */
    public function dropTable($tableName)
    {
        $this->startCommandTimer();
        $this->writeCommand('dropTable', array($tableName));
        $this->execute(sprintf('DROP TABLE %s', $this->quoteTableName($tableName)));
        $this->endCommandTimer();
    }

    /**
     * {@inheritdoc}
     */
    public function getColumns($tableName)
    {
        $columns = array();
        $rows = $this->fetchAll(sprintf('SHOW COLUMNS FROM `%s`', $tableName));
        foreach ($rows as $columnInfo) {
            $column = new Column();
            $column->setName($columnInfo['Field'])
                   ->setType($columnInfo['Type'])
                   ->setNull($columnInfo['Null'] != 'NO')
                   ->setDefault($columnInfo['Default']);

            $phinxType = $this->getPhinxType($columnInfo['Type']);
            $column->setType($phinxType['name'])
                   ->setLimit($phinxType['limit']);

            if ($columnInfo['Extra'] == 'auto_increment') {
                $column->setIdentity(true);
            }

            $columns[] = $column;
        }

        return $columns;
    }
    
    /**
     * {@inheritdoc}
     */
    public function hasColumn($tableName, $columnName)
    {
        $rows = $this->fetchAll(sprintf('SHOW COLUMNS FROM %s', $tableName));
        foreach ($rows as $column) {
            if (strtolower($column['Field']) == strtolower($columnName)) {
                return true;
            }
        }

        return false;
    }
    
    /**
     * {@inheritdoc}
     */
    public function addColumn(Table $table, Column $column)
    {
        $this->startCommandTimer();
        $sql = sprintf(
            'ALTER TABLE %s ADD %s %s',
            $this->quoteTableName($table->getName()),
            $this->quoteColumnName($column->getName()),
            $this->getColumnSqlDefinition($column)
        );
        
        if ($column->getAfter()) {
            $sql .= ' AFTER ' . $this->quoteColumnName($column->getAfter());
        }
        
        $this->writeCommand('addColumn', array($table->getName(), $column->getName(), $column->getType()));
        $this->execute($sql);
        $this->endCommandTimer();
    }
    
    /**
     * {@inheritdoc}
     */
    public function renameColumn($tableName, $columnName, $newColumnName)
    {
        $this->startCommandTimer();
        $rows = $this->fetchAll(sprintf('DESCRIBE %s', $this->quoteTableName($tableName)));
        foreach ($rows as $row) {
            if (strtolower($row['Field']) == strtolower($columnName)) {
                $null = ($row['Null'] == 'NO') ? 'NOT NULL' : 'NULL';
                $extra = ' ' . strtoupper($row['Extra']);
                $definition = $row['Type'] . ' ' . $null . $extra;
        
                $this->writeCommand('renameColumn', array($tableName, $columnName, $newColumnName));
                $this->execute(
                    sprintf(
                        'ALTER TABLE %s CHANGE COLUMN %s %s %s',
                        $this->quoteTableName($tableName),
                        $this->quoteColumnName($columnName),
                        $this->quoteColumnName($newColumnName),
                        $definition
                    )
                );
                $this->endCommandTimer();
                return;
            }
        }
        
        throw new \InvalidArgumentException(sprintf(
            'The specified column doesn\'t exist: '
            . $columnName
        ));
    }
    
    /**
     * {@inheritdoc}
     */
    public function changeColumn($tableName, $columnName, Column $newColumn)
    {
        $this->startCommandTimer();
        $this->writeCommand('changeColumn', array($tableName, $columnName, $newColumn->getType()));
        $this->execute(
            sprintf(
                'ALTER TABLE %s CHANGE %s %s %s',
                $this->quoteTableName($tableName),
                $this->quoteColumnName($columnName),
                $this->quoteColumnName($newColumn->getName()),
                $this->getColumnSqlDefinition($newColumn)
            )
        );
        $this->endCommandTimer();
    }
    
    /**
     * {@inheritdoc}
     */
    public function dropColumn($tableName, $columnName)
    {
        $this->startCommandTimer();
        $this->writeCommand('dropColumn', array($tableName, $columnName));
        $this->execute(
            sprintf(
                'ALTER TABLE %s DROP COLUMN %s',
                $this->quoteTableName($tableName),
                $this->quoteColumnName($columnName)
            )
        );
        $this->endCommandTimer();
    }
    
    /**
     * Get an array of indexes from a particular table.
     *
     * @param string $tableName Table Name
     * @return array
     */
    protected function getIndexes($tableName)
    {
        $indexes = array();
        $rows = $this->fetchAll(sprintf('SHOW INDEXES FROM %s', $this->quoteTableName($tableName)));
        foreach ($rows as $row) {
            if (!isset($indexes[$row['Key_name']])) {
                $indexes[$row['Key_name']] = array('columns' => array());
            }
            $indexes[$row['Key_name']]['columns'][] = strtolower($row['Column_name']);
        }
        return $indexes;
    }
    
    /**
     * {@inheritdoc}
     */
    public function hasIndex($tableName, $columns)
    {
        if (is_string($columns)) {
            $columns = array($columns); // str to array
        }
        
        $columns = array_map('strtolower', $columns);
        $indexes = $this->getIndexes($tableName);
        
        foreach ($indexes as $index) {
            $a = array_diff($columns, $index['columns']);
            if (empty($a)) {
                return true;
            }
        }
        
        return false;
    }
    
    /**
     * {@inheritdoc}
     */
    public function addIndex(Table $table, Index $index)
    {
        $this->startCommandTimer();
        $this->writeCommand('addIndex', array($table->getName(), $index->getColumns()));
        $this->execute(
            sprintf(
                'ALTER TABLE %s ADD %s',
                $this->quoteTableName($table->getName()),
                $this->getIndexSqlDefinition($index)
            )
        );
        $this->endCommandTimer();
    }
    
    /**
     * {@inheritdoc}
     */
    public function dropIndex($tableName, $columns)
    {
        $this->startCommandTimer();
        if (is_string($columns)) {
            $columns = array($columns); // str to array
        }
        
        $this->writeCommand('dropIndex', array($tableName, $columns));
        $indexes = $this->getIndexes($tableName);
        $columns = array_map('strtolower', $columns);
        
        foreach ($indexes as $indexName => $index) {
            $a = array_diff($columns, $index['columns']);
            if (empty($a)) {
                $this->execute(
                    sprintf(
                        'ALTER TABLE %s DROP INDEX %s',
                        $this->quoteTableName($tableName),
                        $this->quoteColumnName($indexName)
                    )
                );
                $this->endCommandTimer();
                return;
            }
        }
    }
    
    /**
     * {@inheritdoc}
     */
    public function dropIndexByName($tableName, $indexName)
    {
        $this->startCommandTimer();
        
        $this->writeCommand('dropIndexByName', array($tableName, $indexName));
        $indexes = $this->getIndexes($tableName);
        
        foreach ($indexes as $name => $index) {
            //$a = array_diff($columns, $index['columns']);
            if ($name === $indexName) {
                $this->execute(
                    sprintf(
                        'ALTER TABLE %s DROP INDEX %s',
                        $this->quoteTableName($tableName),
                        $this->quoteColumnName($indexName)
                    )
                );
                $this->endCommandTimer();
                return;
            }
        }
    }

    /**
     * {@inheritdoc}
     */
    public function hasForeignKey($tableName, $columns, $constraint = null)
    {
        if (is_string($columns)) {
            $columns = array($columns); // str to array
        }
        $foreignKeys = $this->getForeignKeys($tableName);
        if ($constraint) {
            if (isset($foreignKeys[$constraint])) {
                return !empty($foreignKeys[$constraint]);
            }
            return false;
        } else {
            foreach ($foreignKeys as $key) {
                $a = array_diff($columns, $key->getColumns());
                if (empty($a)) {
                    return true;
                }
            }
            return false;
        }
    }

    /**
     * Get an array of foreign keys from a particular table.
     *
     * @param string $tableName Table Name
     * @return array
     */
    public function getForeignKeys($tableName)
    {
        $foreignKeysArray = array();
        $rows = $this->fetchAll(sprintf(
            'SELECT
              CONSTRAINT_NAME,
              TABLE_NAME,
              COLUMN_NAME,
              REFERENCED_TABLE_NAME,
              REFERENCED_COLUMN_NAME
            FROM information_schema.KEY_COLUMN_USAGE
            WHERE REFERENCED_TABLE_SCHEMA = DATABASE()
              AND REFERENCED_TABLE_NAME IS NOT NULL
              AND TABLE_NAME = "%s"
            ORDER BY COLUMN_NAME',
            $tableName
        ));
        foreach ($rows as $row) {
            $foreignKeysArray[$row['CONSTRAINT_NAME']]['table'] = $row['TABLE_NAME'];
            $foreignKeysArray[$row['CONSTRAINT_NAME']]['columns'][] = $row['COLUMN_NAME'];
            $foreignKeysArray[$row['CONSTRAINT_NAME']]['referenced_table'] = $row['REFERENCED_TABLE_NAME'];
            $foreignKeysArray[$row['CONSTRAINT_NAME']]['referenced_columns'][] = $row['REFERENCED_COLUMN_NAME'];
        }

        $foreignKeys = array();
        foreach ($foreignKeysArray as $constraint => $foreignKeyArray) {
            $foreignKey = new ForeignKey();
            $foreignKey->setColumns($foreignKeyArray['columns']);
            $foreignKey->setReferencedTable(new Table($foreignKeyArray['referenced_table']));
            $foreignKey->setReferencedColumns($foreignKeyArray['referenced_columns']);
            $foreignKeys[$constraint] = $foreignKey;
        }


        return $foreignKeys;
    }

    /**
     * {@inheritdoc}
     */
    public function addForeignKey(Table $table, ForeignKey $foreignKey)
    {
        $this->startCommandTimer();
        $this->writeCommand('addForeignKey', array($table->getName(), $foreignKey->getColumns()));
        $this->execute(
            sprintf(
                'ALTER TABLE %s ADD %s',
                $this->quoteTableName($table->getName()),
                $this->getForeignKeySqlDefinition($foreignKey)
            )
        );
        $this->endCommandTimer();
    }

    /**
     * {@inheritdoc}
     */
    public function dropForeignKey($tableName, $columns, $constraint = null)
    {
        $this->startCommandTimer();
        if (is_string($columns)) {
            $columns = array($columns); // str to array
        }
        
        $this->writeCommand('dropForeignKey', array($tableName, $columns));
        
        if ($constraint) {
            $this->execute(
                sprintf(
                    'ALTER TABLE %s DROP FOREIGN KEY %s',
                    $this->quoteTableName($tableName),
                    $constraint
                )
            );
            $this->endCommandTimer();
            return;
        } else {
            foreach ($columns as $column) {
                $rows = $this->fetchAll(sprintf(
                    'SELECT
                        CONSTRAINT_NAME
                      FROM information_schema.KEY_COLUMN_USAGE
                      WHERE REFERENCED_TABLE_SCHEMA = DATABASE()
                        AND REFERENCED_TABLE_NAME IS NOT NULL
                        AND TABLE_NAME = "%s"
                        AND COLUMN_NAME = "%s"
                      ORDER BY POSITION_IN_UNIQUE_CONSTRAINT',
                    $tableName,
                    $column
                ));
                foreach ($rows as $row) {
                    $this->dropForeignKey($tableName, $columns, $row['CONSTRAINT_NAME']);
                }
            }
        }
        $this->endCommandTimer();
    }
    
    /**
     * {@inheritdoc}
     */
    public function getSqlType($type)
    {
        switch ($type) {
            case static::PHINX_TYPE_STRING:
                return array('name' => 'varchar', 'limit' => 255);
                break;
            case static::PHINX_TYPE_TEXT:
                return array('name' => 'text');
                break;
            case static::PHINX_TYPE_INTEGER:
                return array('name' => 'int', 'limit' => 11);
                break;
            case static::PHINX_TYPE_BIG_INTEGER:
                return array('name' => 'bigint', 'limit' => 20);
                break;
            case static::PHINX_TYPE_FLOAT:
                return array('name' => 'float');
                break;
            case static::PHINX_TYPE_DECIMAL:
                return array('name' => 'decimal');
                break;
            case static::PHINX_TYPE_DATETIME:
                return array('name' => 'datetime');
                break;
            case static::PHINX_TYPE_TIMESTAMP:
                return array('name' => 'timestamp');
                break;
            case static::PHINX_TYPE_TIME:
                return array('name' => 'time');
                break;
            case static::PHINX_TYPE_DATE:
                return array('name' => 'date');
                break;
            case static::PHINX_TYPE_BINARY:
                return array('name' => 'blob');
                break;
            case static::PHINX_TYPE_BOOLEAN:
                return array('name' => 'tinyint', 'limit' => 1);
                break;
            default:
                throw new \RuntimeException('The type: "' . $type . '" is not supported.');
        }
    }

    /**
     * Returns Phinx type by SQL type
     *
     * @param $sqlTypeDef
     * @throws \RuntimeException
     * @internal param string $sqlType SQL type
     * @returns string Phinx type
     */
    public function getPhinxType($sqlTypeDef)
    {
<<<<<<< HEAD
        if (preg_match('/^([\w]+)(\(([\d]+)*(,([\d]+))*\))*.*$/', $sqlTypeDef, $matches) === false) {
=======
        if (preg_match('/^([\w]+)(\(([\d]+)*(,([\d]+))*\))*(.+)*$/', $sqlTypeDef, $matches) === false) {
>>>>>>> d918fef1
            throw new \RuntimeException('Column type ' . $sqlTypeDef . ' is not supported');
        } else {
            $limit = null;
            $precision = null;
            $type = $matches[1];
            if (count($matches) > 2) {
                $limit = $matches[3] ? $matches[3] : null;
            }
            if (count($matches) > 4) {
                $precision = $matches[5];
            }
            switch ($matches[1]) {
                case 'varchar':
                    $type = static::PHINX_TYPE_STRING;
                    if ($limit == 255) {
                        $limit = null;
                    }
                    break;
                case 'mediumtext':
                    $type = 'text';
                    break;
                case 'int':
                    $type = static::PHINX_TYPE_INTEGER;
                    if ($limit == 11) {
                        $limit = null;
                    }
                    break;
                case 'smallint':
                case 'year':
                    $type = 'integer';
                    if ($limit == 6) {
                        $limit = null;
                    }
                    break;
                case 'bigint':
                    if ($limit == 20) {
                        $limit = null;
                    }
                    $type = static::PHINX_TYPE_BIG_INTEGER;
                    break;
                case 'double':
                    $type = 'decimal';
                    break;
                case 'blob':
                    $type = static::PHINX_TYPE_BINARY;
                    break;
            }
            if ($type == 'tinyint') {
                if ($matches[3] == 1) {
                    $type = static::PHINX_TYPE_BOOLEAN;
                    $limit = null;
                } else {
                    $type = 'integer';
                }
            }

            $this->getSqlType($type);

            return array(
                'name' => $type,
                'limit' => $limit,
                'precision' => $precision
            );
        }
    }

    /**
     * {@inheritdoc}
     */
    public function createDatabase($name, $options = array())
    {
        $this->startCommandTimer();
        $this->writeCommand('createDatabase', array($name));
        $charset = isset($options['charset']) ? $options['charset'] : 'utf8';
        
        if (isset($options['collation'])) {
            $this->execute(sprintf('CREATE DATABASE `%s` DEFAULT CHARACTER SET `%s` COLLATE `%s`', $name, $charset, $options['collation']));
        } else {
            $this->execute(sprintf('CREATE DATABASE `%s` DEFAULT CHARACTER SET `%s`', $name, $charset));
        }
        $this->endCommandTimer();
    }
    
    /**
     * {@inheritdoc}
     */
    public function hasDatabase($name)
    {
        $rows = $this->fetchAll(
            sprintf(
                'SELECT SCHEMA_NAME FROM INFORMATION_SCHEMA.SCHEMATA WHERE SCHEMA_NAME = \'%s\'',
                $name
            )
        );
        
        foreach ($rows as $row) {
            if (!empty($row)) {
                return true;
            }
        }
        
        return false;
    }
    
    /**
     * {@inheritdoc}
     */
    public function dropDatabase($name)
    {
        $this->startCommandTimer();
        $this->writeCommand('dropDatabase', array($name));
        $this->execute(sprintf('DROP DATABASE IF EXISTS `%s`', $name));
        $this->endCommandTimer();
    }
    
    /**
     * Gets the MySQL Column Definition for a Column object.
     *
     * @param Column $column Column
     * @return string
     */
    protected function getColumnSqlDefinition(Column $column)
    {
        $sqlType = $this->getSqlType($column->getType());
        $def = '';
        $def .= strtoupper($sqlType['name']);
        if ($column->getPrecision() && $column->getScale()) {
            $def .= '(' . $column->getPrecision() . ',' . $column->getScale() . ')';
        }
        $def .= ($column->getLimit() || isset($sqlType['limit']))
                     ? '(' . ($column->getLimit() ? $column->getLimit() : $sqlType['limit']) . ')' : '';
        $def .= (!$column->isSigned() && isset($this->signedColumnTypes[$column->getType()])) ? ' unsigned' : '' ;
        $def .= ($column->isNull() == false) ? ' NOT NULL' : ' NULL';
        $def .= ($column->isIdentity()) ? ' AUTO_INCREMENT' : '';
        $default = $column->getDefault();
        if (is_numeric($default) || $default == 'CURRENT_TIMESTAMP') {
            $def .= ' DEFAULT ' . $column->getDefault();
        } else {
            $def .= is_null($column->getDefault()) ? '' : ' DEFAULT \'' . $column->getDefault() . '\'';
        }

        if ($column->getComment()) {
            $def .= ' COMMENT ' . $this->getConnection()->quote($column->getComment());
        }

        if ($column->getUpdate()) {
            $def .= ' ON UPDATE ' . $column->getUpdate();
        }

        return $def;
    }
    
    /**
     * Gets the MySQL Index Definition for an Index object.
     *
     * @param Index $index Index
     * @return string
     */
    protected function getIndexSqlDefinition(Index $index)
    {
        $def = '';
        
        if ($index->getType() == Index::UNIQUE) {
            $def .= ' UNIQUE';
        }
        
        $def .= ' KEY';
        
        if (is_string($index->getName())) {
            $def .= ' `' . $index->getName() . '`';
        }
        
        $def .= ' (`' . implode('`,`', $index->getColumns()) . '`)';
        
        return $def;
    }

    /**
     * Gets the MySQL Foreign Key Definition for an ForeignKey object.
     *
     * @param ForeignKey $foreignKey
     * @return string
     */
    protected function getForeignKeySqlDefinition(ForeignKey $foreignKey)
    {
        $def = '';
        if ($foreignKey->getConstraint()) {
            $def .= ' CONSTRAINT ' . $this->quoteColumnName($foreignKey->getConstraint());
        }
        $columnNames = array();
        foreach ($foreignKey->getColumns() as $column) {
            $columnNames[] = $this->quoteColumnName($column);
        }
        $def .= ' FOREIGN KEY (' . implode(',', $columnNames) . ')';
        $refColumnNames = array();
        foreach ($foreignKey->getReferencedColumns() as $column) {
            $refColumnNames[] = $this->quoteColumnName($column);
        }
        $def .= ' REFERENCES ' . $this->quoteTableName($foreignKey->getReferencedTable()->getName()) . ' (' . implode(',', $refColumnNames) . ')';
        if ($foreignKey->getOnDelete()) {
            $def .= ' ON DELETE ' . $foreignKey->getOnDelete();
        }
        if ($foreignKey->getOnUpdate()) {
            $def .= ' ON UPDATE ' . $foreignKey->getOnUpdate();
        }
        return $def;
    }

    /**
<<<<<<< HEAD
     * @return Table[]
     *
     * TODO: add to the interface
     */
    public function getTables()
    {
        $options = $this->getOptions();

        $tables = array();
        $rows = $this->fetchAll(sprintf('SHOW TABLES IN `%s`', $options['name']));
        foreach ($rows as $row) {
            $tableOptions = $this->getTableOptions($row[0]);
            $tables[] = new Table($row[0], $tableOptions, $this);
        }

        return $tables;
    }

    /**
     * Disable or enable foreign key checks.
     *
     * TODO: add to the interface
     */
    public function toggleForeignKeyChecks()
    {
        $this->foreignKeyCheck = $this->foreignKeyCheck ? false : true;

        if ($this->foreignKeyCheck) {
            $this->execute('SET FOREIGN_KEY_CHECKS=1');
        } else {
            $this->execute('SET FOREIGN_KEY_CHECKS=0');
        }
    }

    /**
     * @param string $tableName
     *
     * @return array
     */
    protected function getTableOptions($tableName)
    {
        $rows = $this->fetchAll(sprintf('SHOW COLUMNS IN `%s`', $tableName));
        $pkFieldName = array();
        $options = array();
        foreach ($rows as $row) {
            if ($row['Key'] == 'PRI') {
                $pkFieldName[] = $row['Field'];
            }
        }

        // new Table('user', array('id'=>'user_id'));
        if (count($pkFieldName) == 1 && $pkFieldName[0] != 'id') {
            $options = array('id'=>$pkFieldName[0]);
        }

        // new Table('user_followers', array('id'=>false, 'primary_key'=>array('user_id', 'follower_id')));
        if (count($pkFieldName) > 1) {
            $options = array('id'=>false, 'primary_key'=>$pkFieldName);
        }

        return $options;
=======
     * Describes a database table. This is a MySQL adapter specific method.
     * @return array
     */
    public function describeTable($tableName)
    {
        $options = $this->getOptions();

        // mysql specific
        $sql = sprintf(
            'SELECT *'
            . ' FROM information_schema.tables'
            . ' WHERE table_schema = "%s"'
            . ' AND table_name = "%s"',
            $options['name'],
            $tableName
        );

        return $this->fetchRow($sql);
>>>>>>> d918fef1
    }

}<|MERGE_RESOLUTION|>--- conflicted
+++ resolved
@@ -41,14 +41,12 @@
 class MysqlAdapter extends PdoAdapter implements AdapterInterface
 {
 
-<<<<<<< HEAD
     /**
      * @var bool
      */
     protected $foreignKeyCheck = true;
-=======
+
     protected $signedColumnTypes = array('integer' => true, 'biginteger' => true, 'float' => true, 'decimal' => true);
->>>>>>> d918fef1
 
     /**
      * {@inheritdoc}
@@ -740,11 +738,7 @@
      */
     public function getPhinxType($sqlTypeDef)
     {
-<<<<<<< HEAD
-        if (preg_match('/^([\w]+)(\(([\d]+)*(,([\d]+))*\))*.*$/', $sqlTypeDef, $matches) === false) {
-=======
         if (preg_match('/^([\w]+)(\(([\d]+)*(,([\d]+))*\))*(.+)*$/', $sqlTypeDef, $matches) === false) {
->>>>>>> d918fef1
             throw new \RuntimeException('Column type ' . $sqlTypeDef . ' is not supported');
         } else {
             $limit = null;
@@ -954,7 +948,6 @@
     }
 
     /**
-<<<<<<< HEAD
      * @return Table[]
      *
      * TODO: add to the interface
@@ -1016,7 +1009,9 @@
         }
 
         return $options;
-=======
+    }
+    
+    /**
      * Describes a database table. This is a MySQL adapter specific method.
      * @return array
      */
@@ -1035,7 +1030,5 @@
         );
 
         return $this->fetchRow($sql);
->>>>>>> d918fef1
-    }
-
+    }
 }