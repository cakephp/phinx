--- conflicted
+++ resolved
@@ -365,8 +365,6 @@
     }
 
     /**
-<<<<<<< HEAD
-=======
      * Get the defintion for a `DEFAULT` statement.
      *
      * @param  mixed $default
@@ -384,7 +382,6 @@
     }
 
     /**
->>>>>>> 3fa84c88
      * {@inheritdoc}
      */
     public function addColumn(Table $table, Column $column)
@@ -1005,12 +1002,9 @@
             $def .= $column->getCollation() ? ' COLLATE ' . $column->getCollation() : '';
             $def .= (!$column->isSigned() && isset($this->signedColumnTypes[$column->getType()])) ? ' unsigned' : '';
         }
-<<<<<<< HEAD
-=======
         $def .= $column->getEncoding() ? ' CHARACTER SET ' . $column->getEncoding() : '';
         $def .= $column->getCollation() ? ' COLLATE ' . $column->getCollation() : '';
         $def .= (!$column->isSigned() && isset($this->signedColumnTypes[$column->getType()])) ? ' unsigned' : '';
->>>>>>> 3fa84c88
         $def .= ($column->isNull() == false) ? ' NOT NULL' : ' NULL';
         if (!$isCustomColumn) {
             $def .= $column->isIdentity() ? ' AUTO_INCREMENT' : '';
