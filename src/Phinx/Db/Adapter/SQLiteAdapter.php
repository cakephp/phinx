<?php
/**
 * Phinx
 *
 * (The MIT license)
 * Copyright (c) 2015 Rob Morgan
 *
 * Permission is hereby granted, free of charge, to any person obtaining a copy
 * of this software and associated * documentation files (the "Software"), to
 * deal in the Software without restriction, including without limitation the
 * rights to use, copy, modify, merge, publish, distribute, sublicense, and/or
 * sell copies of the Software, and to permit persons to whom the Software is
 * furnished to do so, subject to the following conditions:
 *
 * The above copyright notice and this permission notice shall be included in
 * all copies or substantial portions of the Software.
 *
 * THE SOFTWARE IS PROVIDED "AS IS", WITHOUT WARRANTY OF ANY KIND, EXPRESS OR
 * IMPLIED, INCLUDING BUT NOT LIMITED TO THE WARRANTIES OF MERCHANTABILITY,
 * FITNESS FOR A PARTICULAR PURPOSE AND NONINFRINGEMENT. IN NO EVENT SHALL THE
 * AUTHORS OR COPYRIGHT HOLDERS BE LIABLE FOR ANY CLAIM, DAMAGES OR OTHER
 * LIABILITY, WHETHER IN AN ACTION OF CONTRACT, TORT OR OTHERWISE, ARISING
 * FROM, OUT OF OR IN CONNECTION WITH THE SOFTWARE OR THE USE OR OTHER DEALINGS
 * IN THE SOFTWARE.
 *
 * @package    Phinx
 * @subpackage Phinx\Db\Adapter
 */
namespace Phinx\Db\Adapter;

use Phinx\Db\Table;
use Phinx\Db\Table\Column;
use Phinx\Db\Table\Index;
use Phinx\Db\Table\ForeignKey;

/**
 * Phinx SQLite Adapter.
 *
 * @author Rob Morgan <robbym@gmail.com>
 * @author Richard McIntyre <richard.mackstars@gmail.com>
 */
class SQLiteAdapter extends PdoAdapter implements AdapterInterface
{
    protected $definitionsWithLimits = array(
        'CHARACTER',
        'VARCHAR',
        'VARYING CHARACTER',
        'NCHAR',
        'NATIVE CHARACTER',
        'NVARCHAR'
    );

    /**
     * {@inheritdoc}
     */
    public function connect()
    {
        if (null === $this->connection) {
            if (!class_exists('PDO') || !in_array('sqlite', \PDO::getAvailableDrivers(), true)) {
                // @codeCoverageIgnoreStart
                throw new \RuntimeException('You need to enable the PDO_SQLITE extension for Phinx to run properly.');
                // @codeCoverageIgnoreEnd
            }

            $db = null;
            $options = $this->getOptions();

            // if port is specified use it, otherwise use the MySQL default
            if (isset($options['memory'])) {
                $dsn = 'sqlite::memory:';
            } else {
                $dsn = 'sqlite:' . $options['name'];
                if (file_exists($options['name'] . '.sqlite3')) {
                    $dsn = 'sqlite:' . $options['name'] . '.sqlite3';
                }
            }

            try {
                $db = new \PDO($dsn);
            } catch (\PDOException $exception) {
                throw new \InvalidArgumentException(sprintf(
                    'There was a problem connecting to the database: %s',
                    $exception->getMessage()
                ));
            }

            $this->setConnection($db);
        }
    }

    /**
     * {@inheritdoc}
     */
    public function disconnect()
    {
        $this->connection = null;
    }

    /**
     * {@inheritdoc}
     */
    public function hasTransactions()
    {
        return true;
    }

    /**
     * {@inheritdoc}
     */
    public function beginTransaction()
    {
        $this->execute('BEGIN TRANSACTION');
    }

    /**
     * {@inheritdoc}
     */
    public function commitTransaction()
    {
        $this->execute('COMMIT');
    }

    /**
     * {@inheritdoc}
     */
    public function rollbackTransaction()
    {
        $this->execute('ROLLBACK');
    }

    /**
     * {@inheritdoc}
     */
    public function quoteTableName($tableName)
    {
        return str_replace('.', '`.`', $this->quoteColumnName($tableName));
    }

    /**
     * {@inheritdoc}
     */
    public function quoteColumnName($columnName)
    {
        return '`' . str_replace('`', '``', $columnName) . '`';
    }

    /**
     * {@inheritdoc}
     */
    public function hasTable($tableName)
    {
        $tables = array();
        $rows = $this->fetchAll(sprintf('SELECT name FROM sqlite_master WHERE type=\'table\' AND name=\'%s\'', $tableName));
        foreach ($rows as $row) {
            $tables[] = strtolower($row[0]);
        }

        return in_array(strtolower($tableName), $tables);
    }

    /**
     * {@inheritdoc}
     */
    public function createTable(Table $table)
    {
        $this->startCommandTimer();

        // Add the default primary key
        $columns = $table->getPendingColumns();
        $options = $table->getOptions();
        if (!isset($options['id']) || (isset($options['id']) && $options['id'] === true)) {
            $column = new Column();
            $column->setName('id')
                   ->setType('integer')
                   ->setIdentity(true);

            array_unshift($columns, $column);

        } elseif (isset($options['id']) && is_string($options['id'])) {
            // Handle id => "field_name" to support AUTO_INCREMENT
            $column = new Column();
            $column->setName($options['id'])
                   ->setType('integer')
                   ->setIdentity(true);

            array_unshift($columns, $column);
        }


        $sql = 'CREATE TABLE ';
        $sql .= $this->quoteTableName($table->getName()) . ' (';
        foreach ($columns as $column) {
            $sql .= $this->quoteColumnName($column->getName()) . ' ' . $this->getColumnSqlDefinition($column) . ', ';
        }

        // set the primary key(s)
        if (isset($options['primary_key'])) {
            $sql = rtrim($sql);
            $sql .= ' PRIMARY KEY (';
            if (is_string($options['primary_key'])) {       // handle primary_key => 'id'
                $sql .= $this->quoteColumnName($options['primary_key']);
            } elseif (is_array($options['primary_key'])) { // handle primary_key => array('tag_id', 'resource_id')
                // PHP 5.4 will allow access of $this, so we can call quoteColumnName() directly in the anonymous function,
                // but for now just hard-code the adapter quotes
                $sql .= implode(
                    ',',
                    array_map(
                        function ($v) {
                            return '`' . $v . '`';
                        },
                        $options['primary_key']
                    )
                );
            }
            $sql .= ')';
        } else {
            $sql = substr(rtrim($sql), 0, -1);              // no primary keys
        }

        // set the foreign keys
        $foreignKeys = $table->getForeignKeys();
        if (!empty($foreignKeys)) {
            foreach ($foreignKeys as $foreignKey) {
                $sql .= ', ' . $this->getForeignKeySqlDefinition($foreignKey);
            }
        }

        $sql = rtrim($sql) . ');';
        // execute the sql
        $this->writeCommand('createTable', array($table->getName()));
        $this->execute($sql);
        $this->endCommandTimer();

        foreach ($table->getIndexes() as $index) {
            $this->addIndex($table, $index);
        }
    }

    /**
     * {@inheritdoc}
     */
    public function renameTable($tableName, $newTableName)
    {
        $this->startCommandTimer();
        $this->writeCommand('renameTable', array($tableName, $newTableName));
        $this->execute(sprintf('ALTER TABLE %s RENAME TO %s', $this->quoteTableName($tableName), $this->quoteTableName($newTableName)));
        $this->endCommandTimer();
    }

    /**
     * {@inheritdoc}
     */
    public function dropTable($tableName)
    {
        $this->startCommandTimer();
        $this->writeCommand('dropTable', array($tableName));
        $this->execute(sprintf('DROP TABLE %s', $this->quoteTableName($tableName)));
        $this->endCommandTimer();
    }

    /**
     * {@inheritdoc}
     */
    public function getColumns($tableName)
    {
        $columns = array();
        $rows = $this->fetchAll(sprintf('pragma table_info(%s)', $this->quoteTableName($tableName)));

        foreach ($rows as $columnInfo) {
            $column = new Column();
            $type = strtolower($columnInfo['type']);
            $column->setName($columnInfo['name'])
                   ->setNull($columnInfo['notnull'] != '1')
                   ->setDefault($columnInfo['dflt_value']);

            $phinxType = $this->getPhinxType($type);
            $column->setType($phinxType['name'])
                   ->setLimit($phinxType['limit']);

            if ($columnInfo['pk'] == 1) {
                $column->setIdentity(true);
            }

            $columns[] = $column;
        }

        return $columns;
    }

    /**
     * {@inheritdoc}
     */
    public function hasColumn($tableName, $columnName)
    {
        $rows = $this->fetchAll(sprintf('pragma table_info(%s)', $this->quoteTableName($tableName)));
        foreach ($rows as $column) {
            if (strcasecmp($column['name'], $columnName) === 0) {
                return true;
            }
        }

        return false;
    }

    /**
     * {@inheritdoc}
     */
    public function addColumn(Table $table, Column $column)
    {
        $this->startCommandTimer();

        $sql = sprintf(
            'ALTER TABLE %s ADD COLUMN %s %s',
            $this->quoteTableName($table->getName()),
            $this->quoteColumnName($column->getName()),
            $this->getColumnSqlDefinition($column)
        );

        $this->writeCommand('addColumn', array($table->getName(), $column->getName(), $column->getType()));
        $this->execute($sql);
        $this->endCommandTimer();
    }

    /**
     * {@inheritdoc}
     */
    public function renameColumn($tableName, $columnName, $newColumnName)
    {
        $tmpTableName = 'tmp_' . $tableName;

        $rows = $this->fetchAll('select * from sqlite_master where `type` = \'table\'');

        $sql = '';
        foreach ($rows as $table) {
            if ($table['tbl_name'] == $tableName) {
                $sql = $table['sql'];
            }
        }

        $columns = $this->fetchAll(sprintf('pragma table_info(%s)', $this->quoteTableName($tableName)));
        $selectColumns = array();
        $writeColumns = array();
        foreach ($columns as $column) {
            $selectName = $column['name'];
            $writeName = ($selectName == $columnName)? $newColumnName : $selectName;
            $selectColumns[] = $this->quoteColumnName($selectName);
            $writeColumns[] = $this->quoteColumnName($writeName);
        }

        if (!in_array($this->quoteColumnName($columnName), $selectColumns)) {
            throw new \InvalidArgumentException(sprintf(
                'The specified column doesn\'t exist: ' . $columnName
            ));
        }

        $this->execute(sprintf('ALTER TABLE %s RENAME TO %s', $tableName, $tmpTableName));

        $sql = str_replace(
            $this->quoteColumnName($columnName),
            $this->quoteColumnName($newColumnName),
            $sql
        );
        $this->execute($sql);


        $sql = sprintf(
            'INSERT INTO %s(%s) SELECT %s FROM %s',
            $tableName,
            implode(', ', $writeColumns),
            implode(', ', $selectColumns),
            $tmpTableName
        );

        $this->execute($sql);

        $this->execute(sprintf('DROP TABLE %s', $this->quoteTableName($tmpTableName)));
        $this->endCommandTimer();
    }

    /**
     * {@inheritdoc}
     */
    public function changeColumn($tableName, $columnName, Column $newColumn)
    {

        // TODO: DRY this up....

        $this->startCommandTimer();
        $this->writeCommand('changeColumn', array($tableName, $columnName, $newColumn->getType()));

        $tmpTableName = 'tmp_' . $tableName;

        $rows = $this->fetchAll('select * from sqlite_master where `type` = \'table\'');

        $sql = '';
        foreach ($rows as $table) {
            if ($table['tbl_name'] == $tableName) {
                $sql = $table['sql'];
            }
        }

        $columns = $this->fetchAll(sprintf('pragma table_info(%s)', $this->quoteTableName($tableName)));
        $selectColumns = array();
        $writeColumns = array();
        foreach ($columns as $column) {
            $selectName = $column['name'];
            $writeName = ($selectName == $columnName)? $newColumn->getName() : $selectName;
            $selectColumns[] = $this->quoteColumnName($selectName);
            $writeColumns[] = $this->quoteColumnName($writeName);
        }

        if (!in_array($this->quoteColumnName($columnName), $selectColumns)) {
            throw new \InvalidArgumentException(sprintf(
                'The specified column doesn\'t exist: ' . $columnName
            ));
        }

        $this->execute(sprintf('ALTER TABLE %s RENAME TO %s', $tableName, $tmpTableName));

		$sql = preg_replace(
			sprintf("/^(%s)[^,]*/", $this->quoteColumnName($columnName)),
			sprintf("%s %s", $this->quoteColumnName($newColumn->getName()), $this->getColumnSqlDefinition($newColumn)),
			$sql
		);

        $this->execute($sql);

        $sql = sprintf(
            'INSERT INTO %s(%s) SELECT %s FROM %s',
            $tableName,
            implode(', ', $writeColumns),
            implode(', ', $selectColumns),
            $tmpTableName
        );

        $this->execute($sql);
        $this->execute(sprintf('DROP TABLE %s', $this->quoteTableName($tmpTableName)));
        $this->endCommandTimer();
    }

    /**
     * {@inheritdoc}
     */
    public function dropColumn($tableName, $columnName)
    {
        // TODO: DRY this up....

        $this->startCommandTimer();
        $this->writeCommand('dropColumn', array($tableName, $columnName));

        $tmpTableName = 'tmp_' . $tableName;

        $rows = $this->fetchAll('select * from sqlite_master where `type` = \'table\'');

        $sql = '';
        foreach ($rows as $table) {
            if ($table['tbl_name'] == $tableName) {
                $sql = $table['sql'];
            }
        }

        $rows = $this->fetchAll(sprintf('pragma table_info(%s)', $this->quoteTableName($tableName)));
        $columns = array();
        $columnType = null;
        foreach ($rows as $row) {
            if ($row['name'] != $columnName) {
                $columns[] = $row['name'];
            } else {
                $found = true;
                $columnType = $row['type'];
            }
        }

        if (!isset($found)) {
            throw new \InvalidArgumentException(sprintf(
                'The specified column doesn\'t exist: ' . $columnName
            ));
        }

        $this->execute(sprintf('ALTER TABLE %s RENAME TO %s', $tableName, $tmpTableName));

        $sql = preg_replace(
            sprintf("/%s\s%s[^,)]*(,\s|\))/", preg_quote($this->quoteColumnName($columnName)), preg_quote($columnType)),
            "",
            $sql
        );

        if (substr($sql, -2) === ', ') {
            $sql = substr($sql, 0, -2) . ')';
        }

        $this->execute($sql);

        $sql = sprintf(
            'INSERT INTO %s(%s) SELECT %s FROM %s',
            $tableName,
            implode(', ', $columns),
            implode(', ', $columns),
            $tmpTableName
        );

        $this->execute($sql);
        $this->execute(sprintf('DROP TABLE %s', $this->quoteTableName($tmpTableName)));
        $this->endCommandTimer();
    }

    /**
     * Get an array of indexes from a particular table.
     *
     * @param string $tableName Table Name
     * @return array
     */
    protected function getIndexes($tableName)
    {
        $indexes = array();
        $rows = $this->fetchAll(sprintf('pragma index_list(%s)', $tableName));

        foreach ($rows as $row) {
            $indexData = $this->fetchAll(sprintf('pragma index_info(%s)', $row['name']));
            if (!isset($indexes[$tableName])) {
                $indexes[$tableName] = array('index' => $row['name'], 'columns' => array());
            }
            foreach ($indexData as $indexItem) {
                $indexes[$tableName]['columns'][] = strtolower($indexItem['name']);
            }
        }
        return $indexes;
    }

    /**
     * {@inheritdoc}
     */
    public function hasIndex($tableName, $columns)
    {
        if (is_string($columns)) {
            $columns = array($columns); // str to array
        }

        $columns = array_map('strtolower', $columns);
        $indexes = $this->getIndexes($tableName);

        foreach ($indexes as $index) {
            $a = array_diff($columns, $index['columns']);
            if (empty($a)) {
                return true;
            }
        }

        return false;
    }

    /**
     * {@inheritdoc}
     */
    public function addIndex(Table $table, Index $index)
    {
        $this->startCommandTimer();
        $this->writeCommand('addIndex', array($table->getName(), $index->getColumns()));
        $indexColumnArray = array();
        foreach ($index->getColumns() as $column) {
            $indexColumnArray []= sprintf('`%s` ASC', $column);
        }
        $indexColumns = implode(',', $indexColumnArray);
        $this->execute(
            sprintf(
                'CREATE %s ON %s (%s)',
                $this->getIndexSqlDefinition($table, $index),
                $this->quoteTableName($table->getName()),
                $indexColumns
            )
        );
        $this->endCommandTimer();
    }

    /**
     * {@inheritdoc}
     */
    public function dropIndex($tableName, $columns)
    {
        $this->startCommandTimer();
        if (is_string($columns)) {
            $columns = array($columns); // str to array
        }

        $this->writeCommand('dropIndex', array($tableName, $columns));
        $indexes = $this->getIndexes($tableName);
        $columns = array_map('strtolower', $columns);

        foreach ($indexes as $index) {
            $a = array_diff($columns, $index['columns']);
            if (empty($a)) {
                $this->execute(
                    sprintf(
                        'DROP INDEX %s',
                        $this->quoteColumnName($index['index'])
                    )
                );
                $this->endCommandTimer();
                return;
            }
        }
    }

    /**
     * {@inheritdoc}
     */
    public function dropIndexByName($tableName, $indexName)
    {
        $this->startCommandTimer();

        $this->writeCommand('dropIndexByName', array($tableName, $indexName));
        $indexes = $this->getIndexes($tableName);

        foreach ($indexes as $index) {
            if ($indexName == $index['index']) {
                $this->execute(
                    sprintf(
                        'DROP INDEX %s',
                        $this->quoteColumnName($indexName)
                    )
                );
                $this->endCommandTimer();
                return;
            }
        }
    }

    /**
     * {@inheritdoc}
     */
    public function hasForeignKey($tableName, $columns, $constraint = null)
    {
        if (is_string($columns)) {
            $columns = array($columns); // str to array
        }
        $foreignKeys = $this->getForeignKeys($tableName);

        $a = array_diff($columns, $foreignKeys);
        if (empty($a)) {
            return true;
        }
        return false;
    }

    /**
     * Get an array of foreign keys from a particular table.
     *
     * @param string $tableName Table Name
     * @return array
     */
    protected function getForeignKeys($tableName)
    {
        $foreignKeys = array();
        $rows = $this->fetchAll(
            "SELECT sql, tbl_name
              FROM (
                    SELECT sql sql, type type, tbl_name tbl_name, name name
                      FROM sqlite_master
                     UNION ALL
                    SELECT sql, type, tbl_name, name
                      FROM sqlite_temp_master
                   )
             WHERE type != 'meta'
               AND sql NOTNULL
               AND name NOT LIKE 'sqlite_%'
             ORDER BY substr(type, 2, 1), name"
        );

        foreach ($rows as $row) {
            if ($row['tbl_name'] == $tableName) {

                if (strpos($row['sql'], 'REFERENCES') !== false) {
                    preg_match_all("/\(`([^`]*)`\) REFERENCES/", $row['sql'], $matches);
                    foreach ($matches[1] as $match) {
                        $foreignKeys[] = $match;
                    }
                }
            }
        }
        return $foreignKeys;
    }

    /**
     * {@inheritdoc}
     */
    public function addForeignKey(Table $table, ForeignKey $foreignKey)
    {
        // TODO: DRY this up....
        $this->startCommandTimer();
        $this->writeCommand('addForeignKey', array($table->getName(), $foreignKey->getColumns()));
        $this->execute('pragma foreign_keys = ON');

        $tmpTableName = 'tmp_' . $table->getName();
        $rows = $this->fetchAll('select * from sqlite_master where `type` = \'table\'');

        $sql = '';
        foreach ($rows as $row) {
            if ($row['tbl_name'] == $table->getName()) {
                $sql = $row['sql'];
            }
        }

        $rows = $this->fetchAll(sprintf('pragma table_info(%s)', $this->quoteTableName($table->getName())));
        $columns = array();
        foreach ($rows as $column) {
            $columns[] = $this->quoteColumnName($column['name']);
        }

        $this->execute(sprintf('ALTER TABLE %s RENAME TO %s', $this->quoteTableName($table->getName()), $tmpTableName));

        $sql = substr($sql, 0, -1) . ',' . $this->getForeignKeySqlDefinition($foreignKey) . ')';
        $this->execute($sql);

        $sql = sprintf(
            'INSERT INTO %s(%s) SELECT %s FROM %s',
            $this->quoteTableName($table->getName()),
            implode(', ', $columns),
            implode(', ', $columns),
            $this->quoteTableName($tmpTableName)
        );

        $this->execute($sql);
        $this->execute(sprintf('DROP TABLE %s', $this->quoteTableName($tmpTableName)));
        $this->endCommandTimer();
    }

    /**
     * {@inheritdoc}
     */
    public function dropForeignKey($tableName, $columns, $constraint = null)
    {
        // TODO: DRY this up....

        $this->startCommandTimer();
        if (is_string($columns)) {
            $columns = array($columns); // str to array
        }

        $this->writeCommand('dropForeignKey', array($tableName, $columns));

        $tmpTableName = 'tmp_' . $tableName;

        $rows = $this->fetchAll('select * from sqlite_master where `type` = \'table\'');

        $sql = '';
        foreach ($rows as $table) {
            if ($table['tbl_name'] == $tableName) {
                $sql = $table['sql'];
            }
        }

        $rows = $this->fetchAll(sprintf('pragma table_info(%s)', $this->quoteTableName($tableName)));
        $replaceColumns = array();
        foreach ($rows as $row) {
            if (!in_array($row['name'], $columns)) {
                $replaceColumns[] = $row['name'];
            } else {
                $found = true;
            }
        }

        if (!isset($found)) {
            throw new \InvalidArgumentException(sprintf(
                'The specified column doesn\'t exist: '
            ));
        }

        $this->execute(sprintf('ALTER TABLE %s RENAME TO %s', $this->quoteTableName($tableName), $tmpTableName));

        foreach ($columns as $columnName) {
            $sql = preg_replace(sprintf("/,[^,]*\(%s\) REFERENCES[^,]*\([^\)]*\)/", $this->quoteColumnName($columnName)), '', $sql, 1);
        }

        $this->execute($sql);

        $sql = sprintf(
            'INSERT INTO %s(%s) SELECT %s FROM %s',
            $tableName,
            implode(', ', $columns),
            implode(', ', $columns),
            $tmpTableName
        );

        $this->execute($sql);
        $this->execute(sprintf('DROP TABLE %s', $this->quoteTableName($tmpTableName)));
        $this->endCommandTimer();
    }

    /**
     * {@inheritdoc}
     */
<<<<<<< HEAD
    public function getSqlType($type, $limit = null, $identity = false)
=======
    public function insert(Table $table, $columns, $data)
    {
        $this->startCommandTimer();

        foreach($data as $row) {
            $sql = sprintf(
                "INSERT INTO %s ",
                $this->quoteTableName($table->getName())
            );

            $sql .= "(". implode(', ', array_map(array($this, 'quoteColumnName'), $columns)) . ")";
            $sql .= " VALUES ";

            $sql .= "(" . implode(', ', array_map(function ($value) {
                    if (is_numeric($value)) {
                        return $value;
                    }
                    return "'{$value}'";
                }, $row)) . ")";

            $this->execute($sql);
        }

        $this->endCommandTimer();
    }

    /**
     * {@inheritdoc}
     */
    public function getSqlType($type, $limit = null)
>>>>>>> 1ffc33fe
    {
        switch ($type) {
            case static::PHINX_TYPE_STRING:
                return array('name' => 'varchar', 'limit' => 255);
                break;
            case static::PHINX_TYPE_CHAR:
                return array('name' => 'char', 'limit' => 255);
                break;
            case static::PHINX_TYPE_TEXT:
                return array('name' => 'text');
                break;
            case static::PHINX_TYPE_INTEGER:
                return array('name' => 'integer');
                break;
            case static::PHINX_TYPE_BIG_INTEGER:
                // It's not possible to have an auto incrementing BIGINT in SQLite. However SQLite uses a dynamic type system.
                // We can therefor use INTEGER. See: http://www.sqlite.org/datatype3.html
                return $identity ? array('name' => 'bigint') : array('name' => 'integer');
                break;
            case static::PHINX_TYPE_FLOAT:
                return array('name' => 'float');
                break;
            case static::PHINX_TYPE_DECIMAL:
                return array('name' => 'decimal');
                break;
            case static::PHINX_TYPE_DATETIME:
                return array('name' => 'datetime');
                break;
            case static::PHINX_TYPE_TIMESTAMP:
                return array('name' => 'datetime');
                break;
            case static::PHINX_TYPE_TIME:
                return array('name' => 'time');
                break;
            case static::PHINX_TYPE_DATE:
                return array('name' => 'date');
                break;
            case static::PHINX_TYPE_BINARY:
                return array('name' => 'blob');
                break;
            case static::PHINX_TYPE_BOOLEAN:
                return array('name' => 'boolean');
                break;
            case static::PHINX_TYPE_UUID:
                return array('name' => 'char', 'limit' => 36);
            // Geospatial database types
            // No specific data types exist in SQLite, instead all geospatial
            // functionality is handled in the client. See also: SpatiaLite.
            case static::PHINX_TYPE_GEOMETRY:
            case static::PHINX_TYPE_POLYGON:
                return array('name' => 'text');
                return;
            case static::PHINX_TYPE_LINESTRING:
                return array('name' => 'varchar', 'limit' => 255);
                break;
            case static::PHINX_TYPE_POINT:
                return array('name' => 'float');
            default:
                throw new \RuntimeException('The type: "' . $type . '" is not supported.');
        }
    }

    /**
     * Returns Phinx type by SQL type
     *
     * @param string $sqlType SQL type
     * @returns string Phinx type
     */
    public function getPhinxType($sqlTypeDef)
    {
        if (!preg_match('/^([\w]+)(\(([\d]+)*(,([\d]+))*\))*$/', $sqlTypeDef, $matches)) {
            throw new \RuntimeException('Column type ' . $sqlTypeDef . ' is not supported');
        } else {
            $limit = null;
            $precision = null;
            $type = $matches[1];
            if (count($matches) > 2) {
                $limit = $matches[3] ? $matches[3] : null;
            }
            if (count($matches) > 4) {
                $precision = $matches[5];
            }
            switch ($matches[1]) {
                case 'varchar':
                    $type = static::PHINX_TYPE_STRING;
                    if ($limit == 255) {
                        $limit = null;
                    }
                    break;
                case 'char':
                    $type = static::PHINX_TYPE_CHAR;
                    if ($limit == 255) {
                        $limit = null;
                    }
                    if ($limit === 36) {
                        $type = static::PHINX_TYPE_UUID;
                    }
                    break;
                case 'int':
                    $type = static::PHINX_TYPE_INTEGER;
                    if ($limit == 11) {
                        $limit = null;
                    }
                    break;
                case 'bigint':
                    if ($limit == 11) {
                        $limit = null;
                    }
                    $type = static::PHINX_TYPE_BIG_INTEGER;
                    break;
                case 'blob':
                    $type = static::PHINX_TYPE_BINARY;
                    break;
            }
            if ($type == 'tinyint') {
                if ($matches[3] == 1) {
                    $type = static::PHINX_TYPE_BOOLEAN;
                    $limit = null;
                }
            }

            $this->getSqlType($type);

            return array(
                'name' => $type,
                'limit' => $limit,
                'precision' => $precision
            );
        }
    }

    /**
     * {@inheritdoc}
     */
    public function createDatabase($name, $options = array())
    {
        $this->startCommandTimer();
        $this->writeCommand('createDatabase', array($name));
        touch($name . '.sqlite3');
        $this->endCommandTimer();
    }

    /**
     * {@inheritdoc}
     */
    public function hasDatabase($name)
    {
        return is_file($name . '.sqlite3');
    }

    /**
     * {@inheritdoc}
     */
    public function dropDatabase($name)
    {
        $this->startCommandTimer();
        $this->writeCommand('dropDatabase', array($name));
        if (file_exists($name . '.sqlite3')) {
            unlink($name . '.sqlite3');
        }
        $this->endCommandTimer();
    }

    /**
     * Get the defintion for a `DEFAULT` statement.
     *
     * @param  mixed $default
     * @return string
     */
    protected function getDefaultValueDefinition($default)
    {
        if (is_string($default) && 'CURRENT_TIMESTAMP' !== $default) {
            $default = $this->getConnection()->quote($default);
        } elseif (is_bool($default)) {
            $default = (int) $default;
        }
        return isset($default) ? ' DEFAULT ' . $default : '';
    }

    /**
     * Gets the SQLite Column Definition for a Column object.
     *
     * @param Column $column Column
     * @return string
     */
    protected function getColumnSqlDefinition(Column $column)
    {
        $sqlType = $this->getSqlType($column->getType(), $column->isIdentity());
        $def = '';
        $def .= strtoupper($sqlType['name']);
        if ($column->getPrecision() && $column->getScale()) {
            $def .= '(' . $column->getPrecision() . ',' . $column->getScale() . ')';
        }
        $limitable = in_array(strtoupper($sqlType['name']), $this->definitionsWithLimits);
        if (($column->getLimit() || isset($sqlType['limit'])) && $limitable) {
            $def .= '(' . ($column->getLimit() ? $column->getLimit() : $sqlType['limit']) . ')';
        }

        $default = $column->getDefault();

        $def .= ($column->isNull() || is_null($default)) ? ' NULL' : ' NOT NULL';
        $def .= $this->getDefaultValueDefinition($default);
        $def .= ($column->isIdentity()) ? ' PRIMARY KEY AUTOINCREMENT' : '';

        if ($column->getUpdate()) {
            $def .= ' ON UPDATE ' . $column->getUpdate();
        }

        $def .= $this->getCommentDefinition($column);

        return $def;
    }

    /**
     * Gets the comment Definition for a Column object.
     *
     * @param Column $column Column
     * @return string
     */
    protected function getCommentDefinition(Column $column)
    {
        if ($column->getComment()) {
            return ' /* ' . $column->getComment() . ' */ ';
        }
        return '';
    }

    /**
     * Gets the SQLite Index Definition for an Index object.
     *
     * @param Index $index Index
     * @return string
     */
    protected function getIndexSqlDefinition(Table $table, Index $index)
    {
        if ($index->getType() == Index::UNIQUE) {
            $def = 'UNIQUE INDEX';
        } else {
            $def = 'INDEX';
        }
        if (is_string($index->getName())) {
            $indexName = $index->getName();
        } else {
            $indexName = $table->getName() . '_';
            foreach ($index->getColumns() as $column) {
                $indexName .= $column . '_';
            }
            $indexName .= 'index';
        }
        $def .= ' `' . $indexName . '`';
        return $def;
    }

    /**
     * Gets the SQLite Foreign Key Definition for an ForeignKey object.
     *
     * @param ForeignKey $foreignKey
     * @return string
     */
    protected function getForeignKeySqlDefinition(ForeignKey $foreignKey)
    {
        $def = '';
        if ($foreignKey->getConstraint()) {
            $def .= ' CONSTRAINT ' . $this->quoteColumnName($foreignKey->getConstraint());
        } else {
            $columnNames = array();
            foreach ($foreignKey->getColumns() as $column) {
                $columnNames[] = $this->quoteColumnName($column);
            }
            $def .= ' FOREIGN KEY (' . implode(',', $columnNames) . ')';
            $refColumnNames = array();
            foreach ($foreignKey->getReferencedColumns() as $column) {
                $refColumnNames[] = $this->quoteColumnName($column);
            }
            $def .= ' REFERENCES ' . $this->quoteTableName($foreignKey->getReferencedTable()->getName()) . ' (' . implode(',', $refColumnNames) . ')';
            if ($foreignKey->getOnDelete()) {
                $def .= ' ON DELETE ' . $foreignKey->getOnDelete();
            }
            if ($foreignKey->getOnUpdate()) {
                $def .= ' ON UPDATE ' . $foreignKey->getOnUpdate();
            }
        }
        return $def;
    }
}<|MERGE_RESOLUTION|>--- conflicted
+++ resolved
@@ -217,6 +217,8 @@
             $sql = substr(rtrim($sql), 0, -1);              // no primary keys
         }
 
+        $sql .= ') ';
+
         // set the foreign keys
         $foreignKeys = $table->getForeignKeys();
         if (!empty($foreignKeys)) {
@@ -225,7 +227,7 @@
             }
         }
 
-        $sql = rtrim($sql) . ');';
+        $sql = rtrim($sql) . ';';
         // execute the sql
         $this->writeCommand('createTable', array($table->getName()));
         $this->execute($sql);
@@ -789,9 +791,6 @@
     /**
      * {@inheritdoc}
      */
-<<<<<<< HEAD
-    public function getSqlType($type, $limit = null, $identity = false)
-=======
     public function insert(Table $table, $columns, $data)
     {
         $this->startCommandTimer();
@@ -821,8 +820,7 @@
     /**
      * {@inheritdoc}
      */
-    public function getSqlType($type, $limit = null)
->>>>>>> 1ffc33fe
+    public function getSqlType($type, $limit = null, $identity = false)
     {
         switch ($type) {
             case static::PHINX_TYPE_STRING:
