--- conflicted
+++ resolved
@@ -40,11 +40,7 @@
     protected static array $supportedColumnTypes = [
         self::PHINX_TYPE_BIG_INTEGER => 'biginteger',
         self::PHINX_TYPE_BINARY => 'binary_blob',
-<<<<<<< HEAD
-        self::PHINX_TYPE_BINARYUUID => 'uuid_blob',
-=======
-        self::PHINX_TYPE_BINARYUUID => 'binary',
->>>>>>> 5a78c766
+        self::PHINX_TYPE_BINARYUUID => 'binaryuuid',
         self::PHINX_TYPE_BLOB => 'blob',
         self::PHINX_TYPE_BOOLEAN => 'boolean_integer',
         self::PHINX_TYPE_CHAR => 'char',
