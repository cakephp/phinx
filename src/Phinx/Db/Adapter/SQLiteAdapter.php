<?php

/**
 * MIT License
 * For full license information, please view the LICENSE file that was distributed with this source code.
 */

namespace Phinx\Db\Adapter;

use BadMethodCallException;
use Cake\Database\Driver\Sqlite as SqliteDriver;
use InvalidArgumentException;
use PDO;
use PDOException;
use Phinx\Db\Table\Column;
use Phinx\Db\Table\ForeignKey;
use Phinx\Db\Table\Index;
use Phinx\Db\Table\Table;
use Phinx\Db\Util\AlterInstructions;
use Phinx\Util\Expression;
use Phinx\Util\Literal;
use RuntimeException;

/**
 * Phinx SQLite Adapter.
 *
 * @author Rob Morgan <robbym@gmail.com>
 * @author Richard McIntyre <richard.mackstars@gmail.com>
 */
class SQLiteAdapter extends PdoAdapter
{
    public const MEMORY = ':memory:';

    /**
     * List of supported Phinx column types with their SQL equivalents
     * some types have an affinity appended to ensure they do not receive NUMERIC affinity
     *
     * @var string[]
     */
    protected static $supportedColumnTypes = [
        self::PHINX_TYPE_BIG_INTEGER => 'biginteger',
        self::PHINX_TYPE_BINARY => 'binary_blob',
        self::PHINX_TYPE_BINARYUUID => 'binary_blob',
        self::PHINX_TYPE_BLOB => 'blob',
        self::PHINX_TYPE_BOOLEAN => 'boolean_integer',
        self::PHINX_TYPE_CHAR => 'char',
        self::PHINX_TYPE_DATE => 'date_text',
        self::PHINX_TYPE_DATETIME => 'datetime_text',
        self::PHINX_TYPE_DECIMAL => 'decimal',
        self::PHINX_TYPE_DOUBLE => 'double',
        self::PHINX_TYPE_FLOAT => 'float',
        self::PHINX_TYPE_INTEGER => 'integer',
        self::PHINX_TYPE_JSON => 'json_text',
        self::PHINX_TYPE_JSONB => 'jsonb_text',
        self::PHINX_TYPE_SMALL_INTEGER => 'smallinteger',
        self::PHINX_TYPE_STRING => 'varchar',
        self::PHINX_TYPE_TEXT => 'text',
        self::PHINX_TYPE_TIME => 'time_text',
        self::PHINX_TYPE_TIMESTAMP => 'timestamp_text',
        self::PHINX_TYPE_TINY_INTEGER => 'tinyinteger',
        self::PHINX_TYPE_UUID => 'uuid_text',
        self::PHINX_TYPE_VARBINARY => 'varbinary_blob',
    ];

    /**
     * List of aliases of supported column types
     *
     * @var string[]
     */
    protected static $supportedColumnTypeAliases = [
        'varchar' => self::PHINX_TYPE_STRING,
        'tinyint' => self::PHINX_TYPE_TINY_INTEGER,
        'tinyinteger' => self::PHINX_TYPE_TINY_INTEGER,
        'smallint' => self::PHINX_TYPE_SMALL_INTEGER,
        'int' => self::PHINX_TYPE_INTEGER,
        'mediumint' => self::PHINX_TYPE_INTEGER,
        'mediuminteger' => self::PHINX_TYPE_INTEGER,
        'bigint' => self::PHINX_TYPE_BIG_INTEGER,
        'tinytext' => self::PHINX_TYPE_TEXT,
        'mediumtext' => self::PHINX_TYPE_TEXT,
        'longtext' => self::PHINX_TYPE_TEXT,
        'tinyblob' => self::PHINX_TYPE_BLOB,
        'mediumblob' => self::PHINX_TYPE_BLOB,
        'longblob' => self::PHINX_TYPE_BLOB,
        'real' => self::PHINX_TYPE_FLOAT,
    ];

    /**
     * List of known but unsupported Phinx column types
     *
     * @var string[]
     */
    protected static $unsupportedColumnTypes = [
        self::PHINX_TYPE_BIT,
        self::PHINX_TYPE_CIDR,
        self::PHINX_TYPE_ENUM,
        self::PHINX_TYPE_FILESTREAM,
        self::PHINX_TYPE_GEOMETRY,
        self::PHINX_TYPE_INET,
        self::PHINX_TYPE_INTERVAL,
        self::PHINX_TYPE_LINESTRING,
        self::PHINX_TYPE_MACADDR,
        self::PHINX_TYPE_POINT,
        self::PHINX_TYPE_POLYGON,
        self::PHINX_TYPE_SET,
    ];

    /**
     * @var string[]
     */
    protected $definitionsWithLimits = [
        'CHAR',
        'CHARACTER',
        'VARCHAR',
        'VARYING CHARACTER',
        'NCHAR',
        'NATIVE CHARACTER',
        'NVARCHAR',
    ];

    /**
     * @var string
     */
    protected $suffix = '.sqlite3';

    /**
     * Indicates whether the database library version is at least the specified version
     *
     * @param string $ver The version to check against e.g. '3.28.0'
     * @return bool
     */
    public function databaseVersionAtLeast($ver): bool
    {
        $actual = $this->query('SELECT sqlite_version()')->fetchColumn();

        return version_compare($actual, $ver, '>=');
    }

    /**
     * {@inheritDoc}
     *
     * @throws \RuntimeException
     * @throws \InvalidArgumentException
     * @return void
     */
    public function connect(): void
    {
        if ($this->connection === null) {
            if (!class_exists('PDO') || !in_array('sqlite', PDO::getAvailableDrivers(), true)) {
                // @codeCoverageIgnoreStart
                throw new RuntimeException('You need to enable the PDO_SQLITE extension for Phinx to run properly.');
                // @codeCoverageIgnoreEnd
            }

            $options = $this->getOptions();

            if (PHP_VERSION_ID < 80100 && (!empty($options['mode']) || !empty($options['cache']))) {
                throw new RuntimeException('SQLite URI support requires PHP 8.1.');
            } elseif ((!empty($options['mode']) || !empty($options['cache'])) && !empty($options['memory'])) {
                throw new RuntimeException('Memory must not be set when cache or mode are.');
            } elseif (PHP_VERSION_ID >= 80100 && (!empty($options['mode']) || !empty($options['cache']))) {
                $params = [];
                if (!empty($options['cache'])) {
                    $params[] = 'cache=' . $options['cache'];
                }
                if (!empty($options['mode'])) {
                    $params[] = 'mode=' . $options['mode'];
                }
                $dsn = 'sqlite:file:' . ($options['name'] ?? '') . '?' . implode('&', $params);
            } else {
                // use a memory database if the option was specified
                if (!empty($options['memory']) || $options['name'] === static::MEMORY) {
                    $dsn = 'sqlite:' . static::MEMORY;
                } else {
                    $dsn = 'sqlite:' . $options['name'] . $this->suffix;
                }
            }

            $driverOptions = [];

            // use custom data fetch mode
            if (!empty($options['fetch_mode'])) {
                $driverOptions[PDO::ATTR_DEFAULT_FETCH_MODE] = constant('\PDO::FETCH_' . strtoupper($options['fetch_mode']));
            }

            // pass \PDO::ATTR_PERSISTENT to driver options instead of useless setting it after instantiation
            if (isset($options['attr_persistent'])) {
                $driverOptions[PDO::ATTR_PERSISTENT] = $options['attr_persistent'];
            }

            $db = $this->createPdoConnection($dsn, null, null, $driverOptions);

            $this->setConnection($db);
        }
    }

    /**
     * @inheritDoc
     */
    public function setOptions(array $options): AdapterInterface
    {
        parent::setOptions($options);

        if (isset($options['suffix'])) {
            $this->suffix = $options['suffix'];
        }
        //don't "fix" the file extension if it is blank, some people
        //might want a SQLITE db file with absolutely no extension.
        if ($this->suffix !== '' && strpos($this->suffix, '.') !== 0) {
            $this->suffix = '.' . $this->suffix;
        }

        return $this;
    }

    /**
     * @inheritDoc
     */
    public function disconnect(): void
    {
        $this->connection = null;
    }

    /**
     * @inheritDoc
     */
    public function hasTransactions(): bool
    {
        return true;
    }

    /**
     * @inheritDoc
     */
    public function beginTransaction(): void
    {
        $this->getConnection()->beginTransaction();
    }

    /**
     * @inheritDoc
     */
    public function commitTransaction(): void
    {
        $this->getConnection()->commit();
    }

    /**
     * @inheritDoc
     */
    public function rollbackTransaction(): void
    {
        $this->getConnection()->rollBack();
    }

    /**
     * @inheritDoc
     */
    public function quoteTableName($tableName): string
    {
        return str_replace('.', '`.`', $this->quoteColumnName($tableName));
    }

    /**
     * @inheritDoc
     */
    public function quoteColumnName($columnName): string
    {
        return '`' . str_replace('`', '``', $columnName) . '`';
    }

    /**
     * @param string $tableName Table name
     * @param bool $quoted Whether to return the schema name and table name escaped and quoted. If quoted, the schema (if any) will also be appended with a dot
     * @return array
     */
    protected function getSchemaName(string $tableName, bool $quoted = false): array
    {
        if (preg_match("/.\.([^\.]+)$/", $tableName, $match)) {
            $table = $match[1];
            $schema = substr($tableName, 0, strlen($tableName) - strlen($match[0]) + 1);
            $result = ['schema' => $schema, 'table' => $table];
        } else {
            $result = ['schema' => '', 'table' => $tableName];
        }

        if ($quoted) {
            $result['schema'] = $result['schema'] !== '' ? $this->quoteColumnName($result['schema']) . '.' : '';
            $result['table'] = $this->quoteColumnName($result['table']);
        }

        return $result;
    }

    /**
     * Retrieves information about a given table from one of the SQLite pragmas
     *
     * @param string $tableName The table to query
     * @param string $pragma The pragma to query
     * @return array
     */
    protected function getTableInfo(string $tableName, string $pragma = 'table_info'): array
    {
        $info = $this->getSchemaName($tableName, true);

        return $this->fetchAll(sprintf('PRAGMA %s%s(%s)', $info['schema'], $pragma, $info['table']));
    }

    /**
     * Searches through all available schemata to find a table and returns an array
     * containing the bare schema name and whether the table exists at all.
     * If no schema was specified and the table does not exist the "main" schema is returned
     *
     * @param string $tableName The name of the table to find
     * @return array
     */
    protected function resolveTable(string $tableName): array
    {
        $info = $this->getSchemaName($tableName);
        if ($info['schema'] === '') {
            // if no schema is specified we search all schemata
            $rows = $this->fetchAll('PRAGMA database_list;');
            // the temp schema is always first to be searched
            $schemata = ['temp'];
            foreach ($rows as $row) {
                if (strtolower($row['name']) !== 'temp') {
                    $schemata[] = $row['name'];
                }
            }
            $defaultSchema = 'main';
        } else {
            // otherwise we search just the specified schema
            $schemata = (array)$info['schema'];
            $defaultSchema = $info['schema'];
        }

        $table = strtolower($info['table']);
        foreach ($schemata as $schema) {
            if (strtolower($schema) === 'temp') {
                $master = 'sqlite_temp_master';
            } else {
                $master = sprintf('%s.%s', $this->quoteColumnName($schema), 'sqlite_master');
            }
            try {
                $rows = $this->fetchAll(sprintf("SELECT name FROM %s WHERE type='table' AND lower(name) = %s", $master, $this->quoteString($table)));
            } catch (PDOException $e) {
                // an exception can occur if the schema part of the table refers to a database which is not attached
                break;
            }

            // this somewhat pedantic check with strtolower is performed because the SQL lower function may be redefined,
            // and can act on all Unicode characters if the ICU extension is loaded, while SQL identifiers are only case-insensitive for ASCII
            foreach ($rows as $row) {
                if (strtolower($row['name']) === $table) {
                    return ['schema' => $schema, 'table' => $row['name'], 'exists' => true];
                }
            }
        }

        return ['schema' => $defaultSchema, 'table' => $info['table'], 'exists' => false];
    }

    /**
     * @inheritDoc
     */
    public function hasTable(string $tableName): bool
    {
        return $this->hasCreatedTable($tableName) || $this->resolveTable($tableName)['exists'];
    }

    /**
     * @inheritDoc
     */
    public function createTable(Table $table, array $columns = [], array $indexes = []): void
    {
        // Add the default primary key
        $options = $table->getOptions();
        if (!isset($options['id']) || (isset($options['id']) && $options['id'] === true)) {
            $options['id'] = 'id';
        }

        if (isset($options['id']) && is_string($options['id'])) {
            // Handle id => "field_name" to support AUTO_INCREMENT
            $column = new Column();
            $column->setName($options['id'])
                   ->setType('integer')
                   ->setOptions(['identity' => true]);

            array_unshift($columns, $column);
        }

        $sql = 'CREATE TABLE ';
        $sql .= $this->quoteTableName($table->getName()) . ' (';
        foreach ($columns as $column) {
            $sql .= $this->quoteColumnName($column->getName()) . ' ' . $this->getColumnSqlDefinition($column) . ', ';

            if (isset($options['primary_key']) && $column->getIdentity()) {
                //remove column from the primary key array as it is already defined as an autoincrement
                //primary id
                $identityColumnIndex = array_search($column->getName(), $options['primary_key'], true);
                if ($identityColumnIndex !== false) {
                    unset($options['primary_key'][$identityColumnIndex]);

                    if (empty($options['primary_key'])) {
                        //The last primary key has been removed
                        unset($options['primary_key']);
                    }
                }
            }
        }

        // set the primary key(s)
        if (isset($options['primary_key'])) {
            $sql = rtrim($sql);
            $sql .= ' PRIMARY KEY (';
            if (is_string($options['primary_key'])) { // handle primary_key => 'id'
                $sql .= $this->quoteColumnName($options['primary_key']);
            } elseif (is_array($options['primary_key'])) { // handle primary_key => array('tag_id', 'resource_id')
                $sql .= implode(',', array_map([$this, 'quoteColumnName'], $options['primary_key']));
            }
            $sql .= ')';
        } else {
            $sql = substr(rtrim($sql), 0, -1); // no primary keys
        }

        $sql = rtrim($sql) . ');';
        // execute the sql
        $this->execute($sql);

        foreach ($indexes as $index) {
            $this->addIndex($table, $index);
        }

        $this->addCreatedTable($table->getName());
    }

    /**
     * {@inheritDoc}
     *
     * @throws \InvalidArgumentException
     */
    protected function getChangePrimaryKeyInstructions(Table $table, $newColumns): AlterInstructions
    {
        $instructions = new AlterInstructions();

        // Drop the existing primary key
        $primaryKey = $this->getPrimaryKey($table->getName());
        if (!empty($primaryKey)) {
            $instructions->merge(
                // FIXME: array access is a hack to make this incomplete implementation work with a correct getPrimaryKey implementation
                $this->getDropPrimaryKeyInstructions($table, $primaryKey[0])
            );
        }

        // Add the primary key(s)
        if (!empty($newColumns)) {
            if (!is_string($newColumns)) {
                throw new InvalidArgumentException(sprintf(
                    'Invalid value for primary key: %s',
                    json_encode($newColumns)
                ));
            }

            $instructions->merge(
                $this->getAddPrimaryKeyInstructions($table, $newColumns)
            );
        }

        return $instructions;
    }

    /**
     * {@inheritDoc}
     *
     * SQLiteAdapter does not implement this functionality, and so will always throw an exception if used.
     *
     * @throws \BadMethodCallException
     */
    protected function getChangeCommentInstructions(Table $table, $newComment): AlterInstructions
    {
        throw new BadMethodCallException('SQLite does not have table comments');
    }

    /**
     * @inheritDoc
     */
    protected function getRenameTableInstructions(string $tableName, string $newTableName): AlterInstructions
    {
        $this->updateCreatedTableName($tableName, $newTableName);
        $sql = sprintf(
            'ALTER TABLE %s RENAME TO %s',
            $this->quoteTableName($tableName),
            $this->quoteTableName($newTableName)
        );

        return new AlterInstructions([], [$sql]);
    }

    /**
     * @inheritDoc
     */
    protected function getDropTableInstructions(string $tableName): AlterInstructions
    {
        $this->removeCreatedTable($tableName);
        $sql = sprintf('DROP TABLE %s', $this->quoteTableName($tableName));

        return new AlterInstructions([], [$sql]);
    }

    /**
     * @inheritDoc
     */
    public function truncateTable(string $tableName): void
    {
        $info = $this->resolveTable($tableName);
        // first try deleting the rows
        $this->execute(sprintf(
            'DELETE FROM %s.%s',
            $this->quoteColumnName($info['schema']),
            $this->quoteColumnName($info['table'])
        ));

        // assuming no error occurred, reset the autoincrement (if any)
        if ($this->hasTable($info['schema'] . '.sqlite_sequence')) {
            $this->execute(sprintf(
                'DELETE FROM %s.%s where name  = %s',
                $this->quoteColumnName($info['schema']),
                'sqlite_sequence',
                $this->quoteString($info['table'])
            ));
        }
    }

    /**
     * Parses a default-value expression to yield either a Literal representing
     * a string value, a string representing an expression, or some other scalar
     *
     * @param mixed $default The default-value expression to interpret
     * @param string $columnType The Phinx type of the column
     * @return mixed
     */
    protected function parseDefaultValue($default, string $columnType)
    {
        if ($default === null) {
            return null;
        }

        // split the input into tokens
        $trimChars = " \t\n\r\0\x0B";
        $pattern = <<<PCRE_PATTERN
            /
                '(?:[^']|'')*'|                 # String literal
                "(?:[^"]|"")*"|                 # Standard identifier
                `(?:[^`]|``)*`|                 # MySQL identifier
                \[[^\]]*\]|                     # SQL Server identifier
                --[^\r\n]*|                     # Single-line comment
                \/\*(?:\*(?!\/)|[^\*])*\*\/|    # Multi-line comment
                [^\/\-]+|                       # Non-special characters
                .                               # Any other single character
            /sx
PCRE_PATTERN;
        preg_match_all($pattern, $default, $matches);
        // strip out any comment tokens
        $matches = array_map(function ($v) {
            return preg_match('/^(?:\/\*|--)/', $v) ? ' ' : $v;
        }, $matches[0]);
        // reconstitute the string, trimming whitespace as well as parentheses
        $defaultClean = trim(implode('', $matches));
        $defaultBare = rtrim(ltrim($defaultClean, $trimChars . '('), $trimChars . ')');

        // match the string against one of several patterns
        if (preg_match('/^CURRENT_(?:DATE|TIME|TIMESTAMP)$/i', $defaultBare)) {
            // magic date or time
            return strtoupper($defaultBare);
        } elseif (preg_match('/^\'(?:[^\']|\'\')*\'$/i', $defaultBare)) {
            // string literal
            $str = str_replace("''", "'", substr($defaultBare, 1, strlen($defaultBare) - 2));

            return Literal::from($str);
        } elseif (preg_match('/^[+-]?\d+$/i', $defaultBare)) {
            $int = (int)$defaultBare;
            // integer literal
            if ($columnType === self::PHINX_TYPE_BOOLEAN && ($int === 0 || $int === 1)) {
                return (bool)$int;
            } else {
                return $int;
            }
        } elseif (preg_match('/^[+-]?(?:\d+(?:\.\d*)?|\.\d+)(?:e[+-]?\d+)?$/i', $defaultBare)) {
            // float literal
            return (float)$defaultBare;
        } elseif (preg_match('/^0x[0-9a-f]+$/i', $defaultBare)) {
            // hexadecimal literal
            return hexdec(substr($defaultBare, 2));
        } elseif (preg_match('/^null$/i', $defaultBare)) {
            // null literal
            return null;
        } elseif (preg_match('/^true|false$/i', $defaultBare)) {
            // boolean literal
            return filter_var($defaultClean, \FILTER_VALIDATE_BOOLEAN);
        } else {
            // any other expression: return the expression with parentheses, but without comments
            return Expression::from($defaultClean);
        }
    }

    /**
     * Returns the name of the specified table's identity column, or null if the table has no identity
     *
     * The process of finding an identity column is somewhat convoluted as SQLite has no direct way of querying whether a given column is an alias for the table's row ID
     *
     * @param string $tableName The name of the table
     * @return string|null
     */
    protected function resolveIdentity(string $tableName): ?string
    {
        $result = null;
        // make sure the table has only one primary key column which is of type integer
        foreach ($this->getTableInfo($tableName) as $col) {
            $type = strtolower($col['type']);
            if ($col['pk'] > 1) {
                // the table has a composite primary key
                return null;
            } elseif ($col['pk'] == 0) {
                // the column is not a primary key column and is thus not relevant
                continue;
            } elseif ($type !== 'integer') {
                // if the primary key's type is not exactly INTEGER, it cannot be a row ID alias
                return null;
            } else {
                // the column is a candidate for a row ID alias
                $result = $col['name'];
            }
        }
        // if there is no suitable PK column, stop now
        if ($result === null) {
            return null;
        }
        // make sure the table does not have a PK-origin autoindex
        // such an autoindex would indicate either that the primary key was specified as descending, or that this is a WITHOUT ROWID table
        foreach ($this->getTableInfo($tableName, 'index_list') as $idx) {
            if ($idx['origin'] === 'pk') {
                return null;
            }
        }

        return $result;
    }

    /**
     * @inheritDoc
     */
    public function getColumns(string $tableName): array
    {
        $columns = [];

        $rows = $this->getTableInfo($tableName);
        $identity = $this->resolveIdentity($tableName);

        foreach ($rows as $columnInfo) {
            $column = new Column();
            $type = $this->getPhinxType($columnInfo['type']);
            $default = $this->parseDefaultValue($columnInfo['dflt_value'], $type['name']);

            $column->setName($columnInfo['name'])
                // SQLite on PHP 8.1 returns int for notnull, older versions return a string
                   ->setNull((int)$columnInfo['notnull'] !== 1)
                   ->setDefault($default)
                   ->setType($type['name'])
                   ->setLimit($type['limit'])
                   ->setScale($type['scale'])
                   ->setIdentity($columnInfo['name'] === $identity);

            $columns[] = $column;
        }

        return $columns;
    }

    /**
     * @inheritDoc
     */
    public function hasColumn(string $tableName, string $columnName): bool
    {
        $rows = $this->getTableInfo($tableName);
        foreach ($rows as $column) {
            if (strcasecmp($column['name'], $columnName) === 0) {
                return true;
            }
        }

        return false;
    }

    /**
     * @inheritDoc
     */
    protected function getAddColumnInstructions(Table $table, Column $column): AlterInstructions
    {
        $tableName = $table->getName();

        $instructions = $this->beginAlterByCopyTable($tableName);

        $instructions->addPostStep(function ($state) use ($tableName, $column) {
            // we use the final column to anchor our regex to insert the new column,
            // as the alternative is unwinding all possible table constraints which
            // gets messy quickly with CHECK constraints.
            $columns = $this->getColumns($tableName);
            if (!$columns) {
                return $state;
            }
            $finalColumnName = end($columns)->getName();
            $sql = preg_replace(
                sprintf(
                    "/(%s(?:\/\*.*?\*\/|\([^)]+\)|'[^']*?'|[^,])+)([,)])/",
                    $this->quoteColumnName($finalColumnName)
                ),
                sprintf(
                    '$1, %s %s$2',
                    $this->quoteColumnName($column->getName()),
                    $this->getColumnSqlDefinition($column)
                ),
                $state['createSQL'],
                1
            );
            $this->execute($sql);

            return $state;
        });

        $instructions->addPostStep(function ($state) use ($tableName) {
            $newState = $this->calculateNewTableColumns($tableName, false, false);

            return $newState + $state;
        });

        return $this->endAlterByCopyTable($instructions, $tableName);
    }

    /**
     * Returns the original CREATE statement for the give table
     *
     * @param string $tableName The table name to get the create statement for
     * @return string
     */
    protected function getDeclaringSql(string $tableName): string
    {
        $rows = $this->fetchAll("SELECT * FROM sqlite_master WHERE `type` = 'table'");

        $sql = '';
        foreach ($rows as $table) {
            if ($table['tbl_name'] === $tableName) {
                $sql = $table['sql'];
            }
        }

        $columnsInfo = $this->getTableInfo($tableName);

        foreach ($columnsInfo as $column) {
            $columnName = $column['name'];
            $columnNamePattern = "\"$columnName\"|`$columnName`|\\[$columnName\\]|$columnName";
            $columnNamePattern = "#([\(,]+\\s*)($columnNamePattern)(\\s)#iU";

            $sql = preg_replace($columnNamePattern, "$1`$columnName`$3", $sql);
        }

        $tableNamePattern = "\"$tableName\"|`$tableName`|\\[$tableName\\]|$tableName";
        $tableNamePattern = "#^(CREATE TABLE)\s*($tableNamePattern)\s*(\()#Ui";

        $sql = preg_replace($tableNamePattern, "$1 `$tableName` $3", $sql, 1);

        return $sql;
    }

    /**
     * Returns the original CREATE statement for the give index
     *
     * @param string $tableName The table name to get the create statement for
     * @param string $indexName The table index
     * @return string
     */
    protected function getDeclaringIndexSql(string $tableName, string $indexName): string
    {
        $rows = $this->fetchAll("SELECT * FROM sqlite_master WHERE `type` = 'index'");

        $sql = '';
        foreach ($rows as $table) {
            if ($table['tbl_name'] === $tableName && $table['name'] === $indexName) {
                $sql = $table['sql'] . '; ';
            }
        }

        return $sql;
    }

    /**
     * Obtains index and trigger information for a table.
     *
     * They will be stored in the state as arrays under the `indices` and `triggers`
     * keys accordingly.
     *
     * Index columns defined as expressions, as for example in `ON (ABS(id), other)`,
     * will appear as `null`, so for the given example the columns for the index would
     * look like `[null, 'other']`.
     *
     * @param \Phinx\Db\Util\AlterInstructions $instructions The instructions to modify
     * @param string $tableName The name of table being processed
     * @return \Phinx\Db\Util\AlterInstructions
     */
    protected function bufferIndicesAndTriggers(AlterInstructions $instructions, string $tableName): AlterInstructions
    {
        $instructions->addPostStep(function (array $state) use ($tableName): array {
            $state['indices'] = [];
            $state['triggers'] = [];

            $rows = $this->fetchAll(
                sprintf(
                    "
                        SELECT *
                        FROM sqlite_master
                        WHERE
                            (`type` = 'index' OR `type` = 'trigger')
                            AND tbl_name = %s
                            AND sql IS NOT NULL
                    ",
                    $this->quoteValue($tableName)
                )
            );

            $schema = $this->getSchemaName($tableName, true)['schema'];

            foreach ($rows as $row) {
                switch ($row['type']) {
                    case 'index':
                        $info = $this->fetchAll(
                            sprintf('PRAGMA %sindex_info(%s)', $schema, $this->quoteValue($row['name']))
                        );

                        $columns = array_map(
                            function ($column) {
                                if ($column === null) {
                                    return null;
                                }

                                return strtolower($column);
                            },
                            array_column($info, 'name')
                        );
                        $hasExpressions = in_array(null, $columns, true);

                        $index = [
                            'columns' => $columns,
                            'hasExpressions' => $hasExpressions,
                        ];

                        $state['indices'][] = $index + $row;
                        break;

                    case 'trigger':
                        $state['triggers'][] = $row;
                        break;
                }
            }

            return $state;
        });

        return $instructions;
    }

    /**
     * Filters out indices that reference a removed column.
     *
     * @param \Phinx\Db\Util\AlterInstructions $instructions The instructions to modify
     * @param string $columnName The name of the removed column
     * @return \Phinx\Db\Util\AlterInstructions
     */
    protected function filterIndicesForRemovedColumn(
        AlterInstructions $instructions,
        string $columnName
    ): AlterInstructions {
        $instructions->addPostStep(function (array $state) use ($columnName): array {
            foreach ($state['indices'] as $key => $index) {
                if (
                    !$index['hasExpressions'] &&
                    in_array(strtolower($columnName), $index['columns'], true)
                ) {
                    unset($state['indices'][$key]);
                }
            }

            return $state;
        });

        return $instructions;
    }

    /**
     * Updates indices that reference a renamed column.
     *
     * @param \Phinx\Db\Util\AlterInstructions $instructions The instructions to modify
     * @param string $oldColumnName The old column name
     * @param string $newColumnName The new column name
     * @return \Phinx\Db\Util\AlterInstructions
     */
    protected function updateIndicesForRenamedColumn(
        AlterInstructions $instructions,
        string $oldColumnName,
        string $newColumnName
    ): AlterInstructions {
        $instructions->addPostStep(function (array $state) use ($oldColumnName, $newColumnName): array {
            foreach ($state['indices'] as $key => $index) {
                if (
                    !$index['hasExpressions'] &&
                    in_array(strtolower($oldColumnName), $index['columns'], true)
                ) {
                    $pattern = '
                        /
                            (INDEX.+?ON\s.+?)
                                (\(\s*|,\s*)        # opening parenthesis or comma
                                (?:`|"|\[)?         # optional opening quote
                                (%s)                # column name
                                (?:`|"|\])?         # optional closing quote
                                (\s+COLLATE\s+.+?)? # optional collation
                                (\s+(?:ASC|DESC))?  # optional order
                                (\s*,|\s*\))        # comma or closing parenthesis
                        /isx';

                    $newColumnName = $this->quoteColumnName($newColumnName);

                    $state['indices'][$key]['sql'] = preg_replace(
                        sprintf($pattern, preg_quote($oldColumnName, '/')),
                        "\\1\\2$newColumnName\\4\\5\\6",
                        $index['sql']
                    );
                }
            }

            return $state;
        });

        return $instructions;
    }

    /**
     * Recreates indices and triggers.
     *
     * @param \Phinx\Db\Util\AlterInstructions $instructions The instructions to process
     * @return \Phinx\Db\Util\AlterInstructions
     */
    protected function recreateIndicesAndTriggers(AlterInstructions $instructions): AlterInstructions
    {
        $instructions->addPostStep(function (array $state): array {
            foreach ($state['indices'] as $index) {
                $this->execute($index['sql']);
            }

            foreach ($state['triggers'] as $trigger) {
                $this->execute($trigger['sql']);
            }

            return $state;
        });

        return $instructions;
    }

    /**
     * Returns instructions for validating the foreign key constraints of
     * the given table, and of those tables whose constraints are
     * targeting it.
     *
     * @param \Phinx\Db\Util\AlterInstructions $instructions The instructions to process
     * @param string $tableName The name of the table for which to check constraints.
     * @return \Phinx\Db\Util\AlterInstructions
     */
    protected function validateForeignKeys(AlterInstructions $instructions, string $tableName): AlterInstructions
    {
        $instructions->addPostStep(function ($state) use ($tableName) {
            $tablesToCheck = [
                $tableName,
            ];

            $otherTables = $this
                ->query(
                    "SELECT name FROM sqlite_master WHERE type = 'table' AND name != ?",
                    [$tableName]
                )
                ->fetchAll();

            foreach ($otherTables as $otherTable) {
                $foreignKeyList = $this->getTableInfo($otherTable['name'], 'foreign_key_list');
                foreach ($foreignKeyList as $foreignKey) {
                    if (strcasecmp($foreignKey['table'], $tableName) === 0) {
                        $tablesToCheck[] = $otherTable['name'];
                        break;
                    }
                }
            }

            $tablesToCheck = array_unique(array_map('strtolower', $tablesToCheck));

            foreach ($tablesToCheck as $tableToCheck) {
                $schema = $this->getSchemaName($tableToCheck, true)['schema'];

                $stmt = $this->query(
                    sprintf('PRAGMA %sforeign_key_check(%s)', $schema, $this->quoteTableName($tableToCheck))
                );
                $row = $stmt->fetch();
                $stmt->closeCursor();

                if (is_array($row)) {
                    throw new RuntimeException(sprintf(
                        'Integrity constraint violation: FOREIGN KEY constraint on `%s` failed.',
                        $tableToCheck
                    ));
                }
            }

            return $state;
        });

        return $instructions;
    }

    /**
     * Copies all the data from a tmp table to another table
     *
     * @param string $tableName The table name to copy the data to
     * @param string $tmpTableName The tmp table name where the data is stored
     * @param string[] $writeColumns The list of columns in the target table
     * @param string[] $selectColumns The list of columns in the tmp table
     * @return void
     */
    protected function copyDataToNewTable(string $tableName, string $tmpTableName, array $writeColumns, array $selectColumns): void
    {
        $sql = sprintf(
            'INSERT INTO %s(%s) SELECT %s FROM %s',
            $this->quoteTableName($tableName),
            implode(', ', $writeColumns),
            implode(', ', $selectColumns),
            $this->quoteTableName($tmpTableName)
        );
        $this->execute($sql);
    }

    /**
     * Modifies the passed instructions to copy all data from the table into
     * the provided tmp table and then drops the table and rename tmp table.
     *
     * @param \Phinx\Db\Util\AlterInstructions $instructions The instructions to modify
     * @param string $tableName The table name to copy the data to
     * @return \Phinx\Db\Util\AlterInstructions
     */
    protected function copyAndDropTmpTable(AlterInstructions $instructions, string $tableName): AlterInstructions
    {
        $instructions->addPostStep(function ($state) use ($tableName) {
            $this->copyDataToNewTable(
                $state['tmpTableName'],
                $tableName,
                $state['writeColumns'],
                $state['selectColumns']
            );

            $this->execute(sprintf('DROP TABLE %s', $this->quoteTableName($tableName)));
            $this->execute(sprintf(
                'ALTER TABLE %s RENAME TO %s',
                $this->quoteTableName($state['tmpTableName']),
                $this->quoteTableName($tableName)
            ));

            return $state;
        });

        return $instructions;
    }

    /**
     * Returns the columns and type to use when copying a table to another in the process
     * of altering a table
     *
     * @param string $tableName The table to modify
     * @param string|false $columnName The column name that is about to change
     * @param string|false $newColumnName Optionally the new name for the column
     * @throws \InvalidArgumentException
     * @return array
     */
    protected function calculateNewTableColumns(string $tableName, $columnName, $newColumnName): array
    {
        $columns = $this->fetchAll(sprintf('pragma table_info(%s)', $this->quoteTableName($tableName)));
        $selectColumns = [];
        $writeColumns = [];
        $columnType = null;
        $found = false;

        foreach ($columns as $column) {
            $selectName = $column['name'];
            $writeName = $selectName;

            if ($selectName === $columnName) {
                $writeName = $newColumnName;
                $found = true;
                $columnType = $column['type'];
                $selectName = $newColumnName === false ? $newColumnName : $selectName;
            }

            $selectColumns[] = $selectName;
            $writeColumns[] = $writeName;
        }

        $selectColumns = array_filter($selectColumns, 'strlen');
        $writeColumns = array_filter($writeColumns, 'strlen');
        $selectColumns = array_map([$this, 'quoteColumnName'], $selectColumns);
        $writeColumns = array_map([$this, 'quoteColumnName'], $writeColumns);

        if ($columnName && !$found) {
            throw new InvalidArgumentException(sprintf(
                'The specified column doesn\'t exist: ' . $columnName
            ));
        }

        return compact('writeColumns', 'selectColumns', 'columnType');
    }

    /**
     * Returns the initial instructions to alter a table using the
     * create-copy-drop strategy
     *
     * @param string $tableName The table to modify
     * @return \Phinx\Db\Util\AlterInstructions
     */
    protected function beginAlterByCopyTable(string $tableName): AlterInstructions
    {
        $instructions = new AlterInstructions();
        $instructions->addPostStep(function ($state) use ($tableName) {
            $tmpTableName = "tmp_{$tableName}";
            $createSQL = $this->getDeclaringSql($tableName);

            // Table name in SQLite can be hilarious inside declaring SQL:
            // - tableName
            // - `tableName`
            // - "tableName"
            // - [this is a valid table name too!]
            // - etc.
            // Just remove all characters before first "(" and build them again
            $createSQL = preg_replace(
                "/^CREATE TABLE .* \(/Ui",
                '',
                $createSQL
            );

            $createSQL = "CREATE TABLE {$this->quoteTableName($tmpTableName)} ({$createSQL}";

            return compact('createSQL', 'tmpTableName') + $state;
        });

        return $instructions;
    }

    /**
     * Returns the final instructions to alter a table using the
     * create-copy-drop strategy.
     *
     * @param \Phinx\Db\Util\AlterInstructions $instructions The instructions to modify
     * @param string $tableName The name of table being processed
     * @param ?string $renamedOrRemovedColumnName The name of the renamed or removed column when part of a column
     *  rename/drop operation.
     * @param ?string $newColumnName The new column name when part of a column rename operation.
     * @param bool $validateForeignKeys Whether to validate foreign keys after the copy and drop operations. Note that
     *  enabling this option only has an effect when the `foreign_keys` PRAGMA is set to `ON`!
     * @return \Phinx\Db\Util\AlterInstructions
     */
    protected function endAlterByCopyTable(
        AlterInstructions $instructions,
        string $tableName,
        ?string $renamedOrRemovedColumnName = null,
        ?string $newColumnName = null,
        bool $validateForeignKeys = true
    ): AlterInstructions {
        $instructions = $this->bufferIndicesAndTriggers($instructions, $tableName);

        if ($renamedOrRemovedColumnName !== null) {
            if ($newColumnName !== null) {
                $this->updateIndicesForRenamedColumn($instructions, $renamedOrRemovedColumnName, $newColumnName);
            } else {
                $this->filterIndicesForRemovedColumn($instructions, $renamedOrRemovedColumnName);
            }
        }

        $foreignKeysEnabled = (bool)$this->fetchRow('PRAGMA foreign_keys')['foreign_keys'];

        if ($foreignKeysEnabled) {
            $instructions->addPostStep('PRAGMA foreign_keys = OFF');
        }

        $instructions = $this->copyAndDropTmpTable($instructions, $tableName);
        $instructions = $this->recreateIndicesAndTriggers($instructions);

        if ($foreignKeysEnabled) {
            $instructions->addPostStep('PRAGMA foreign_keys = ON');
        }

        if (
            $foreignKeysEnabled &&
            $validateForeignKeys
        ) {
            $instructions = $this->validateForeignKeys($instructions, $tableName);
        }

        return $instructions;
    }

    /**
     * @inheritDoc
     */
    protected function getRenameColumnInstructions(string $tableName, string $columnName, string $newColumnName): AlterInstructions
    {
        $instructions = $this->beginAlterByCopyTable($tableName);

        $instructions->addPostStep(function ($state) use ($columnName, $newColumnName) {
            $sql = str_replace(
                $this->quoteColumnName($columnName),
                $this->quoteColumnName($newColumnName),
                $state['createSQL']
            );
            $this->execute($sql);

            return $state;
        });

        $instructions->addPostStep(function ($state) use ($columnName, $newColumnName, $tableName) {
            $newState = $this->calculateNewTableColumns($tableName, $columnName, $newColumnName);

            return $newState + $state;
        });

        return $this->endAlterByCopyTable($instructions, $tableName, $columnName, $newColumnName);
    }

    /**
     * @inheritDoc
     */
    protected function getChangeColumnInstructions(string $tableName, string $columnName, Column $newColumn): AlterInstructions
    {
        $instructions = $this->beginAlterByCopyTable($tableName);

        $newColumnName = $newColumn->getName();
        $instructions->addPostStep(function ($state) use ($columnName, $newColumn) {
            $sql = preg_replace(
                sprintf("/%s(?:\/\*.*?\*\/|\([^)]+\)|'[^']*?'|[^,])+([,)])/", $this->quoteColumnName($columnName)),
                sprintf('%s %s$1', $this->quoteColumnName($newColumn->getName()), $this->getColumnSqlDefinition($newColumn)),
                $state['createSQL'],
                1
            );
            $this->execute($sql);

            return $state;
        });

        $instructions->addPostStep(function ($state) use ($columnName, $newColumnName, $tableName) {
            $newState = $this->calculateNewTableColumns($tableName, $columnName, $newColumnName);

            return $newState + $state;
        });

        return $this->endAlterByCopyTable($instructions, $tableName);
    }

    /**
     * @inheritDoc
     */
    protected function getDropColumnInstructions(string $tableName, string $columnName): AlterInstructions
    {
        $instructions = $this->beginAlterByCopyTable($tableName);

        $instructions->addPostStep(function ($state) use ($tableName, $columnName) {
            $newState = $this->calculateNewTableColumns($tableName, $columnName, false);

            return $newState + $state;
        });

        $instructions->addPostStep(function ($state) use ($columnName) {
            $sql = preg_replace(
                sprintf("/%s\s%s.*(,\s(?!')|\)$)/U", preg_quote($this->quoteColumnName($columnName)), preg_quote($state['columnType'])),
                '',
                $state['createSQL']
            );

            if (substr($sql, -2) === ', ') {
                $sql = substr($sql, 0, -2) . ')';
            }

            $this->execute($sql);

            return $state;
        });

        return $this->endAlterByCopyTable($instructions, $tableName, $columnName);
    }

    /**
     * Get an array of indexes from a particular table.
     *
     * @param string $tableName Table name
     * @return array
     */
    protected function getIndexes(string $tableName): array
    {
        $indexes = [];
        $schema = $this->getSchemaName($tableName, true)['schema'];
        $indexList = $this->getTableInfo($tableName, 'index_list');

        foreach ($indexList as $index) {
            $indexData = $this->fetchAll(sprintf('pragma %sindex_info(%s)', $schema, $this->quoteColumnName($index['name'])));
            $cols = [];
            foreach ($indexData as $indexItem) {
                $cols[] = $indexItem['name'];
            }
            $indexes[$index['name']] = $cols;
        }

        return $indexes;
    }

    /**
     * Finds the names of a table's indexes matching the supplied columns
     *
     * @param string $tableName The table to which the index belongs
     * @param string|string[] $columns The columns of the index
     * @return array
     */
    protected function resolveIndex(string $tableName, $columns): array
    {
        $columns = array_map('strtolower', (array)$columns);
        $indexes = $this->getIndexes($tableName);
        $matches = [];

        foreach ($indexes as $name => $index) {
            $indexCols = array_map('strtolower', $index);
            if ($columns == $indexCols) {
                $matches[] = $name;
            }
        }

        return $matches;
    }

    /**
     * @inheritDoc
     */
    public function hasIndex(string $tableName, $columns): bool
    {
        return (bool)$this->resolveIndex($tableName, $columns);
    }

    /**
     * @inheritDoc
     */
    public function hasIndexByName(string $tableName, string $indexName): bool
    {
        $indexName = strtolower($indexName);
        $indexes = $this->getIndexes($tableName);

        foreach (array_keys($indexes) as $index) {
            if ($indexName === strtolower($index)) {
                return true;
            }
        }

        return false;
    }

    /**
     * @inheritDoc
     */
    protected function getAddIndexInstructions(Table $table, Index $index): AlterInstructions
    {
        $indexColumnArray = [];
        foreach ($index->getColumns() as $column) {
            $indexColumnArray[] = sprintf('`%s` ASC', $column);
        }
        $indexColumns = implode(',', $indexColumnArray);
        $sql = sprintf(
            'CREATE %s ON %s (%s)',
            $this->getIndexSqlDefinition($table, $index),
            $this->quoteTableName($table->getName()),
            $indexColumns
        );

        return new AlterInstructions([], [$sql]);
    }

    /**
     * @inheritDoc
     */
    protected function getDropIndexByColumnsInstructions(string $tableName, $columns): AlterInstructions
    {
        $instructions = new AlterInstructions();
        $indexNames = $this->resolveIndex($tableName, $columns);
        $schema = $this->getSchemaName($tableName, true)['schema'];
        foreach ($indexNames as $indexName) {
            if (strpos($indexName, 'sqlite_autoindex_') !== 0) {
                $instructions->addPostStep(sprintf(
                    'DROP INDEX %s%s',
                    $schema,
                    $this->quoteColumnName($indexName)
                ));
            }
        }

        return $instructions;
    }

    /**
     * @inheritDoc
     */
    protected function getDropIndexByNameInstructions(string $tableName, string $indexName): AlterInstructions
    {
        $instructions = new AlterInstructions();
        $indexName = strtolower($indexName);
        $indexes = $this->getIndexes($tableName);

        $found = false;
        foreach (array_keys($indexes) as $index) {
            if ($indexName === strtolower($index)) {
                $found = true;
                break;
            }
        }

        if ($found) {
            $schema = $this->getSchemaName($tableName, true)['schema'];
                $instructions->addPostStep(sprintf(
                    'DROP INDEX %s%s',
                    $schema,
                    $this->quoteColumnName($indexName)
                ));
        }

        return $instructions;
    }

    /**
     * {@inheritDoc}
     *
     * @throws \InvalidArgumentException
     */
    public function hasPrimaryKey(string $tableName, $columns, ?string $constraint = null): bool
    {
        if ($constraint !== null) {
            throw new InvalidArgumentException('SQLite does not support named constraints.');
        }

        $columns = array_map('strtolower', (array)$columns);
        $primaryKey = array_map('strtolower', $this->getPrimaryKey($tableName));

        if (array_diff($primaryKey, $columns) || array_diff($columns, $primaryKey)) {
            return false;
        }

        return true;
    }

    /**
     * Get the primary key from a particular table.
     *
     * @param string $tableName Table name
     * @return string[]
     */
    protected function getPrimaryKey(string $tableName): array
    {
        $primaryKey = [];

        $rows = $this->getTableInfo($tableName);

        foreach ($rows as $row) {
            if ($row['pk'] > 0) {
                $primaryKey[$row['pk'] - 1] = $row['name'];
            }
        }

        return $primaryKey;
    }

    /**
     * @inheritDoc
     */
    public function hasForeignKey(string $tableName, $columns, ?string $constraint = null): bool
    {
        if ($constraint !== null) {
            return preg_match(
                "/,?\sCONSTRAINT\s" . preg_quote($this->quoteColumnName($constraint)) . ' FOREIGN KEY/',
                $this->getDeclaringSql($tableName)
            ) === 1;
        }

        $columns = array_map('strtolower', (array)$columns);
        $foreignKeys = $this->getForeignKeys($tableName);

        foreach ($foreignKeys as $key) {
            $key = array_map('strtolower', $key);
            if (array_diff($key, $columns) || array_diff($columns, $key)) {
                continue;
            }

            return true;
        }

        return false;
    }

    /**
     * Get an array of foreign keys from a particular table.
     *
     * @param string $tableName Table name
     * @return array
     */
    protected function getForeignKeys(string $tableName): array
    {
        $foreignKeys = [];

        $rows = $this->getTableInfo($tableName, 'foreign_key_list');

        foreach ($rows as $row) {
            if (!isset($foreignKeys[$row['id']])) {
                $foreignKeys[$row['id']] = [];
            }
            $foreignKeys[$row['id']][$row['seq']] = $row['from'];
        }

        return $foreignKeys;
    }

    /**
     * @param \Phinx\Db\Table\Table $table The Table
     * @param string $column Column Name
     * @return \Phinx\Db\Util\AlterInstructions
     */
    protected function getAddPrimaryKeyInstructions(Table $table, string $column): AlterInstructions
    {
        $instructions = $this->beginAlterByCopyTable($table->getName());

        $tableName = $table->getName();
        $instructions->addPostStep(function ($state) use ($column) {
            $matchPattern = "/(`$column`)\s+(\w+(\(\d+\))?)\s+((NOT )?NULL)/";

            $sql = $state['createSQL'];

            if (preg_match($matchPattern, $state['createSQL'], $matches)) {
                if (isset($matches[2])) {
                    if ($matches[2] === 'INTEGER') {
                        $replace = '$1 INTEGER NOT NULL PRIMARY KEY AUTOINCREMENT';
                    } else {
                        $replace = '$1 $2 NOT NULL PRIMARY KEY';
                    }

                    $sql = preg_replace($matchPattern, $replace, $state['createSQL'], 1);
                }
            }

            $this->execute($sql);

            return $state;
        });

        $instructions->addPostStep(function ($state) {
            $columns = $this->fetchAll(sprintf('pragma table_info(%s)', $this->quoteTableName($state['tmpTableName'])));
            $names = array_map([$this, 'quoteColumnName'], array_column($columns, 'name'));
            $selectColumns = $writeColumns = $names;

            return compact('selectColumns', 'writeColumns') + $state;
        });

        return $this->endAlterByCopyTable($instructions, $tableName);
    }

    /**
     * @param \Phinx\Db\Table\Table $table Table
     * @param string $column Column Name
     * @return \Phinx\Db\Util\AlterInstructions
     */
    protected function getDropPrimaryKeyInstructions(Table $table, string $column): AlterInstructions
    {
        $tableName = $table->getName();
        $instructions = $this->beginAlterByCopyTable($tableName);

        $instructions->addPostStep(function ($state) {
            $search = "/(,?\s*PRIMARY KEY\s*\([^\)]*\)|\s+PRIMARY KEY(\s+AUTOINCREMENT)?)/";
            $sql = preg_replace($search, '', $state['createSQL'], 1);

            if ($sql) {
                $this->execute($sql);
            }

            return $state;
        });

        $instructions->addPostStep(function ($state) use ($column) {
            $newState = $this->calculateNewTableColumns($state['tmpTableName'], $column, $column);

            return $newState + $state;
        });

        return $this->endAlterByCopyTable($instructions, $tableName, null, null, false);
    }

    /**
     * @inheritDoc
     */
    protected function getAddForeignKeyInstructions(Table $table, ForeignKey $foreignKey): AlterInstructions
    {
        $instructions = $this->beginAlterByCopyTable($table->getName());

        $tableName = $table->getName();
        $instructions->addPostStep(function ($state) use ($foreignKey, $tableName) {
            $this->execute('pragma foreign_keys = ON');
            $sql = substr($state['createSQL'], 0, -1) . ',' . $this->getForeignKeySqlDefinition($foreignKey) . '); ';

            //Delete indexes from original table and recreate them in temporary table
            $schema = $this->getSchemaName($tableName, true)['schema'];
            $tmpTableName = $state['tmpTableName'];
            $indexes = $this->getIndexes($tableName);
            foreach (array_keys($indexes) as $indexName) {
                if (strpos($indexName, 'sqlite_autoindex_') !== 0) {
                    $sql .= sprintf(
                        'DROP INDEX %s%s; ',
                        $schema,
                        $this->quoteColumnName($indexName)
                    );
                    $createIndexSQL = $this->getDeclaringIndexSQL($tableName, $indexName);
                    $sql .= preg_replace(
                        "/\b{$tableName}\b/",
                        $tmpTableName,
                        $createIndexSQL
                    );
                }
            }

            $this->execute($sql);

            return $state;
        });

        $instructions->addPostStep(function ($state) {
            $columns = $this->fetchAll(sprintf('pragma table_info(%s)', $this->quoteTableName($state['tmpTableName'])));
            $names = array_map([$this, 'quoteColumnName'], array_column($columns, 'name'));
            $selectColumns = $writeColumns = $names;

            return compact('selectColumns', 'writeColumns') + $state;
        });

        return $this->endAlterByCopyTable($instructions, $tableName);
    }

    /**
     * {@inheritDoc}
     *
     * SQLiteAdapter does not implement this functionality, and so will always throw an exception if used.
     *
     * @throws \BadMethodCallException
     */
    protected function getDropForeignKeyInstructions(string $tableName, string $constraint): AlterInstructions
    {
        throw new BadMethodCallException('SQLite does not have named foreign keys');
    }

    /**
     * {@inheritDoc}
     *
     * @throws \InvalidArgumentException
     */
    protected function getDropForeignKeyByColumnsInstructions(string $tableName, array $columns): AlterInstructions
    {
        $instructions = $this->beginAlterByCopyTable($tableName);

        $instructions->addPostStep(function ($state) use ($columns) {
            $sql = '';

            foreach ($columns as $columnName) {
                $search = sprintf(
                    "/,[^,]*\(%s(?:,`?(.*)`?)?\) REFERENCES[^,]*\([^\)]*\)[^,)]*/",
                    $this->quoteColumnName($columnName)
                );
                $sql = preg_replace($search, '', $state['createSQL'], 1);
            }

            if ($sql) {
                $this->execute($sql);
            }

            return $state;
        });

        $instructions->addPostStep(function ($state) use ($columns) {
            $newState = $this->calculateNewTableColumns($state['tmpTableName'], $columns[0], $columns[0]);

            $selectColumns = $newState['selectColumns'];
            $columns = array_map([$this, 'quoteColumnName'], $columns);
            $diff = array_diff($columns, $selectColumns);

            if (!empty($diff)) {
                throw new InvalidArgumentException(sprintf(
                    'The specified columns don\'t exist: ' . implode(', ', $diff)
                ));
            }

            return $newState + $state;
        });

        return $this->endAlterByCopyTable($instructions, $tableName);
    }

    /**
     * {@inheritDoc}
     *
     * @throws \Phinx\Db\Adapter\UnsupportedColumnTypeException
     */
    public function getSqlType($type, ?int $limit = null): array
    {
        $typeLC = strtolower($type);
        if ($type instanceof Literal) {
            $name = $type;
        } elseif (isset(static::$supportedColumnTypes[$typeLC])) {
            $name = static::$supportedColumnTypes[$typeLC];
        } elseif (in_array($typeLC, static::$unsupportedColumnTypes, true)) {
            throw new UnsupportedColumnTypeException('Column type "' . $type . '" is not supported by SQLite.');
        } else {
            throw new UnsupportedColumnTypeException('Column type "' . $type . '" is not known by SQLite.');
        }

        return ['name' => $name, 'limit' => $limit];
    }

    /**
     * Returns Phinx type by SQL type
     *
     * @param string|null $sqlTypeDef SQL Type definition
     * @return array
     */
    public function getPhinxType(?string $sqlTypeDef): array
    {
        $limit = null;
        $scale = null;
        if ($sqlTypeDef === null) {
            // in SQLite columns can legitimately have null as a type, which is distinct from the empty string
            $name = null;
        } elseif (!preg_match('/^([a-z]+)(_(?:integer|float|text|blob))?(?:\((\d+)(?:,(\d+))?\))?$/i', $sqlTypeDef, $match)) {
            // doesn't match the pattern of a type we'd know about
            $name = Literal::from($sqlTypeDef);
        } else {
            // possibly a known type
            $type = $match[1];
            $typeLC = strtolower($type);
            $affinity = $match[2] ?? '';
            $limit = isset($match[3]) && strlen($match[3]) ? (int)$match[3] : null;
            $scale = isset($match[4]) && strlen($match[4]) ? (int)$match[4] : null;
            if (in_array($typeLC, ['tinyint', 'tinyinteger'], true) && $limit === 1) {
                // the type is a MySQL-style boolean
                $name = static::PHINX_TYPE_BOOLEAN;
                $limit = null;
            } elseif (isset(static::$supportedColumnTypes[$typeLC])) {
                // the type is an explicitly supported type
                $name = $typeLC;
            } elseif (isset(static::$supportedColumnTypeAliases[$typeLC])) {
                // the type is an alias for a supported type
                $name = static::$supportedColumnTypeAliases[$typeLC];
            } elseif (in_array($typeLC, static::$unsupportedColumnTypes, true)) {
                // unsupported but known types are passed through lowercased, and without appended affinity
                $name = Literal::from($typeLC);
            } else {
                // unknown types are passed through as-is
                $name = Literal::from($type . $affinity);
            }
        }

        return [
            'name' => $name,
            'limit' => $limit,
            'scale' => $scale,
        ];
    }

    /**
     * @inheritDoc
     */
    public function createDatabase(string $name, array $options = []): void
    {
        touch($name . $this->suffix);
    }

    /**
     * @inheritDoc
     */
    public function hasDatabase(string $name): bool
    {
        return is_file($name . $this->suffix);
    }

    /**
     * @inheritDoc
     */
    public function dropDatabase(string $name): void
    {
        $this->createdTables = [];
        if ($this->getOption('memory')) {
            $this->disconnect();
            $this->connect();
        }
        if (file_exists($name . $this->suffix)) {
            unlink($name . $this->suffix);
        }
    }

    /**
     * Gets the SQLite Column Definition for a Column object.
     *
     * @param \Phinx\Db\Table\Column $column Column
     * @return string
     */
    protected function getColumnSqlDefinition(Column $column): string
    {
        $isLiteralType = $column->getType() instanceof Literal;
        if ($isLiteralType) {
            $def = (string)$column->getType();
        } else {
            $sqlType = $this->getSqlType($column->getType());
            $def = strtoupper($sqlType['name']);

            $limitable = in_array(strtoupper($sqlType['name']), $this->definitionsWithLimits, true);
            if (($column->getLimit() || isset($sqlType['limit'])) && $limitable) {
                $def .= '(' . ($column->getLimit() ?: $sqlType['limit']) . ')';
            }
        }
        if ($column->getPrecision() && $column->getScale()) {
            $def .= '(' . $column->getPrecision() . ',' . $column->getScale() . ')';
        }

        $default = $column->getDefault();

        $def .= $column->isNull() ? ' NULL' : ' NOT NULL';
        $def .= $this->getDefaultValueDefinition($default, $column->getType());
        $def .= $column->isIdentity() ? ' PRIMARY KEY AUTOINCREMENT' : '';

        $def .= $this->getCommentDefinition($column);

        return $def;
    }

    /**
     * Gets the comment Definition for a Column object.
     *
     * @param \Phinx\Db\Table\Column $column Column
     * @return string
     */
    protected function getCommentDefinition(Column $column): string
    {
        if ($column->getComment()) {
            return ' /* ' . $column->getComment() . ' */ ';
        }

        return '';
    }

    /**
     * Gets the SQLite Index Definition for an Index object.
     *
     * @param \Phinx\Db\Table\Table $table Table
     * @param \Phinx\Db\Table\Index $index Index
     * @return string
     */
    protected function getIndexSqlDefinition(Table $table, Index $index): string
    {
        if ($index->getType() === Index::UNIQUE) {
            $def = 'UNIQUE INDEX';
        } else {
            $def = 'INDEX';
        }
        if (is_string($index->getName())) {
            $indexName = $index->getName();
        } else {
            $indexName = $table->getName() . '_';
            foreach ($index->getColumns() as $column) {
                $indexName .= $column . '_';
            }
            $indexName .= 'index';
        }
        $def .= ' `' . $indexName . '`';

        return $def;
    }

    /**
     * @inheritDoc
     */
    public function getColumnTypes(): array
    {
        return array_keys(static::$supportedColumnTypes);
    }

    /**
     * Gets the SQLite Foreign Key Definition for an ForeignKey object.
     *
     * @param \Phinx\Db\Table\ForeignKey $foreignKey Foreign key
     * @return string
     */
    protected function getForeignKeySqlDefinition(ForeignKey $foreignKey): string
    {
        $def = '';
        if ($foreignKey->getConstraint()) {
            $def .= ' CONSTRAINT ' . $this->quoteColumnName($foreignKey->getConstraint());
        }
        $columnNames = [];
        foreach ($foreignKey->getColumns() as $column) {
            $columnNames[] = $this->quoteColumnName($column);
        }
        $def .= ' FOREIGN KEY (' . implode(',', $columnNames) . ')';
        $refColumnNames = [];
        foreach ($foreignKey->getReferencedColumns() as $column) {
            $refColumnNames[] = $this->quoteColumnName($column);
        }
        $def .= ' REFERENCES ' . $this->quoteTableName($foreignKey->getReferencedTable()->getName()) . ' (' . implode(',', $refColumnNames) . ')';
        if ($foreignKey->getOnDelete()) {
            $def .= ' ON DELETE ' . $foreignKey->getOnDelete();
        }
        if ($foreignKey->getOnUpdate()) {
            $def .= ' ON UPDATE ' . $foreignKey->getOnUpdate();
        }

        return $def;
    }

    /**
     * @inheritDoc
     */
    protected function getDecoratedConnectionConfig(): array
    {
        if (isset($this->decoratedConnection)) {
            return $this->decoratedConnection;
        }

        $options = $this->getOptions();
        $options['quoteIdentifiers'] = true;

        if (!empty($options['name'])) {
            $options['database'] = $options['name'];

            if (file_exists($options['name'] . $this->suffix)) {
                $options['database'] = $options['name'] . $this->suffix;
            }
        }

<<<<<<< HEAD
        return $this->decoratedConnection = $this->buildConnection(SqliteDriver::class, $options);
=======
        if ($this->connection === null) {
            throw new RuntimeException('You need to connect first.');
        }

        return ['driver' => new SqliteDriver($options)] + $options;
>>>>>>> b2eef811
    }
}<|MERGE_RESOLUTION|>--- conflicted
+++ resolved
@@ -8,6 +8,7 @@
 namespace Phinx\Db\Adapter;
 
 use BadMethodCallException;
+use Cake\Database\Connection;
 use Cake\Database\Driver\Sqlite as SqliteDriver;
 use InvalidArgumentException;
 use PDO;
@@ -1931,7 +1932,7 @@
     /**
      * @inheritDoc
      */
-    protected function getDecoratedConnectionConfig(): array
+    public function getDecoratedConnection(): Connection
     {
         if (isset($this->decoratedConnection)) {
             return $this->decoratedConnection;
@@ -1948,14 +1949,6 @@
             }
         }
 
-<<<<<<< HEAD
         return $this->decoratedConnection = $this->buildConnection(SqliteDriver::class, $options);
-=======
-        if ($this->connection === null) {
-            throw new RuntimeException('You need to connect first.');
-        }
-
-        return ['driver' => new SqliteDriver($options)] + $options;
->>>>>>> b2eef811
     }
 }