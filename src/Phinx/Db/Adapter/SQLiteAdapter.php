<?php

/**
 * MIT License
 * For full license information, please view the LICENSE file that was distributed with this source code.
 */

namespace Phinx\Db\Adapter;

use BadMethodCallException;
use Cake\Database\Connection;
use Cake\Database\Driver\Sqlite as SqliteDriver;
use InvalidArgumentException;
use PDO;
use PDOException;
use Phinx\Db\Table\Column;
use Phinx\Db\Table\ForeignKey;
use Phinx\Db\Table\Index;
use Phinx\Db\Table\Table;
use Phinx\Db\Util\AlterInstructions;
use Phinx\Util\Expression;
use Phinx\Util\Literal;
use RuntimeException;

/**
 * Phinx SQLite Adapter.
 *
 * @author Rob Morgan <robbym@gmail.com>
 * @author Richard McIntyre <richard.mackstars@gmail.com>
 */
class SQLiteAdapter extends PdoAdapter
{
    // list of supported Phinx column types with their SQL equivalents
    // some types have an affinity appended to ensure they do not receive NUMERIC affinity
    protected static $supportedColumnTypes = [
        self::PHINX_TYPE_BIG_INTEGER => 'biginteger',
        self::PHINX_TYPE_BINARY => 'binary_blob',
        self::PHINX_TYPE_BLOB => 'blob',
        self::PHINX_TYPE_BOOLEAN => 'boolean_integer',
        self::PHINX_TYPE_CHAR => 'char',
        self::PHINX_TYPE_DATE => 'date_text',
        self::PHINX_TYPE_DATETIME => 'datetime_text',
        self::PHINX_TYPE_DOUBLE => 'double',
        self::PHINX_TYPE_FLOAT => 'float',
        self::PHINX_TYPE_INTEGER => 'integer',
        self::PHINX_TYPE_JSON => 'json_text',
        self::PHINX_TYPE_JSONB => 'jsonb_text',
        self::PHINX_TYPE_SMALL_INTEGER => 'smallinteger',
        self::PHINX_TYPE_STRING => 'varchar',
        self::PHINX_TYPE_TEXT => 'text',
        self::PHINX_TYPE_TIME => 'time_text',
        self::PHINX_TYPE_UUID => 'uuid_text',
        self::PHINX_TYPE_TIMESTAMP => 'timestamp_text',
        self::PHINX_TYPE_VARBINARY => 'varbinary_blob',
    ];

    // list of aliases of supported column types
    protected static $supportedColumnTypeAliases = [
        'varchar' => self::PHINX_TYPE_STRING,
        'tinyint' => self::PHINX_TYPE_SMALL_INTEGER,
        'tinyinteger' => self::PHINX_TYPE_SMALL_INTEGER,
        'smallint' => self::PHINX_TYPE_SMALL_INTEGER,
        'int' => self::PHINX_TYPE_INTEGER,
        'mediumint' => self::PHINX_TYPE_INTEGER,
        'mediuminteger' => self::PHINX_TYPE_INTEGER,
        'bigint' => self::PHINX_TYPE_BIG_INTEGER,
        'tinytext' => self::PHINX_TYPE_TEXT,
        'mediumtext' => self::PHINX_TYPE_TEXT,
        'longtext' => self::PHINX_TYPE_TEXT,
        'tinyblob' => self::PHINX_TYPE_BLOB,
        'mediumblob' => self::PHINX_TYPE_BLOB,
        'longblob' => self::PHINX_TYPE_BLOB,
        'real' => self::PHINX_TYPE_FLOAT,
    ];

    // list of known but unsupported Phinx column types
    protected static $unsupportedColumnTypes = [
        self::PHINX_TYPE_BIT,
        self::PHINX_TYPE_CIDR,
        self::PHINX_TYPE_DECIMAL,
        self::PHINX_TYPE_ENUM,
        self::PHINX_TYPE_FILESTREAM,
        self::PHINX_TYPE_GEOMETRY,
        self::PHINX_TYPE_INET,
        self::PHINX_TYPE_INTERVAL,
        self::PHINX_TYPE_LINESTRING,
        self::PHINX_TYPE_MACADDR,
        self::PHINX_TYPE_POINT,
        self::PHINX_TYPE_POLYGON,
        self::PHINX_TYPE_SET,
    ];

    protected $definitionsWithLimits = [
        'CHAR',
        'CHARACTER',
        'VARCHAR',
        'VARYING CHARACTER',
        'NCHAR',
        'NATIVE CHARACTER',
        'NVARCHAR',
    ];

    protected $suffix = '.sqlite3';

    /**
     * Indicates whether the database library version is at least the specified version
     *
     * @param string $ver The version to check against e.g. '3.28.0'
     *
     * @return bool
     */
    public function databaseVersionAtLeast($ver)
    {
        $actual = $this->query('SELECT sqlite_version()')->fetchColumn();

        return version_compare($actual, $ver, '>=');
    }

    /**
     * {@inheritDoc}
     *
     * @throws \RuntimeException
     * @throws \InvalidArgumentException
     *
     * @return void
     */
    public function connect()
    {
        if ($this->connection === null) {
            if (!class_exists('PDO') || !in_array('sqlite', PDO::getAvailableDrivers(), true)) {
                // @codeCoverageIgnoreStart
                throw new RuntimeException('You need to enable the PDO_SQLITE extension for Phinx to run properly.');
                // @codeCoverageIgnoreEnd
            }

            $options = $this->getOptions();

            // use a memory database if the option was specified
            if (!empty($options['memory'])) {
                $dsn = 'sqlite::memory:';
            } else {
                $dsn = 'sqlite:' . $options['name'] . $this->suffix;
            }

<<<<<<< HEAD
            $driverOptions = [];

            // use custom data fetch mode
            if (!empty($options['fetch_mode'])) {
                $driverOptions[\PDO::ATTR_DEFAULT_FETCH_MODE] = constant('\PDO::FETCH_' . strtoupper($options['fetch_mode']));
            }

            $db = $this->createPdoConnection($dsn, null, null, $driverOptions);

=======
            try {
                $db = new PDO($dsn);
            } catch (PDOException $exception) {
                throw new InvalidArgumentException(sprintf(
                    'There was a problem connecting to the database: %s',
                    $exception->getMessage()
                ));
            }

            $db->setAttribute(PDO::ATTR_ERRMODE, PDO::ERRMODE_EXCEPTION);
>>>>>>> c19db1da
            $this->setConnection($db);
        }
    }

    /**
     * @inheritDoc
     */
    public function setOptions(array $options)
    {
        parent::setOptions($options);

        if (isset($options['suffix'])) {
            $this->suffix = $options['suffix'];
        }
        //don't "fix" the file extension if it is blank, some people
        //might want a SQLITE db file with absolutely no extension.
        if (strlen($this->suffix) && substr($this->suffix, 0, 1) !== '.') {
            $this->suffix = '.' . $this->suffix;
        }

        return $this;
    }

    /**
     * {@inheritDoc}
     *
     * @return void
     */
    public function disconnect()
    {
        $this->connection = null;
    }

    /**
     * @inheritDoc
     */
    public function hasTransactions()
    {
        return true;
    }

    /**
     * {@inheritDoc}
     *
     * @return void
     */
    public function beginTransaction()
    {
        $this->getConnection()->beginTransaction();
    }

    /**
     * {@inheritDoc}
     *
     * @return void
     */
    public function commitTransaction()
    {
        $this->getConnection()->commit();
    }

    /**
     * {@inheritDoc}
     *
     * @return void
     */
    public function rollbackTransaction()
    {
        $this->getConnection()->rollBack();
    }

    /**
     * @inheritDoc
     */
    public function quoteTableName($tableName)
    {
        return str_replace('.', '`.`', $this->quoteColumnName($tableName));
    }

    /**
     * @inheritDoc
     */
    public function quoteColumnName($columnName)
    {
        return '`' . str_replace('`', '``', $columnName) . '`';
    }

    /**
     * @param string $tableName Table name
     * @param bool $quoted Whether to return the schema name and table name escaped and quoted. If quoted, the schema (if any) will also be appended with a dot
     *
     * @return array
     */
    protected function getSchemaName($tableName, $quoted = false)
    {
        if (preg_match("/.\.([^\.]+)$/", $tableName, $match)) {
            $table = $match[1];
            $schema = substr($tableName, 0, strlen($tableName) - strlen($match[0]) + 1);
            $result = ['schema' => $schema, 'table' => $table];
        } else {
            $result = ['schema' => '', 'table' => $tableName];
        }

        if ($quoted) {
            $result['schema'] = strlen($result['schema']) ? $this->quoteColumnName($result['schema']) . '.' : '';
            $result['table'] = $this->quoteColumnName($result['table']);
        }

        return $result;
    }

    /**
     * Retrieves information about a given table from one of the SQLite pragmas
     *
     * @param string $tableName The table to query
     * @param string $pragma The pragma to query
     *
     * @return array
     */
    protected function getTableInfo($tableName, $pragma = 'table_info')
    {
        $info = $this->getSchemaName($tableName, true);

        return $this->fetchAll(sprintf('PRAGMA %s%s(%s)', $info['schema'], $pragma, $info['table']));
    }

    /**
     * Searches through all available schemata to find a table and returns an array
     * containing the bare schema name and whether the table exists at all.
     * If no schema was specified and the table does not exist the "main" schema is returned
     *
     * @param string $tableName The name of the table to find
     *
     * @return array
     */
    protected function resolveTable($tableName)
    {
        $info = $this->getSchemaName($tableName);
        if ($info['schema'] === '') {
            // if no schema is specified we search all schemata
            $rows = $this->fetchAll('PRAGMA database_list;');
            // the temp schema is always first to be searched
            $schemata = ['temp'];
            foreach ($rows as $row) {
                if (strtolower($row['name']) !== 'temp') {
                    $schemata[] = $row['name'];
                }
            }
            $defaultSchema = 'main';
        } else {
            // otherwise we search just the specified schema
            $schemata = (array)$info['schema'];
            $defaultSchema = $info['schema'];
        }

        $table = strtolower($info['table']);
        foreach ($schemata as $schema) {
            if (strtolower($schema) === 'temp') {
                $master = 'sqlite_temp_master';
            } else {
                $master = sprintf('%s.%s', $this->quoteColumnName($schema), 'sqlite_master');
            }
            try {
                $rows = $this->fetchAll(sprintf('SELECT name FROM %s WHERE type=\'table\' AND lower(name) = %s', $master, $this->quoteString($table)));
            } catch (PDOException $e) {
                // an exception can occur if the schema part of the table refers to a database which is not attached
                break;
            }

            // this somewhat pedantic check with strtolower is performed because the SQL lower function may be redefined,
            // and can act on all Unicode characters if the ICU extension is loaded, while SQL identifiers are only case-insensitive for ASCII
            foreach ($rows as $row) {
                if (strtolower($row['name']) === $table) {
                    return ['schema' => $schema, 'table' => $row['name'], 'exists' => true];
                }
            }
        }

        return ['schema' => $defaultSchema, 'table' => $info['table'], 'exists' => false];
    }

    /**
     * @inheritDoc
     */
    public function hasTable($tableName)
    {
        return $this->hasCreatedTable($tableName) || $this->resolveTable($tableName)['exists'];
    }

    /**
     * {@inheritDoc}
     *
     * @return void
     */
    public function createTable(Table $table, array $columns = [], array $indexes = [])
    {
        // Add the default primary key
        $options = $table->getOptions();
        if (!isset($options['id']) || (isset($options['id']) && $options['id'] === true)) {
            $options['id'] = 'id';
        }

        if (isset($options['id']) && is_string($options['id'])) {
            // Handle id => "field_name" to support AUTO_INCREMENT
            $column = new Column();
            $column->setName($options['id'])
                   ->setType('integer')
                   ->setIdentity(true);

            array_unshift($columns, $column);
        }

        $sql = 'CREATE TABLE ';
        $sql .= $this->quoteTableName($table->getName()) . ' (';
        foreach ($columns as $column) {
            $sql .= $this->quoteColumnName($column->getName()) . ' ' . $this->getColumnSqlDefinition($column) . ', ';

            if (isset($options['primary_key']) && $column->getIdentity()) {
                //remove column from the primary key array as it is already defined as an autoincrement
                //primary id
                $identityColumnIndex = array_search($column->getName(), $options['primary_key']);
                if ($identityColumnIndex !== false) {
                    unset($options['primary_key'][$identityColumnIndex]);

                    if (empty($options['primary_key'])) {
                        //The last primary key has been removed
                        unset($options['primary_key']);
                    }
                }
            }
        }

        // set the primary key(s)
        if (isset($options['primary_key'])) {
            $sql = rtrim($sql);
            $sql .= ' PRIMARY KEY (';
            if (is_string($options['primary_key'])) { // handle primary_key => 'id'
                $sql .= $this->quoteColumnName($options['primary_key']);
            } elseif (is_array($options['primary_key'])) { // handle primary_key => array('tag_id', 'resource_id')
                $sql .= implode(',', array_map([$this, 'quoteColumnName'], $options['primary_key']));
            }
            $sql .= ')';
        } else {
            $sql = substr(rtrim($sql), 0, -1); // no primary keys
        }

        $sql = rtrim($sql) . ');';
        // execute the sql
        $this->execute($sql);

        foreach ($indexes as $index) {
            $this->addIndex($table, $index);
        }

        $this->addCreatedTable($table->getName());
    }

    /**
     * {@inheritDoc}
     *
     * @throws \InvalidArgumentException
     */
    protected function getChangePrimaryKeyInstructions(Table $table, $newColumns)
    {
        $instructions = new AlterInstructions();

        // Drop the existing primary key
        $primaryKey = $this->getPrimaryKey($table->getName());
        if (!empty($primaryKey)) {
            $instructions->merge(
                // FIXME: array access is a hack to make this incomplete implementation work with a correct getPrimaryKey implementation
                $this->getDropPrimaryKeyInstructions($table, $primaryKey[0])
            );
        }

        // Add the primary key(s)
        if (!empty($newColumns)) {
            if (!is_string($newColumns)) {
                throw new InvalidArgumentException(sprintf(
                    "Invalid value for primary key: %s",
                    json_encode($newColumns)
                ));
            }

            $instructions->merge(
                $this->getAddPrimaryKeyInstructions($table, $newColumns)
            );
        }

        return $instructions;
    }

    /**
     * {@inheritDoc}
     *
     * @throws \BadMethodCallException
     *
     * @return void
     */
    protected function getChangeCommentInstructions(Table $table, $newComment)
    {
        throw new BadMethodCallException('SQLite does not have table comments');
    }

    /**
     * @inheritDoc
     */
    protected function getRenameTableInstructions($tableName, $newTableName)
    {
        $this->updateCreatedTableName($tableName, $newTableName);
        $sql = sprintf(
            'ALTER TABLE %s RENAME TO %s',
            $this->quoteTableName($tableName),
            $this->quoteTableName($newTableName)
        );

        return new AlterInstructions([], [$sql]);
    }

    /**
     * @inheritDoc
     */
    protected function getDropTableInstructions($tableName)
    {
        $this->removeCreatedTable($tableName);
        $sql = sprintf('DROP TABLE %s', $this->quoteTableName($tableName));

        return new AlterInstructions([], [$sql]);
    }

    /**
     * {@inheritDoc}
     *
     * @return void
     */
    public function truncateTable($tableName)
    {
        $info = $this->resolveTable($tableName);
        // first try deleting the rows
        $this->execute(sprintf(
            'DELETE FROM %s.%s',
            $this->quoteColumnName($info['schema']),
            $this->quoteColumnName($info['table'])
        ));

        // assuming no error occurred, reset the autoincrement (if any)
        if ($this->hasTable($info['schema'] . '.sqlite_sequence')) {
            $this->execute(sprintf(
                'DELETE FROM %s.%s where name  = %s',
                $this->quoteColumnName($info['schema']),
                'sqlite_sequence',
                $this->quoteString($info['table'])
            ));
        }
    }

    /**
     * Parses a default-value expression to yield either a Literal representing
     * a string value, a string representing an expression, or some other scalar
     *
     * @param mixed $v The default-value expression to interpret
     * @param string $t The Phinx type of the column
     *
     * @return mixed
     */
    protected function parseDefaultValue($v, $t)
    {
        if ($v === null) {
            return null;
        }

        // split the input into tokens
        $trimChars = " \t\n\r\0\x0B";
        $pattern = <<<PCRE_PATTERN
            /
                '(?:[^']|'')*'|                 # String literal
                "(?:[^"]|"")*"|                 # Standard identifier
                `(?:[^`]|``)*`|                 # MySQL identifier
                \[[^\]]*\]|                     # SQL Server identifier
                --[^\r\n]*|                     # Single-line comment
                \/\*(?:\*(?!\/)|[^\*])*\*\/|    # Multi-line comment
                [^\/\-]+|                       # Non-special characters
                .                               # Any other single character
            /sx
PCRE_PATTERN;
        preg_match_all($pattern, $v, $matches);
        // strip out any comment tokens
        $matches = array_map(function ($v) {
            return preg_match('/^(?:\/\*|--)/', $v) ? ' ' : $v;
        }, $matches[0]);
        // reconstitute the string, trimming whitespace as well as parentheses
        $vClean = trim(implode('', $matches));
        $vBare = rtrim(ltrim($vClean, $trimChars . '('), $trimChars . ')');

        // match the string against one of several patterns
        if (preg_match('/^CURRENT_(?:DATE|TIME|TIMESTAMP)$/i', $vBare)) {
            // magic date or time
            return strtoupper($vBare);
        } elseif (preg_match('/^\'(?:[^\']|\'\')*\'$/i', $vBare)) {
            // string literal
            $str = str_replace("''", "'", substr($vBare, 1, strlen($vBare) - 2));

            return Literal::from($str);
        } elseif (preg_match('/^[+-]?\d+$/i', $vBare)) {
            $int = (int)$vBare;
            // integer literal
            if ($t === self::PHINX_TYPE_BOOLEAN && ($int == 0 || $int == 1)) {
                return (bool)$int;
            } else {
                return $int;
            }
        } elseif (preg_match('/^[+-]?(?:\d+(?:\.\d*)?|\.\d+)(?:e[+-]?\d+)?$/i', $vBare)) {
            // float literal
            return (float)$vBare;
        } elseif (preg_match('/^0x[0-9a-f]+$/i', $vBare)) {
            // hexadecimal literal
            return hexdec(substr($vBare, 2));
        } elseif (preg_match('/^null$/i', $vBare)) {
            // null literal
            return null;
        } elseif (preg_match('/^true|false$/i', $vBare)) {
            // boolean literal
            return filter_var($vClean, \FILTER_VALIDATE_BOOLEAN);
        } else {
            // any other expression: return the expression with parentheses, but without comments
            return Expression::from($vClean);
        }
    }

    /**
     * Returns the name of the specified table's identity column, or null if the table has no identity
     *
     * The process of finding an identity column is somewhat convoluted as SQLite has no direct way of querying whether a given column is an alias for the table's row ID
     *
     * @param string $tableName The name of the table
     *
     * @return string|null
     */
    protected function resolveIdentity($tableName)
    {
        $result = null;
        // make sure the table has only one primary key column which is of type integer
        foreach ($this->getTableInfo($tableName) as $col) {
            $type = strtolower($col['type']);
            if ($col['pk'] > 1) {
                // the table has a composite primary key
                return null;
            } elseif ($col['pk'] == 0) {
                // the column is not a primary key column and is thus not relevant
                continue;
            } elseif ($type !== 'integer') {
                // if the primary key's type is not exactly INTEGER, it cannot be a row ID alias
                return null;
            } else {
                // the column is a candidate for a row ID alias
                $result = $col['name'];
            }
        }
        // if there is no suitable PK column, stop now
        if ($result === null) {
            return null;
        }
        // make sure the table does not have a PK-origin autoindex
        // such an autoindex would indicate either that the primary key was specified as descending, or that this is a WITHOUT ROWID table
        foreach ($this->getTableInfo($tableName, 'index_list') as $idx) {
            if ($idx['origin'] === 'pk') {
                return null;
            }
        }

        return $result;
    }

    /**
     * @inheritDoc
     */
    public function getColumns($tableName)
    {
        $columns = [];

        $rows = $this->getTableInfo($tableName);
        $identity = $this->resolveIdentity($tableName);

        foreach ($rows as $columnInfo) {
            $column = new Column();
            $type = $this->getPhinxType($columnInfo['type']);
            $default = $this->parseDefaultValue($columnInfo['dflt_value'], $type['name']);

            $column->setName($columnInfo['name'])
                   ->setNull($columnInfo['notnull'] !== '1')
                   ->setDefault($default)
                   ->setType($type['name'])
                   ->setLimit($type['limit'])
                   ->setScale($type['scale'])
                   ->setIdentity($columnInfo['name'] === $identity);

            $columns[] = $column;
        }

        return $columns;
    }

    /**
     * @inheritDoc
     */
    public function hasColumn($tableName, $columnName)
    {
        $rows = $this->getTableInfo($tableName);
        foreach ($rows as $column) {
            if (strcasecmp($column['name'], $columnName) === 0) {
                return true;
            }
        }

        return false;
    }

    /**
     * @inheritDoc
     */
    protected function getAddColumnInstructions(Table $table, Column $column)
    {
        $alter = sprintf(
            'ALTER TABLE %s ADD COLUMN %s %s',
            $this->quoteTableName($table->getName()),
            $this->quoteColumnName($column->getName()),
            $this->getColumnSqlDefinition($column)
        );

        return new AlterInstructions([], [$alter]);
    }

    /**
     * Returns the original CREATE statement for the give table
     *
     * @param string $tableName The table name to get the create statement for
     *
     * @return string
     */
    protected function getDeclaringSql($tableName)
    {
        $rows = $this->fetchAll('select * from sqlite_master where `type` = \'table\'');

        $sql = '';
        foreach ($rows as $table) {
            if ($table['tbl_name'] === $tableName) {
                $sql = $table['sql'];
            }
        }

        return $sql;
    }

    /**
     * Copies all the data from a tmp table to another table
     *
     * @param string $tableName The table name to copy the data to
     * @param string $tmpTableName The tmp table name where the data is stored
     * @param string[] $writeColumns The list of columns in the target table
     * @param string[] $selectColumns The list of columns in the tmp table
     *
     * @return void
     */
    protected function copyDataToNewTable($tableName, $tmpTableName, $writeColumns, $selectColumns)
    {
        $sql = sprintf(
            'INSERT INTO %s(%s) SELECT %s FROM %s',
            $this->quoteTableName($tableName),
            implode(', ', $writeColumns),
            implode(', ', $selectColumns),
            $this->quoteTableName($tmpTableName)
        );
        $this->execute($sql);
    }

    /**
     * Modifies the passed instructions to copy all data from the table into
     * the provided tmp table and then drops the table and rename tmp table.
     *
     * @param \Phinx\Db\Util\AlterInstructions $instructions The instructions to modify
     * @param string $tableName The table name to copy the data to
     *
     * @return \Phinx\Db\Util\AlterInstructions
     */
    protected function copyAndDropTmpTable($instructions, $tableName)
    {
        $instructions->addPostStep(function ($state) use ($tableName) {
            $this->copyDataToNewTable(
                $state['tmpTableName'],
                $tableName,
                $state['writeColumns'],
                $state['selectColumns']
            );

            $this->execute(sprintf('DROP TABLE %s', $this->quoteTableName($tableName)));
            $this->execute(sprintf(
                'ALTER TABLE %s RENAME TO %s',
                $this->quoteTableName($state['tmpTableName']),
                $this->quoteTableName($tableName)
            ));

            return $state;
        });

        return $instructions;
    }

    /**
     * Returns the columns and type to use when copying a table to another in the process
     * of altering a table
     *
     * @param string $tableName The table to modify
     * @param string $columnName The column name that is about to change
     * @param string|false $newColumnName Optionally the new name for the column
     *
     * @throws \InvalidArgumentException
     *
     * @return \Phinx\Db\Util\AlterInstructions
     */
    protected function calculateNewTableColumns($tableName, $columnName, $newColumnName)
    {
        $columns = $this->fetchAll(sprintf('pragma table_info(%s)', $this->quoteTableName($tableName)));
        $selectColumns = [];
        $writeColumns = [];
        $columnType = null;
        $found = false;

        foreach ($columns as $column) {
            $selectName = $column['name'];
            $writeName = $selectName;

            if ($selectName == $columnName) {
                $writeName = $newColumnName;
                $found = true;
                $columnType = $column['type'];
                $selectName = $newColumnName === false ? $newColumnName : $selectName;
            }

            $selectColumns[] = $selectName;
            $writeColumns[] = $writeName;
        }

        $selectColumns = array_filter($selectColumns, 'strlen');
        $writeColumns = array_filter($writeColumns, 'strlen');
        $selectColumns = array_map([$this, 'quoteColumnName'], $selectColumns);
        $writeColumns = array_map([$this, 'quoteColumnName'], $writeColumns);

        if (!$found) {
            throw new InvalidArgumentException(sprintf(
                'The specified column doesn\'t exist: ' . $columnName
            ));
        }

        return compact('writeColumns', 'selectColumns', 'columnType');
    }

    /**
     * Returns the initial instructions to alter a table using the
     * create-copy-drop strategy
     *
     * @param string $tableName The table to modify
     *
     * @return \Phinx\Db\Util\AlterInstructions
     */
    protected function beginAlterByCopyTable($tableName)
    {
        $instructions = new AlterInstructions();
        $instructions->addPostStep(function ($state) use ($tableName) {
            $tmpTableName = "tmp_{$tableName}";
            $createSQL = $this->getDeclaringSql($tableName);

            // Table name in SQLite can be hilarious inside declaring SQL:
            // - tableName
            // - `tableName`
            // - "tableName"
            // - [this is a valid table name too!]
            // - etc.
            // Just remove all characters before first "(" and build them again
            $createSQL = preg_replace(
                "/^CREATE TABLE .* \(/Ui",
                "",
                $createSQL
            );

            $createSQL = "CREATE TABLE {$this->quoteTableName($tmpTableName)} ({$createSQL}";

            return compact('createSQL', 'tmpTableName') + $state;
        });

        return $instructions;
    }

    /**
     * @inheritDoc
     */
    protected function getRenameColumnInstructions($tableName, $columnName, $newColumnName)
    {
        $instructions = $this->beginAlterByCopyTable($tableName);

        $instructions->addPostStep(function ($state) use ($columnName, $newColumnName) {
            $sql = str_replace(
                $this->quoteColumnName($columnName),
                $this->quoteColumnName($newColumnName),
                $state['createSQL']
            );
            $this->execute($sql);

            return $state;
        });

        $instructions->addPostStep(function ($state) use ($columnName, $newColumnName, $tableName) {
            $newState = $this->calculateNewTableColumns($tableName, $columnName, $newColumnName);

            return $newState + $state;
        });

        return $this->copyAndDropTmpTable($instructions, $tableName);
    }

    /**
     * @inheritDoc
     */
    protected function getChangeColumnInstructions($tableName, $columnName, Column $newColumn)
    {
        $instructions = $this->beginAlterByCopyTable($tableName);

        $newColumnName = $newColumn->getName();
        $instructions->addPostStep(function ($state) use ($columnName, $newColumn) {
            $sql = preg_replace(
                sprintf("/%s(?:\/\*.*?\*\/|\([^)]+\)|'[^']*?'|[^,])+([,)])/", $this->quoteColumnName($columnName)),
                sprintf('%s %s$1', $this->quoteColumnName($newColumn->getName()), $this->getColumnSqlDefinition($newColumn)),
                $state['createSQL'],
                1
            );
            $this->execute($sql);

            return $state;
        });

        $instructions->addPostStep(function ($state) use ($columnName, $newColumnName, $tableName) {
            $newState = $this->calculateNewTableColumns($tableName, $columnName, $newColumnName);

            return $newState + $state;
        });

        return $this->copyAndDropTmpTable($instructions, $tableName);
    }

    /**
     * @inheritDoc
     */
    protected function getDropColumnInstructions($tableName, $columnName)
    {
        $instructions = $this->beginAlterByCopyTable($tableName);

        $instructions->addPostStep(function ($state) use ($tableName, $columnName) {
            $newState = $this->calculateNewTableColumns($tableName, $columnName, false);

            return $newState + $state;
        });

        $instructions->addPostStep(function ($state) use ($columnName) {
            $sql = preg_replace(
                sprintf("/%s\s%s.*(,\s(?!')|\)$)/U", preg_quote($this->quoteColumnName($columnName)), preg_quote($state['columnType'])),
                "",
                $state['createSQL']
            );

            if (substr($sql, -2) === ', ') {
                $sql = substr($sql, 0, -2) . ')';
            }

            $this->execute($sql);

            return $state;
        });

        return $this->copyAndDropTmpTable($instructions, $tableName);
    }

    /**
     * Get an array of indexes from a particular table.
     *
     * @param string $tableName Table Name
     *
     * @return array
     */
    protected function getIndexes($tableName)
    {
        $indexes = [];
        $schema = $this->getSchemaName($tableName, true)['schema'];
        $indexList = $this->getTableInfo($tableName, 'index_list');

        foreach ($indexList as $index) {
            $indexData = $this->fetchAll(sprintf('pragma %sindex_info(%s)', $schema, $this->quoteColumnName($index['name'])));
            $cols = [];
            foreach ($indexData as $indexItem) {
                $cols[] = $indexItem['name'];
            }
            $indexes[$index['name']] = $cols;
        }

        return $indexes;
    }

    /**
     * Finds the names of a table's indexes matching the supplied columns
     *
     * @param string $tableName The table to which the index belongs
     * @param string|string[] $columns The columns of the index
     *
     * @return array
     */
    protected function resolveIndex($tableName, $columns)
    {
        $columns = array_map('strtolower', (array)$columns);
        $indexes = $this->getIndexes($tableName);
        $matches = [];

        foreach ($indexes as $name => $index) {
            $indexCols = array_map('strtolower', $index);
            if ($columns == $indexCols) {
                $matches[] = $name;
            }
        }

        return $matches;
    }

    /**
     * @inheritDoc
     */
    public function hasIndex($tableName, $columns)
    {
        return (bool)$this->resolveIndex($tableName, $columns);
    }

    /**
     * @inheritDoc
     */
    public function hasIndexByName($tableName, $indexName)
    {
        $indexName = strtolower($indexName);
        $indexes = $this->getIndexes($tableName);

        foreach (array_keys($indexes) as $index) {
            if ($indexName === strtolower($index)) {
                return true;
            }
        }

        return false;
    }

    /**
     * @inheritDoc
     */
    protected function getAddIndexInstructions(Table $table, Index $index)
    {
        $indexColumnArray = [];
        foreach ($index->getColumns() as $column) {
            $indexColumnArray[] = sprintf('`%s` ASC', $column);
        }
        $indexColumns = implode(',', $indexColumnArray);
        $sql = sprintf(
            'CREATE %s ON %s (%s)',
            $this->getIndexSqlDefinition($table, $index),
            $this->quoteTableName($table->getName()),
            $indexColumns
        );

        return new AlterInstructions([], [$sql]);
    }

    /**
     * @inheritDoc
     */
    protected function getDropIndexByColumnsInstructions($tableName, $columns)
    {
        $instructions = new AlterInstructions();
        $indexNames = $this->resolveIndex($tableName, $columns);
        $schema = $this->getSchemaName($tableName, true)['schema'];
        foreach ($indexNames as $indexName) {
            if (strpos($indexName, 'sqlite_autoindex_') !== 0) {
                $instructions->addPostStep(sprintf(
                    'DROP INDEX %s%s',
                    $schema,
                    $this->quoteColumnName($indexName)
                ));
            }
        }

        return $instructions;
    }

    /**
     * @inheritDoc
     */
    protected function getDropIndexByNameInstructions($tableName, $indexName)
    {
        $instructions = new AlterInstructions();
        $indexName = strtolower($indexName);
        $indexes = $this->getIndexes($tableName);

        $found = false;
        foreach (array_keys($indexes) as $index) {
            if ($indexName === strtolower($index)) {
                $found = true;
                break;
            }
        }

        if ($found) {
            $schema = $this->getSchemaName($tableName, true)['schema'];
                $instructions->addPostStep(sprintf(
                    'DROP INDEX %s%s',
                    $schema,
                    $this->quoteColumnName($indexName)
                ));
        }

        return $instructions;
    }

    /**
     * {@inheritDoc}
     *
     * @throws \InvalidArgumentException
     */
    public function hasPrimaryKey($tableName, $columns, $constraint = null)
    {
        if ($constraint !== null) {
            throw new InvalidArgumentException('SQLite does not support named constraints.');
        }

        $columns = array_map('strtolower', (array)$columns);
        $primaryKey = array_map('strtolower', $this->getPrimaryKey($tableName));

        if (array_diff($primaryKey, $columns) || array_diff($columns, $primaryKey)) {
            return false;
        }

        return true;
    }

    /**
     * Get the primary key from a particular table.
     *
     * @param string $tableName Table Name
     *
     * @return string[]
     */
    protected function getPrimaryKey($tableName)
    {
        $primaryKey = [];

        $rows = $this->getTableInfo($tableName);

        foreach ($rows as $row) {
            if ($row['pk'] > 0) {
                $primaryKey[$row['pk'] - 1] = $row['name'];
            }
        }

        return $primaryKey;
    }

    /**
     * {@inheritDoc}
     *
     * @throws \InvalidArgumentException
     */
    public function hasForeignKey($tableName, $columns, $constraint = null)
    {
        if ($constraint !== null) {
            throw new InvalidArgumentException('SQLite does not support named constraints.');
        }

        $columns = array_map('strtolower', (array)$columns);
        $foreignKeys = $this->getForeignKeys($tableName);

        foreach ($foreignKeys as $key) {
            $key = array_map('strtolower', $key);
            if (array_diff($key, $columns) || array_diff($columns, $key)) {
                continue;
            }

            return true;
        }

        return false;
    }

    /**
     * Get an array of foreign keys from a particular table.
     *
     * @param string $tableName Table Name
     *
     * @return array
     */
    protected function getForeignKeys($tableName)
    {
        $foreignKeys = [];

        $rows = $this->getTableInfo($tableName, 'foreign_key_list');

        foreach ($rows as $row) {
            if (!isset($foreignKeys[$row['id']])) {
                $foreignKeys[$row['id']] = [];
            }
            $foreignKeys[$row['id']][$row['seq']] = $row['from'];
        }

        return $foreignKeys;
    }

    /**
     * @param \Phinx\Db\Table\Table $table The Table
     * @param string $column Column Name
     *
     * @return \Phinx\Db\Util\AlterInstructions
     */
    protected function getAddPrimaryKeyInstructions(Table $table, $column)
    {
        $instructions = $this->beginAlterByCopyTable($table->getName());

        $tableName = $table->getName();
        $instructions->addPostStep(function ($state) use ($column) {
            $matchPattern = "/(`$column`)\s+(\w+(\(\d+\))?)\s+((NOT )?NULL)/";

            $sql = $state['createSQL'];

            if (preg_match($matchPattern, $state['createSQL'], $matches)) {
                if (isset($matches[2])) {
                    if ($matches[2] === 'INTEGER') {
                        $replace = '$1 INTEGER NOT NULL PRIMARY KEY AUTOINCREMENT';
                    } else {
                        $replace = '$1 $2 NOT NULL PRIMARY KEY';
                    }

                    $sql = preg_replace($matchPattern, $replace, $state['createSQL'], 1);
                }
            }

            $this->execute($sql);

            return $state;
        });

        $instructions->addPostStep(function ($state) {
            $columns = $this->fetchAll(sprintf('pragma table_info(%s)', $this->quoteTableName($state['tmpTableName'])));
            $names = array_map([$this, 'quoteColumnName'], array_column($columns, 'name'));
            $selectColumns = $writeColumns = $names;

            return compact('selectColumns', 'writeColumns') + $state;
        });

        return $this->copyAndDropTmpTable($instructions, $tableName);
    }

    /**
     * @param \Phinx\Db\Table\Table $table Table
     * @param string $column Column Name
     *
     * @return \Phinx\Db\Util\AlterInstructions
     */
    protected function getDropPrimaryKeyInstructions($table, $column)
    {
        $instructions = $this->beginAlterByCopyTable($table->getName());

        $instructions->addPostStep(function ($state) {
            $search = "/(,?\s*PRIMARY KEY\s*\([^\)]*\)|\s+PRIMARY KEY(\s+AUTOINCREMENT)?)/";
            $sql = preg_replace($search, '', $state['createSQL'], 1);

            if ($sql) {
                $this->execute($sql);
            }

            return $state;
        });

        $instructions->addPostStep(function ($state) use ($column) {
            $newState = $this->calculateNewTableColumns($state['tmpTableName'], $column, $column);

            return $newState + $state;
        });

        return $this->copyAndDropTmpTable($instructions, $table->getName());
    }

    /**
     * @inheritDoc
     */
    protected function getAddForeignKeyInstructions(Table $table, ForeignKey $foreignKey)
    {
        $instructions = $this->beginAlterByCopyTable($table->getName());

        $tableName = $table->getName();
        $instructions->addPostStep(function ($state) use ($foreignKey) {
            $this->execute('pragma foreign_keys = ON');
            $sql = substr($state['createSQL'], 0, -1) . ',' . $this->getForeignKeySqlDefinition($foreignKey) . ')';
            $this->execute($sql);

            return $state;
        });

        $instructions->addPostStep(function ($state) {
            $columns = $this->fetchAll(sprintf('pragma table_info(%s)', $this->quoteTableName($state['tmpTableName'])));
            $names = array_map([$this, 'quoteColumnName'], array_column($columns, 'name'));
            $selectColumns = $writeColumns = $names;

            return compact('selectColumns', 'writeColumns') + $state;
        });

        return $this->copyAndDropTmpTable($instructions, $tableName);
    }

    /**
     * {@inheritDoc}
     *
     * @throws \BadMethodCallException
     *
     * @return void
     */
    protected function getDropForeignKeyInstructions($tableName, $constraint)
    {
        throw new BadMethodCallException('SQLite does not have named foreign keys');
    }

    /**
     * {@inheritDoc}
     *
     * @throws \InvalidArgumentException
     */
    protected function getDropForeignKeyByColumnsInstructions($tableName, $columns)
    {
        $instructions = $this->beginAlterByCopyTable($tableName);

        $instructions->addPostStep(function ($state) use ($columns) {
            $sql = '';

            foreach ($columns as $columnName) {
                $search = sprintf(
                    "/,[^,]*\(%s(?:,`?(.*)`?)?\) REFERENCES[^,]*\([^\)]*\)[^,)]*/",
                    $this->quoteColumnName($columnName)
                );
                $sql = preg_replace($search, '', $state['createSQL'], 1);
            }

            if ($sql) {
                $this->execute($sql);
            }

            return $state;
        });

        $instructions->addPostStep(function ($state) use ($columns) {
            $newState = $this->calculateNewTableColumns($state['tmpTableName'], $columns[0], $columns[0]);

            $selectColumns = $newState['selectColumns'];
            $columns = array_map([$this, 'quoteColumnName'], $columns);
            $diff = array_diff($columns, $selectColumns);

            if (!empty($diff)) {
                throw new InvalidArgumentException(sprintf(
                    'The specified columns don\'t exist: ' . implode(', ', $diff)
                ));
            }

            return $newState + $state;
        });

        return $this->copyAndDropTmpTable($instructions, $tableName);
    }

    /**
     * {@inheritDoc}
     *
     * @throws \Phinx\Db\Adapter\UnsupportedColumnTypeException
     */
    public function getSqlType($type, $limit = null)
    {
        $typeLC = strtolower($type);
        if ($type instanceof Literal) {
            $name = $type;
        } elseif (isset(self::$supportedColumnTypes[$typeLC])) {
            $name = self::$supportedColumnTypes[$typeLC];
        } elseif (in_array($typeLC, self::$unsupportedColumnTypes)) {
            throw new UnsupportedColumnTypeException('Column type "' . $type . '" is not supported by SQLite.');
        } else {
            throw new UnsupportedColumnTypeException('Column type "' . $type . '" is not known by SQLite.');
        }

        return ['name' => $name, 'limit' => $limit];
    }

    /**
     * Returns Phinx type by SQL type
     *
     * @param string|null $sqlTypeDef SQL type
     *
     * @return array
     */
    public function getPhinxType($sqlTypeDef)
    {
        $limit = null;
        $scale = null;
        if ($sqlTypeDef === null) {
            // in SQLite columns can legitimately have null as a type, which is distinct from the empty string
            $name = null;
        } elseif (!preg_match('/^([a-z]+)(_(?:integer|float|text|blob))?(?:\((\d+)(?:,(\d+))?\))?$/i', $sqlTypeDef, $match)) {
            // doesn't match the pattern of a type we'd know about
            $name = Literal::from($sqlTypeDef);
        } else {
            // possibly a known type
            $type = $match[1];
            $typeLC = strtolower($type);
            $affinity = isset($match[2]) ? $match[2] : '';
            $limit = isset($match[3]) && strlen($match[3]) ? (int)$match[3] : null;
            $scale = isset($match[4]) && strlen($match[4]) ? (int)$match[4] : null;
            if (isset(self::$supportedColumnTypes[$typeLC])) {
                // the type is an explicitly supported type
                $name = $typeLC;
            } elseif ($typeLC === 'tinyint' && $limit == 1) {
                // the type is a MySQL-style boolean
                $name = static::PHINX_TYPE_BOOLEAN;
                $limit = null;
            } elseif (isset(self::$supportedColumnTypeAliases[$typeLC])) {
                // the type is an alias for a supported type
                $name = self::$supportedColumnTypeAliases[$typeLC];
            } elseif (in_array($typeLC, self::$unsupportedColumnTypes)) {
                // unsupported but known types are passed through lowercased, and without appended affinity
                $name = Literal::from($typeLC);
            } else {
                // unknown types are passed through as-is
                $name = Literal::from($type . $affinity);
            }
        }

        return [
            'name' => $name,
            'limit' => $limit,
            'scale' => $scale,
        ];
    }

    /**
     * {@inheritDoc}
     *
     * @return void
     */
    public function createDatabase($name, $options = [])
    {
        touch($name . $this->suffix);
    }

    /**
     * @inheritDoc
     */
    public function hasDatabase($name)
    {
        return is_file($name . $this->suffix);
    }

    /**
     * {@inheritDoc}
     *
     * @return void
     */
    public function dropDatabase($name)
    {
        if ($this->getOption('memory')) {
            $this->disconnect();
            $this->connect();
        }
        if (file_exists($name . $this->suffix)) {
            unlink($name . $this->suffix);
        }
    }

    /**
     * Gets the SQLite Column Definition for a Column object.
     *
     * @param \Phinx\Db\Table\Column $column Column
     *
     * @return string
     */
    protected function getColumnSqlDefinition(Column $column)
    {
        $isLiteralType = $column->getType() instanceof Literal;
        if ($isLiteralType) {
            $def = (string)$column->getType();
        } else {
            $sqlType = $this->getSqlType($column->getType());
            $def = strtoupper($sqlType['name']);

            $limitable = in_array(strtoupper($sqlType['name']), $this->definitionsWithLimits);
            if (($column->getLimit() || isset($sqlType['limit'])) && $limitable) {
                $def .= '(' . ($column->getLimit() ?: $sqlType['limit']) . ')';
            }
        }
        if ($column->getPrecision() && $column->getScale()) {
            $def .= '(' . $column->getPrecision() . ',' . $column->getScale() . ')';
        }

        $default = $column->getDefault();

        $def .= (!$column->isIdentity() && ($column->isNull() || $default === null)) ? ' NULL' : ' NOT NULL';
        $def .= $this->getDefaultValueDefinition($default, $column->getType());
        $def .= $column->isIdentity() ? ' PRIMARY KEY AUTOINCREMENT' : '';

        if ($column->getUpdate()) {
            $def .= ' ON UPDATE ' . $column->getUpdate();
        }

        $def .= $this->getCommentDefinition($column);

        return $def;
    }

    /**
     * Gets the comment Definition for a Column object.
     *
     * @param \Phinx\Db\Table\Column $column Column
     *
     * @return string
     */
    protected function getCommentDefinition(Column $column)
    {
        if ($column->getComment()) {
            return ' /* ' . $column->getComment() . ' */ ';
        }

        return '';
    }

    /**
     * Gets the SQLite Index Definition for an Index object.
     *
     * @param \Phinx\Db\Table\Table $table Table
     * @param \Phinx\Db\Table\Index $index Index
     *
     * @return string
     */
    protected function getIndexSqlDefinition(Table $table, Index $index)
    {
        if ($index->getType() === Index::UNIQUE) {
            $def = 'UNIQUE INDEX';
        } else {
            $def = 'INDEX';
        }
        if (is_string($index->getName())) {
            $indexName = $index->getName();
        } else {
            $indexName = $table->getName() . '_';
            foreach ($index->getColumns() as $column) {
                $indexName .= $column . '_';
            }
            $indexName .= 'index';
        }
        $def .= ' `' . $indexName . '`';

        return $def;
    }

    /**
     * @inheritDoc
     */
    public function getColumnTypes()
    {
        return array_keys(self::$supportedColumnTypes);
    }

    /**
     * Gets the SQLite Foreign Key Definition for an ForeignKey object.
     *
     * @param \Phinx\Db\Table\ForeignKey $foreignKey
     *
     * @return string
     */
    protected function getForeignKeySqlDefinition(ForeignKey $foreignKey)
    {
        $def = '';
        if ($foreignKey->getConstraint()) {
            $def .= ' CONSTRAINT ' . $this->quoteColumnName($foreignKey->getConstraint());
        } else {
            $columnNames = [];
            foreach ($foreignKey->getColumns() as $column) {
                $columnNames[] = $this->quoteColumnName($column);
            }
            $def .= ' FOREIGN KEY (' . implode(',', $columnNames) . ')';
            $refColumnNames = [];
            foreach ($foreignKey->getReferencedColumns() as $column) {
                $refColumnNames[] = $this->quoteColumnName($column);
            }
            $def .= ' REFERENCES ' . $this->quoteTableName($foreignKey->getReferencedTable()->getName()) . ' (' . implode(',', $refColumnNames) . ')';
            if ($foreignKey->getOnDelete()) {
                $def .= ' ON DELETE ' . $foreignKey->getOnDelete();
            }
            if ($foreignKey->getOnUpdate()) {
                $def .= ' ON UPDATE ' . $foreignKey->getOnUpdate();
            }
        }

        return $def;
    }

    /**
     * @inheritDoc
     */
    public function getDecoratedConnection()
    {
        $options = $this->getOptions();
        $options['quoteIdentifiers'] = true;
        $database = ':memory:';

        if (!empty($options['name'])) {
            $options['database'] = $options['name'];

            if (file_exists($options['name'] . $this->suffix)) {
                $options['database'] = $options['name'] . $this->suffix;
            }
        }

        $driver = new SqliteDriver($options);
        if (method_exists($driver, 'setConnection')) {
            $driver->setConnection($this->connection);
        } else {
            $driver->connection($this->connection);
        }

        return new Connection(['driver' => $driver] + $options);
    }
}<|MERGE_RESOLUTION|>--- conflicted
+++ resolved
@@ -142,28 +142,15 @@
                 $dsn = 'sqlite:' . $options['name'] . $this->suffix;
             }
 
-<<<<<<< HEAD
             $driverOptions = [];
 
             // use custom data fetch mode
             if (!empty($options['fetch_mode'])) {
-                $driverOptions[\PDO::ATTR_DEFAULT_FETCH_MODE] = constant('\PDO::FETCH_' . strtoupper($options['fetch_mode']));
+                $driverOptions[PDO::ATTR_DEFAULT_FETCH_MODE] = constant('\PDO::FETCH_' . strtoupper($options['fetch_mode']));
             }
 
             $db = $this->createPdoConnection($dsn, null, null, $driverOptions);
 
-=======
-            try {
-                $db = new PDO($dsn);
-            } catch (PDOException $exception) {
-                throw new InvalidArgumentException(sprintf(
-                    'There was a problem connecting to the database: %s',
-                    $exception->getMessage()
-                ));
-            }
-
-            $db->setAttribute(PDO::ATTR_ERRMODE, PDO::ERRMODE_EXCEPTION);
->>>>>>> c19db1da
             $this->setConnection($db);
         }
     }
