--- conflicted
+++ resolved
@@ -944,8 +944,6 @@
     }
 
     /**
-<<<<<<< HEAD
-=======
      * Get the definition for a `DEFAULT` statement.
      *
      * @param  mixed $default
@@ -963,7 +961,6 @@
     }
 
     /**
->>>>>>> 3fa84c88
      * Gets the SQLite Column Definition for a Column object.
      *
      * @param \Phinx\Db\Table\Column $column Column
@@ -971,7 +968,6 @@
      */
     protected function getColumnSqlDefinition(Column $column)
     {
-<<<<<<< HEAD
         $isCustomColumn = $column instanceof Table\CustomColumn;
         if ($isCustomColumn) {
             $def = $column->getType();
@@ -984,25 +980,11 @@
             }
             $limitable = in_array(strtoupper($sqlType['name']), $this->definitionsWithLimits);
             if (($column->getLimit() || isset($sqlType['limit'])) && $limitable) {
-                $def .= '(' . ($column->getLimit() ? $column->getLimit() : $sqlType['limit']) . ')';
+                $def .= '(' . ($column->getLimit() ?: $sqlType['limit']) . ')';
             }
             if (($values = $column->getValues()) && is_array($values)) {
                 $def .= " CHECK({$column->getName()} IN ('" . implode("', '", $values) . "'))";
             }
-=======
-        $sqlType = $this->getSqlType($column->getType());
-        $def = '';
-        $def .= strtoupper($sqlType['name']);
-        if ($column->getPrecision() && $column->getScale()) {
-            $def .= '(' . $column->getPrecision() . ',' . $column->getScale() . ')';
-        }
-        $limitable = in_array(strtoupper($sqlType['name']), $this->definitionsWithLimits);
-        if (($column->getLimit() || isset($sqlType['limit'])) && $limitable) {
-            $def .= '(' . ($column->getLimit() ?: $sqlType['limit']) . ')';
-        }
-        if (($values = $column->getValues()) && is_array($values)) {
-            $def .= " CHECK({$column->getName()} IN ('" . implode("', '", $values) . "'))";
->>>>>>> 3fa84c88
         }
 
         $default = $column->getDefault();
