--- conflicted
+++ resolved
@@ -284,11 +284,7 @@
      *
      * @return \Cake\Database\Query
      */
-<<<<<<< HEAD
-    public function getQueryBuilder(string $type);
-=======
-    public function getQueryBuilder(): Query;
->>>>>>> da741d10
+    public function getQueryBuilder(string $type): Query;
 
     /**
      * Executes a SQL statement.
