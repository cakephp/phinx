<?php
/**
 * Phinx
 *
 * (The MIT license)
 * Copyright (c) 2014 Rob Morgan
 *
 * Permission is hereby granted, free of charge, to any person obtaining a copy
 * of this software and associated * documentation files (the "Software"), to
 * deal in the Software without restriction, including without limitation the
 * rights to use, copy, modify, merge, publish, distribute, sublicense, and/or
 * sell copies of the Software, and to permit persons to whom the Software is
 * furnished to do so, subject to the following conditions:
 *
 * The above copyright notice and this permission notice shall be included in
 * all copies or substantial portions of the Software.
 *
 * THE SOFTWARE IS PROVIDED "AS IS", WITHOUT WARRANTY OF ANY KIND, EXPRESS OR
 * IMPLIED, INCLUDING BUT NOT LIMITED TO THE WARRANTIES OF MERCHANTABILITY,
 * FITNESS FOR A PARTICULAR PURPOSE AND NONINFRINGEMENT. IN NO EVENT SHALL THE
 * AUTHORS OR COPYRIGHT HOLDERS BE LIABLE FOR ANY CLAIM, DAMAGES OR OTHER
 * LIABILITY, WHETHER IN AN ACTION OF CONTRACT, TORT OR OTHERWISE, ARISING
 * FROM, OUT OF OR IN CONNECTION WITH THE SOFTWARE OR THE USE OR OTHER DEALINGS
 * IN THE SOFTWARE.
 *
 * @package    Phinx
 * @subpackage Phinx\Db\Adapter
 */
namespace Phinx\Db\Adapter;

use Symfony\Component\Console\Output\OutputInterface;
use Phinx\Db\Table;
use Phinx\Db\Table\Column;
use Phinx\Db\Table\Index;
use Phinx\Db\Table\ForeignKey;
use Phinx\Migration\MigrationInterface;

/**
 * Adapter Interface.
 *
 * @author Rob Morgan <robbym@gmail.com>
 */
interface AdapterInterface
{
    const PHINX_TYPE_STRING         = 'string';
    const PHINX_TYPE_TEXT           = 'text';
    const PHINX_TYPE_INTEGER        = 'integer';
    const PHINX_TYPE_BIG_INTEGER    = 'biginteger';
    const PHINX_TYPE_FLOAT          = 'float';
    const PHINX_TYPE_DECIMAL        = 'decimal';
    const PHINX_TYPE_DATETIME       = 'datetime';
    const PHINX_TYPE_TIMESTAMP      = 'timestamp';
    const PHINX_TYPE_TIME           = 'time';
    const PHINX_TYPE_DATE           = 'date';
    const PHINX_TYPE_BINARY         = 'binary';
    const PHINX_TYPE_BOOLEAN        = 'boolean';
    const PHINX_TYPE_JSON           = 'json';
<<<<<<< HEAD
=======
    const PHINX_TYPE_UUID           = 'uuid';
    const PHINX_TYPE_FILESTREAM     = 'filestream';
>>>>>>> e3ad5304
	// only for mysql so far
    const PHINX_TYPE_CHAR           = 'char';
    const PHINX_TYPE_TINYINT        = 'tinyint';
    const PHINX_TYPE_SMALLINT       = 'smallint';
    const PHINX_TYPE_ENUM           = 'enum';
    const PHINX_TYPE_SET            = 'set';

    /**
     * Get all migrated version numbers.
     *
     * @return array
     */
    public function getVersions();

    /**
     * Sets the console output.
     *
     * @param OutputInterface $output Output
     * @return AdapterInterface
     */
    public function setOutput(OutputInterface $output);

    /**
     * Gets the console output.
     *
     * @return OutputInterface
     */
    public function getOutput();

    /**
     * Records a migration being run.
     *
     * @param MigrationInterface $migration Migration
     * @param string $direction Direction
     * @param int $startTime Start Time
     * @param int $endTime End Time
     * @return AdapterInterface
     */
    public function migrated(MigrationInterface $migration, $direction, $startTime, $endTime);

    /**
     * Does the schema table exist?
     *
     * @deprecated use hasTable instead.
     * @return boolean
     */
    public function hasSchemaTable();

    /**
     * Creates the schema table.
     *
     * @return void
     */
    public function createSchemaTable();

    /**
     * Returns the adapter type.
     *
     * @return string
     */
    public function getAdapterType();

    /**
     * Initializes the database connection.
     *
     * @throws \RuntimeException When the requested database driver is not installed.
     * @return void
     */
    public function connect();

    /**
     * Closes the database connection.
     *
     * @return void
     */
    public function disconnect();

    /**
     * Does the adapter support transactions?
     *
     * @return boolean
     */
    public function hasTransactions();

    /**
     * Begin a transaction.
     *
     * @return void
     */
    public function beginTransaction();

    /**
     * Commit a transaction.
     *
     * @return void
     */
    public function commitTransaction();

    /**
     * Rollback a transaction.
     *
     * @return void
     */
    public function rollbackTransaction();

    /**
     * Executes a SQL statement and returns the number of affected rows.
     *
     * @param string $sql SQL
     * @return int
     */
    public function execute($sql);

    /**
     * Executes a SQL statement and returns the result as an array.
     *
     * @param string $sql SQL
     * @return array
     */
    public function query($sql);

    /**
     * Executes a query and returns only one row as an array.
     *
     * @param string $sql SQL
     * @return array
     */
    public function fetchRow($sql);

    /**
     * Executes a query and returns an array of rows.
     *
     * @param string $sql SQL
     * @return array
     */
    public function fetchAll($sql);

    /**
     * Quotes a table name for use in a query.
     *
     * @param string $tableName Table Name
     * @return string
     */
    public function quoteTableName($tableName);

    /**
     * Quotes a column name for use in a query.
     *
     * @param string $columnName Table Name
     * @return string
     */
    public function quoteColumnName($columnName);

    /**
     * Checks to see if a table exists.
     *
     * @param string $tableName Table Name
     * @return boolean
     */
    public function hasTable($tableName);

    /**
     * Creates the specified database table.
     *
     * @param Table $table Table
     * @return void
     */
    public function createTable(Table $table);

    /**
     * Renames the specified database table.
     *
     * @param string $tableName Table Name
     * @param string $newName   New Name
     * @return void
     */
    public function renameTable($tableName, $newName);

    /**
     * Drops the specified database table.
     *
     * @param string $tableName Table Name
     * @return void
     */
    public function dropTable($tableName);

    /**
     * Returns table columns
     *
     * @param string $tableName Table Name
     * @return Column[]
     */
    public function getColumns($tableName);

    /**
     * Checks to see if a column exists.
     *
     * @param string $tableName  Table Name
     * @param string $columnName Column Name
     * @return boolean
     */
    public function hasColumn($tableName, $columnName);

    /**
     * Adds the specified column to a database table.
     *
     * @param Table  $table  Table
     * @param Column $column Column
     * @return void
     */
    public function addColumn(Table $table, Column $column);

    /**
     * Renames the specified column.
     *
     * @param string $tableName Table Name
     * @param string $columnName Column Name
     * @param string $newColumnName New Column Name
     * @return void
     */
    public function renameColumn($tableName, $columnName, $newColumnName);

    /**
     * Change a table column type.
     *
     * @param string $tableName  Table Name
     * @param string $columnName Column Name
     * @param Column $newColumn  New Column
     * @return Table
     */
    public function changeColumn($tableName, $columnName, Column $newColumn);

    /**
     * Drops the specified column.
     *
     * @param string $tableName Table Name
     * @param string $columnName Column Name
     * @return void
     */
    public function dropColumn($tableName, $columnName);

    /**
     * Checks to see if an index exists.
     *
     * @param string $tableName Table Name
     * @param mixed  $columns   Column(s)
     * @return boolean
     */
    public function hasIndex($tableName, $columns);

    /**
     * Adds the specified index to a database table.
     *
     * @param Table $table Table
     * @param Index $index Index
     * @return void
     */
    public function addIndex(Table $table, Index $index);

    /**
     * Drops the specified index from a database table.
     *
     * @param string $tableName
     * @param mixed  $columns Column(s)
     * @return void
     */
    public function dropIndex($tableName, $columns);

    /**
     * Drops the index specified by name from a database table.
     *
     * @param string $tableName
     * @param string $indexName
     * @return void
     */
    public function dropIndexByName($tableName, $indexName);

    /**
     * Checks to see if a foreign key exists.
     *
     * @param string   $tableName
     * @param string[] $columns    Column(s)
     * @param string   $constraint Constraint name
     * @return boolean
     */
    public function hasForeignKey($tableName, $columns, $constraint = null);

    /**
     * Adds the specified foreign key to a database table.
     *
     * @param Table      $table
     * @param ForeignKey $foreignKey
     * @return void
     */
    public function addForeignKey(Table $table, ForeignKey $foreignKey);

    /**
     * Drops the specified foreign key from a database table.
     *
     * @param string   $tableName
     * @param string[] $columns    Column(s)
     * @param string   $constraint Constraint name
     * @return void
     */
    public function dropForeignKey($tableName, $columns, $constraint = null);

    /**
     * Returns an array of the supported Phinx column types.
     *
     * @return array
     */
    public function getColumnTypes();

    /**
     * Converts the Phinx logical type to the adapter's SQL type.
     *
     * @param string $type Type
     * @return string
     */
    public function getSqlType($type);

    /**
     * Creates a new database.
     *
     * @param string $name Database Name
     * @param array $options Options
     * @return void
     */
    public function createDatabase($name, $options = array());

    /**
     * Checks to see if a database exists.
     *
     * @param string $name Database Name
     * @return boolean
     */
    public function hasDatabase($name);

    /**
     * Drops the specified database.
     *
     * @param string $name Database Name
     * @return void
     */
    public function dropDatabase($name);
}<|MERGE_RESOLUTION|>--- conflicted
+++ resolved
@@ -55,11 +55,8 @@
     const PHINX_TYPE_BINARY         = 'binary';
     const PHINX_TYPE_BOOLEAN        = 'boolean';
     const PHINX_TYPE_JSON           = 'json';
-<<<<<<< HEAD
-=======
     const PHINX_TYPE_UUID           = 'uuid';
     const PHINX_TYPE_FILESTREAM     = 'filestream';
->>>>>>> e3ad5304
 	// only for mysql so far
     const PHINX_TYPE_CHAR           = 'char';
     const PHINX_TYPE_TINYINT        = 'tinyint';
