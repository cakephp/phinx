--- conflicted
+++ resolved
@@ -1181,7 +1181,6 @@
 ALTER DATABASE [$name] SET SINGLE_USER WITH ROLLBACK IMMEDIATE;
 DROP DATABASE [$name];
 SQL;
-<<<<<<< HEAD
 		$this->execute($sql);
 		$this->createdTables = [];
 	}
@@ -1338,162 +1337,3 @@
 
 		return new Connection(['driver' => $driver] + $options);
 	}
-=======
-        $this->execute($sql);
-        $this->createdTables = [];
-    }
-
-    /**
-     * Gets the SqlServer Column Definition for a Column object.
-     *
-     * @param \Phinx\Db\Table\Column $column Column
-     * @param bool $create Create column flag
-     * @return string
-     */
-    protected function getColumnSqlDefinition(Column $column, $create = true)
-    {
-        $buffer = [];
-        if ($column->getType() instanceof Literal) {
-            $buffer[] = (string)$column->getType();
-        } else {
-            $sqlType = $this->getSqlType($column->getType());
-            $buffer[] = strtoupper($sqlType['name']);
-            // integers cant have limits in SQlServer
-            $noLimits = [
-                'bigint',
-                'int',
-                'tinyint',
-            ];
-            if ($sqlType['name'] === static::PHINX_TYPE_DECIMAL && $column->getPrecision() && $column->getScale()) {
-                $buffer[] = sprintf(
-                    '(%s, %s)',
-                    $column->getPrecision() ?: $sqlType['precision'],
-                    $column->getScale() ?: $sqlType['scale']
-                );
-            } elseif (!in_array($sqlType['name'], $noLimits) && ($column->getLimit() || isset($sqlType['limit']))) {
-                $buffer[] = sprintf('(%s)', $column->getLimit() ?: $sqlType['limit']);
-            }
-        }
-
-        $properties = $column->getProperties();
-        $buffer[] = $column->getType() === 'filestream' ? 'FILESTREAM' : '';
-        $buffer[] = isset($properties['rowguidcol']) ? 'ROWGUIDCOL' : '';
-
-        $buffer[] = $column->isNull() ? 'NULL' : 'NOT NULL';
-
-        if ($create === true) {
-            if ($column->getDefault() === null && $column->isNull()) {
-                $buffer[] = ' DEFAULT NULL';
-            } else {
-                $buffer[] = $this->getDefaultValueDefinition($column->getDefault());
-            }
-        }
-
-        if ($column->isIdentity()) {
-            $seed = $column->getSeed() ?: 1;
-            $increment = $column->getIncrement() ?: 1;
-            $buffer[] = sprintf('IDENTITY(%d,%d)', $seed, $increment);
-        }
-
-        return implode(' ', $buffer);
-    }
-
-    /**
-     * Gets the SqlServer Index Definition for an Index object.
-     *
-     * @param \Phinx\Db\Table\Index $index Index
-     * @param string $tableName Table name
-     * @return string
-     */
-    protected function getIndexSqlDefinition(Index $index, $tableName)
-    {
-        $columnNames = $index->getColumns();
-        if (is_string($index->getName())) {
-            $indexName = $index->getName();
-        } else {
-            $indexName = sprintf('%s_%s', $tableName, implode('_', $columnNames));
-        }
-        if ($order = $index->getOrder()) {
-            foreach ($order as $key => $value) {
-                $loc = array_search($key, $columnNames);
-                $columnNames[$loc] = sprintf('[%s] %s', $key, $value);
-            }
-        }
-
-        return sprintf(
-            'CREATE %s INDEX %s ON %s (%s);',
-            ($index->getType() === Index::UNIQUE ? 'UNIQUE' : ''),
-            $indexName,
-            $this->quoteTableName($tableName),
-            implode(',', $index->getColumns())
-        );
-    }
-
-    /**
-     * Gets the SqlServer Foreign Key Definition for an ForeignKey object.
-     *
-     * @param \Phinx\Db\Table\ForeignKey $foreignKey Foreign key
-     * @param string $tableName Table name
-     * @return string
-     */
-    protected function getForeignKeySqlDefinition(ForeignKey $foreignKey, $tableName)
-    {
-        $constraintName = $foreignKey->getConstraint() ?: $tableName . '_' . implode('_', $foreignKey->getColumns());
-        $def = ' CONSTRAINT ' . $this->quoteColumnName($constraintName);
-        $def .= ' FOREIGN KEY ("' . implode('", "', $foreignKey->getColumns()) . '")';
-        $def .= " REFERENCES {$this->quoteTableName($foreignKey->getReferencedTable()->getName())} (\"" . implode('", "', $foreignKey->getReferencedColumns()) . '")';
-        if ($foreignKey->getOnDelete()) {
-            $def .= " ON DELETE {$foreignKey->getOnDelete()}";
-        }
-        if ($foreignKey->getOnUpdate()) {
-            $def .= " ON UPDATE {$foreignKey->getOnUpdate()}";
-        }
-
-        return $def;
-    }
-
-    /**
-     * @inheritDoc
-     */
-    public function getColumnTypes()
-    {
-        return array_merge(parent::getColumnTypes(), static::$specificColumnTypes);
-    }
-
-    /**
-     * Records a migration being run.
-     *
-     * @param \Phinx\Migration\MigrationInterface $migration Migration
-     * @param string $direction Direction
-     * @param string $startTime Start Time
-     * @param string $endTime End Time
-     * @return \Phinx\Db\Adapter\AdapterInterface
-     */
-    public function migrated(MigrationInterface $migration, $direction, $startTime, $endTime)
-    {
-        $startTime = str_replace(' ', 'T', $startTime);
-        $endTime = str_replace(' ', 'T', $endTime);
-
-        return parent::migrated($migration, $direction, $startTime, $endTime);
-    }
-
-    /**
-     * @inheritDoc
-     */
-    public function getDecoratedConnection()
-    {
-        $options = $this->getOptions();
-        $options = [
-            'username' => $options['user'],
-            'password' => $options['pass'],
-            'database' => $options['name'],
-            'quoteIdentifiers' => true,
-        ] + $options;
-
-        $driver = new SqlServerDriver($options);
-        $driver->setConnection($this->connection);
-
-        return new Connection(['driver' => $driver] + $options);
-    }
->>>>>>> e13a3d4d
-}