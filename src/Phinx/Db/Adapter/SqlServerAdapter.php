--- conflicted
+++ resolved
@@ -29,386 +29,386 @@
  */
 class SqlServerAdapter extends PdoAdapter
 {
-    /**
-     * @var string[]
-     */
-    protected static $specificColumnTypes = [
-        self::PHINX_TYPE_FILESTREAM,
-        self::PHINX_TYPE_BINARYUUID,
-    ];
-
-    /**
-     * @var string
-     */
-    protected $schema = 'dbo';
-
-    /**
-     * @var bool[]
-     */
-    protected $signedColumnTypes = [
-        self::PHINX_TYPE_INTEGER => true,
-        self::PHINX_TYPE_BIG_INTEGER => true,
-        self::PHINX_TYPE_FLOAT => true,
-        self::PHINX_TYPE_DECIMAL => true,
-    ];
-
-    /**
-     * {@inheritDoc}
-     *
-     * @throws \InvalidArgumentException
-     * @return void
-     */
-    public function connect()
-    {
-        if ($this->connection === null) {
-            if (!class_exists('PDO') || !in_array('sqlsrv', PDO::getAvailableDrivers(), true)) {
-                // try our connection via freetds (Mac/Linux)
-                $this->connectDblib();
-
-                return;
-            }
-
-            $options = $this->getOptions();
-
-            $dsn = 'sqlsrv:server=' . $options['host'];
-            // if port is specified use it, otherwise use the SqlServer default
-            if (!empty($options['port'])) {
-                $dsn .= ',' . $options['port'];
-            }
-            $dsn .= ';database=' . $options['name'] . ';MultipleActiveResultSets=false';
-
-            $driverOptions = [];
-
-            // charset support
-            if (isset($options['charset'])) {
-                $driverOptions[PDO::SQLSRV_ATTR_ENCODING] = $options['charset'];
-            }
-
-            // use custom data fetch mode
-            if (!empty($options['fetch_mode'])) {
-                $driverOptions[PDO::ATTR_DEFAULT_FETCH_MODE] = constant('\PDO::FETCH_' . strtoupper($options['fetch_mode']));
-            }
-
-            // support arbitrary \PDO::SQLSRV_ATTR_* driver options and pass them to PDO
-            // http://php.net/manual/en/ref.pdo-sqlsrv.php#pdo-sqlsrv.constants
-            foreach ($options as $key => $option) {
-                if (strpos($key, 'sqlsrv_attr_') === 0) {
-                    $driverOptions[constant('\PDO::' . strtoupper($key))] = $option;
-                }
-            }
-
-            $db = $this->createPdoConnection($dsn, $options['user'], $options['pass'], $driverOptions);
-
-            $this->setConnection($db);
-        }
-    }
-
-    /**
-     * Connect to MSSQL using dblib/freetds.
-     *
-     * The "sqlsrv" driver is not available on Unix machines.
-     *
-     * @throws \InvalidArgumentException
-     * @throws \RuntimeException
-     * @return void
-     */
-    protected function connectDblib()
-    {
-        if (!class_exists('PDO') || !in_array('dblib', PDO::getAvailableDrivers(), true)) {
-            // @codeCoverageIgnoreStart
-            throw new RuntimeException('You need to enable the PDO_Dblib extension for Phinx to run properly.');
-            // @codeCoverageIgnoreEnd
-        }
-
-        $options = $this->getOptions();
-
-        // if port is specified use it, otherwise use the SqlServer default
-        if (empty($options['port'])) {
-            $dsn = 'dblib:host=' . $options['host'] . ';dbname=' . $options['name'];
-        } else {
-            $dsn = 'dblib:host=' . $options['host'] . ':' . $options['port'] . ';dbname=' . $options['name'];
-        }
-
-        $driverOptions = [PDO::ATTR_ERRMODE => PDO::ERRMODE_EXCEPTION];
-
-        try {
-            $db = new PDO($dsn, $options['user'], $options['pass'], $driverOptions);
-        } catch (PDOException $exception) {
-            throw new InvalidArgumentException(sprintf(
-                'There was a problem connecting to the database: %s',
-                $exception->getMessage()
-            ));
-        }
-
-        $this->setConnection($db);
-    }
-
-    /**
-     * @inheritDoc
-     */
-    public function disconnect()
-    {
-        $this->connection = null;
-    }
-
-    /**
-     * @inheritDoc
-     */
-    public function hasTransactions()
-    {
-        return true;
-    }
-
-    /**
-     * @inheritDoc
-     */
-    public function beginTransaction()
-    {
-        $this->execute('BEGIN TRANSACTION');
-    }
-
-    /**
-     * @inheritDoc
-     */
-    public function commitTransaction()
-    {
-        $this->execute('COMMIT TRANSACTION');
-    }
-
-    /**
-     * @inheritDoc
-     */
-    public function rollbackTransaction()
-    {
-        $this->execute('ROLLBACK TRANSACTION');
-    }
-
-    /**
-     * @inheritDoc
-     */
-    public function quoteTableName($tableName)
-    {
-        return str_replace('.', '].[', $this->quoteColumnName($tableName));
-    }
-
-    /**
-     * @inheritDoc
-     */
-    public function quoteColumnName($columnName)
-    {
-        return '[' . str_replace(']', '\]', $columnName) . ']';
-    }
-
-    /**
-     * @inheritDoc
-     */
-    public function hasTable($tableName)
-    {
-        if ($this->hasCreatedTable($tableName)) {
-            return true;
-        }
-
-        $result = $this->fetchRow(sprintf("SELECT count(*) as [count] FROM information_schema.tables WHERE table_name = '%s';", $tableName));
-
-        return $result['count'] > 0;
-    }
-
-    /**
-     * @inheritDoc
-     */
-    public function createTable(Table $table, array $columns = [], array $indexes = [])
-    {
-        $options = $table->getOptions();
-
-        // Add the default primary key
-        if (!isset($options['id']) || (isset($options['id']) && $options['id'] === true)) {
-            $options['id'] = 'id';
-        }
-
-        if (isset($options['id']) && is_string($options['id'])) {
-            // Handle id => "field_name" to support AUTO_INCREMENT
-            $column = new Column();
-            $column->setName($options['id'])
-            ->setType('integer')
-            ->setIdentity(true);
-
-            array_unshift($columns, $column);
-            if (isset($options['primary_key']) && (array)$options['id'] !== (array)$options['primary_key']) {
-                throw new InvalidArgumentException('You cannot enable an auto incrementing ID field and a primary key');
-            }
-            $options['primary_key'] = $options['id'];
-        }
-
-        $sql = 'CREATE TABLE ';
-        $sql .= $this->quoteTableName($table->getName()) . ' (';
-        $sqlBuffer = [];
-        $columnsWithComments = [];
-        foreach ($columns as $column) {
-            $sqlBuffer[] = $this->quoteColumnName($column->getName()) . ' ' . $this->getColumnSqlDefinition($column);
-
-            // set column comments, if needed
-            if ($column->getComment()) {
-                $columnsWithComments[] = $column;
-            }
-        }
-
-        // set the primary key(s)
-        if (isset($options['primary_key'])) {
-            $pkSql = sprintf('CONSTRAINT PK_%s PRIMARY KEY (', $table->getName());
-            if (is_string($options['primary_key'])) { // handle primary_key => 'id'
-                $pkSql .= $this->quoteColumnName($options['primary_key']);
-            } elseif (is_array($options['primary_key'])) { // handle primary_key => array('tag_id', 'resource_id')
-                $pkSql .= implode(',', array_map([$this, 'quoteColumnName'], $options['primary_key']));
-            }
-            $pkSql .= ')';
-            $sqlBuffer[] = $pkSql;
-        }
-
-        $sql .= implode(', ', $sqlBuffer);
-        $sql .= ');';
-
-        // process column comments
-        foreach ($columnsWithComments as $column) {
-            $sql .= $this->getColumnCommentSqlDefinition($column, $table->getName());
-        }
-
-        // set the indexes
-        foreach ($indexes as $index) {
-            $sql .= $this->getIndexSqlDefinition($index, $table->getName());
-        }
-
-        // execute the sql
-        $this->execute($sql);
-
-        $this->addCreatedTable($table->getName());
-    }
-
-    /**
-     * {@inheritDoc}
-     *
-     * @throws \InvalidArgumentException
-     */
-    protected function getChangePrimaryKeyInstructions(Table $table, $newColumns)
-    {
-        $instructions = new AlterInstructions();
-
-        // Drop the existing primary key
-        $primaryKey = $this->getPrimaryKey($table->getName());
-        if (!empty($primaryKey['constraint'])) {
-            $sql = sprintf(
-                'DROP CONSTRAINT %s',
-                $this->quoteColumnName($primaryKey['constraint'])
-            );
-            $instructions->addAlter($sql);
-        }
-
-        // Add the primary key(s)
-        if (!empty($newColumns)) {
-            $sql = sprintf(
-                'ALTER TABLE %s ADD CONSTRAINT %s PRIMARY KEY (',
-                $this->quoteTableName($table->getName()),
-                $this->quoteColumnName('PK_' . $table->getName())
-            );
-            if (is_string($newColumns)) { // handle primary_key => 'id'
-                $sql .= $this->quoteColumnName($newColumns);
-            } elseif (is_array($newColumns)) { // handle primary_key => array('tag_id', 'resource_id')
-                $sql .= implode(',', array_map([$this, 'quoteColumnName'], $newColumns));
-            } else {
-                throw new InvalidArgumentException(sprintf(
-                    'Invalid value for primary key: %s',
-                    json_encode($newColumns)
-                ));
-            }
-            $sql .= ')';
-            $instructions->addPostStep($sql);
-        }
-
-        return $instructions;
-    }
-
-    /**
-     * @inheritDoc
-     *
-     * SqlServer does not implement this functionality, and so will always throw an exception if used.
-     * @throws \BadMethodCallException
-     */
-    protected function getChangeCommentInstructions(Table $table, $newComment)
-    {
-        throw new BadMethodCallException('SqlServer does not have table comments');
-    }
-
-    /**
-     * Gets the SqlServer Column Comment Defininition for a column object.
-     *
-     * @param \Phinx\Db\Table\Column $column Column
-     * @param string $tableName Table name
-     * @return string
-     */
-    protected function getColumnCommentSqlDefinition(Column $column, $tableName)
-    {
-        // passing 'null' is to remove column comment
-        $currentComment = $this->getColumnComment($tableName, $column->getName());
-
-        $comment = strcasecmp($column->getComment(), 'NULL') !== 0 ? $this->getConnection()->quote($column->getComment()) : '\'\'';
-        $command = $currentComment === false ? 'sp_addextendedproperty' : 'sp_updateextendedproperty';
-
-        return sprintf(
-            "EXECUTE %s N'MS_Description', N%s, N'SCHEMA', N'%s', N'TABLE', N'%s', N'COLUMN', N'%s';",
-            $command,
-            $comment,
-            $this->schema,
-            $tableName,
-            $column->getName()
-        );
-    }
-
-    /**
-     * @inheritDoc
-     */
-    protected function getRenameTableInstructions($tableName, $newTableName)
-    {
-        $this->updateCreatedTableName($tableName, $newTableName);
-        $sql = sprintf(
-            "EXEC sp_rename '%s', '%s'",
-            $tableName,
-            $newTableName
-        );
-
-        return new AlterInstructions([], [$sql]);
-    }
-
-    /**
-     * @inheritDoc
-     */
-    protected function getDropTableInstructions($tableName)
-    {
-        $this->removeCreatedTable($tableName);
-        $sql = sprintf('DROP TABLE %s', $this->quoteTableName($tableName));
-
-        return new AlterInstructions([], [$sql]);
-    }
-
-    /**
-     * @inheritDoc
-     */
-    public function truncateTable($tableName)
-    {
-        $sql = sprintf(
-            'TRUNCATE TABLE %s',
-            $this->quoteTableName($tableName)
-        );
-
-        $this->execute($sql);
-    }
-
-    /**
-     * @param string $tableName Table name
-     * @param string $columnName Column name
-     * @return string|false
-     */
-    public function getColumnComment($tableName, $columnName)
-    {
-        $sql = sprintf("SELECT cast(extended_properties.[value] as nvarchar(4000)) comment
+	/**
+	 * @var string[]
+	 */
+	protected static $specificColumnTypes = [
+		self::PHINX_TYPE_FILESTREAM,
+		self::PHINX_TYPE_BINARYUUID,
+	];
+
+	/**
+	 * @var string
+	 */
+	protected $schema = 'dbo';
+
+	/**
+	 * @var bool[]
+	 */
+	protected $signedColumnTypes = [
+		self::PHINX_TYPE_INTEGER => true,
+		self::PHINX_TYPE_BIG_INTEGER => true,
+		self::PHINX_TYPE_FLOAT => true,
+		self::PHINX_TYPE_DECIMAL => true,
+	];
+
+	/**
+	 * {@inheritDoc}
+	 *
+	 * @throws \InvalidArgumentException
+	 * @return void
+	 */
+	public function connect()
+	{
+		if ($this->connection === null) {
+			if (!class_exists('PDO') || !in_array('sqlsrv', PDO::getAvailableDrivers(), true)) {
+				// try our connection via freetds (Mac/Linux)
+				$this->connectDblib();
+
+				return;
+			}
+
+			$options = $this->getOptions();
+
+			$dsn = 'sqlsrv:server=' . $options['host'];
+			// if port is specified use it, otherwise use the SqlServer default
+			if (!empty($options['port'])) {
+				$dsn .= ',' . $options['port'];
+			}
+			$dsn .= ';database=' . $options['name'] . ';MultipleActiveResultSets=false';
+
+			$driverOptions = [];
+
+			// charset support
+			if (isset($options['charset'])) {
+				$driverOptions[PDO::SQLSRV_ATTR_ENCODING] = $options['charset'];
+			}
+
+			// use custom data fetch mode
+			if (!empty($options['fetch_mode'])) {
+				$driverOptions[PDO::ATTR_DEFAULT_FETCH_MODE] = constant('\PDO::FETCH_' . strtoupper($options['fetch_mode']));
+			}
+
+			// support arbitrary \PDO::SQLSRV_ATTR_* driver options and pass them to PDO
+			// http://php.net/manual/en/ref.pdo-sqlsrv.php#pdo-sqlsrv.constants
+			foreach ($options as $key => $option) {
+				if (strpos($key, 'sqlsrv_attr_') === 0) {
+					$driverOptions[constant('\PDO::' . strtoupper($key))] = $option;
+				}
+			}
+
+			$db = $this->createPdoConnection($dsn, $options['user'], $options['pass'], $driverOptions);
+
+			$this->setConnection($db);
+		}
+	}
+
+	/**
+	 * Connect to MSSQL using dblib/freetds.
+	 *
+	 * The "sqlsrv" driver is not available on Unix machines.
+	 *
+	 * @throws \InvalidArgumentException
+	 * @throws \RuntimeException
+	 * @return void
+	 */
+	protected function connectDblib()
+	{
+		if (!class_exists('PDO') || !in_array('dblib', PDO::getAvailableDrivers(), true)) {
+			// @codeCoverageIgnoreStart
+			throw new RuntimeException('You need to enable the PDO_Dblib extension for Phinx to run properly.');
+			// @codeCoverageIgnoreEnd
+		}
+
+		$options = $this->getOptions();
+
+		// if port is specified use it, otherwise use the SqlServer default
+		if (empty($options['port'])) {
+			$dsn = 'dblib:host=' . $options['host'] . ';dbname=' . $options['name'];
+		} else {
+			$dsn = 'dblib:host=' . $options['host'] . ':' . $options['port'] . ';dbname=' . $options['name'];
+		}
+
+		$driverOptions = [PDO::ATTR_ERRMODE => PDO::ERRMODE_EXCEPTION];
+
+		try {
+			$db = new PDO($dsn, $options['user'], $options['pass'], $driverOptions);
+		} catch (PDOException $exception) {
+			throw new InvalidArgumentException(sprintf(
+				'There was a problem connecting to the database: %s',
+				$exception->getMessage()
+			));
+		}
+
+		$this->setConnection($db);
+	}
+
+	/**
+	 * @inheritDoc
+	 */
+	public function disconnect()
+	{
+		$this->connection = null;
+	}
+
+	/**
+	 * @inheritDoc
+	 */
+	public function hasTransactions()
+	{
+		return true;
+	}
+
+	/**
+	 * @inheritDoc
+	 */
+	public function beginTransaction()
+	{
+		$this->execute('BEGIN TRANSACTION');
+	}
+
+	/**
+	 * @inheritDoc
+	 */
+	public function commitTransaction()
+	{
+		$this->execute('COMMIT TRANSACTION');
+	}
+
+	/**
+	 * @inheritDoc
+	 */
+	public function rollbackTransaction()
+	{
+		$this->execute('ROLLBACK TRANSACTION');
+	}
+
+	/**
+	 * @inheritDoc
+	 */
+	public function quoteTableName($tableName)
+	{
+		return str_replace('.', '].[', $this->quoteColumnName($tableName));
+	}
+
+	/**
+	 * @inheritDoc
+	 */
+	public function quoteColumnName($columnName)
+	{
+		return '[' . str_replace(']', '\]', $columnName) . ']';
+	}
+
+	/**
+	 * @inheritDoc
+	 */
+	public function hasTable($tableName)
+	{
+		if ($this->hasCreatedTable($tableName)) {
+			return true;
+		}
+
+		$result = $this->fetchRow(sprintf("SELECT count(*) as [count] FROM information_schema.tables WHERE table_name = '%s';", $tableName));
+
+		return $result['count'] > 0;
+	}
+
+	/**
+	 * @inheritDoc
+	 */
+	public function createTable(Table $table, array $columns = [], array $indexes = [])
+	{
+		$options = $table->getOptions();
+
+		// Add the default primary key
+		if (!isset($options['id']) || (isset($options['id']) && $options['id'] === true)) {
+			$options['id'] = 'id';
+		}
+
+		if (isset($options['id']) && is_string($options['id'])) {
+			// Handle id => "field_name" to support AUTO_INCREMENT
+			$column = new Column();
+			$column->setName($options['id'])
+	  ->setType('integer')
+	  ->setIdentity(true);
+
+			array_unshift($columns, $column);
+			if (isset($options['primary_key']) && (array)$options['id'] !== (array)$options['primary_key']) {
+				throw new InvalidArgumentException('You cannot enable an auto incrementing ID field and a primary key');
+			}
+			$options['primary_key'] = $options['id'];
+		}
+
+		$sql = 'CREATE TABLE ';
+		$sql .= $this->quoteTableName($table->getName()) . ' (';
+		$sqlBuffer = [];
+		$columnsWithComments = [];
+		foreach ($columns as $column) {
+			$sqlBuffer[] = $this->quoteColumnName($column->getName()) . ' ' . $this->getColumnSqlDefinition($column);
+
+			// set column comments, if needed
+			if ($column->getComment()) {
+				$columnsWithComments[] = $column;
+			}
+		}
+
+		// set the primary key(s)
+		if (isset($options['primary_key'])) {
+			$pkSql = sprintf('CONSTRAINT PK_%s PRIMARY KEY (', $table->getName());
+			if (is_string($options['primary_key'])) { // handle primary_key => 'id'
+				$pkSql .= $this->quoteColumnName($options['primary_key']);
+			} elseif (is_array($options['primary_key'])) { // handle primary_key => array('tag_id', 'resource_id')
+				$pkSql .= implode(',', array_map([$this, 'quoteColumnName'], $options['primary_key']));
+			}
+			$pkSql .= ')';
+			$sqlBuffer[] = $pkSql;
+		}
+
+		$sql .= implode(', ', $sqlBuffer);
+		$sql .= ');';
+
+		// process column comments
+		foreach ($columnsWithComments as $column) {
+			$sql .= $this->getColumnCommentSqlDefinition($column, $table->getName());
+		}
+
+		// set the indexes
+		foreach ($indexes as $index) {
+			$sql .= $this->getIndexSqlDefinition($index, $table->getName());
+		}
+
+		// execute the sql
+		$this->execute($sql);
+
+		$this->addCreatedTable($table->getName());
+	}
+
+	/**
+	 * {@inheritDoc}
+	 *
+	 * @throws \InvalidArgumentException
+	 */
+	protected function getChangePrimaryKeyInstructions(Table $table, $newColumns)
+	{
+		$instructions = new AlterInstructions();
+
+		// Drop the existing primary key
+		$primaryKey = $this->getPrimaryKey($table->getName());
+		if (!empty($primaryKey['constraint'])) {
+			$sql = sprintf(
+				'DROP CONSTRAINT %s',
+				$this->quoteColumnName($primaryKey['constraint'])
+			);
+			$instructions->addAlter($sql);
+		}
+
+		// Add the primary key(s)
+		if (!empty($newColumns)) {
+			$sql = sprintf(
+				'ALTER TABLE %s ADD CONSTRAINT %s PRIMARY KEY (',
+				$this->quoteTableName($table->getName()),
+				$this->quoteColumnName('PK_' . $table->getName())
+			);
+			if (is_string($newColumns)) { // handle primary_key => 'id'
+				$sql .= $this->quoteColumnName($newColumns);
+			} elseif (is_array($newColumns)) { // handle primary_key => array('tag_id', 'resource_id')
+				$sql .= implode(',', array_map([$this, 'quoteColumnName'], $newColumns));
+			} else {
+				throw new InvalidArgumentException(sprintf(
+					'Invalid value for primary key: %s',
+					json_encode($newColumns)
+				));
+			}
+			$sql .= ')';
+			$instructions->addPostStep($sql);
+		}
+
+		return $instructions;
+	}
+
+	/**
+	 * @inheritDoc
+	 *
+	 * SqlServer does not implement this functionality, and so will always throw an exception if used.
+	 * @throws \BadMethodCallException
+	 */
+	protected function getChangeCommentInstructions(Table $table, $newComment)
+	{
+		throw new BadMethodCallException('SqlServer does not have table comments');
+	}
+
+	/**
+	 * Gets the SqlServer Column Comment Defininition for a column object.
+	 *
+	 * @param \Phinx\Db\Table\Column $column Column
+	 * @param string $tableName Table name
+	 * @return string
+	 */
+	protected function getColumnCommentSqlDefinition(Column $column, $tableName)
+	{
+		// passing 'null' is to remove column comment
+		$currentComment = $this->getColumnComment($tableName, $column->getName());
+
+		$comment = strcasecmp($column->getComment(), 'NULL') !== 0 ? $this->getConnection()->quote($column->getComment()) : '\'\'';
+		$command = $currentComment === false ? 'sp_addextendedproperty' : 'sp_updateextendedproperty';
+
+		return sprintf(
+			"EXECUTE %s N'MS_Description', N%s, N'SCHEMA', N'%s', N'TABLE', N'%s', N'COLUMN', N'%s';",
+			$command,
+			$comment,
+			$this->schema,
+			$tableName,
+			$column->getName()
+		);
+	}
+
+	/**
+	 * @inheritDoc
+	 */
+	protected function getRenameTableInstructions($tableName, $newTableName)
+	{
+		$this->updateCreatedTableName($tableName, $newTableName);
+		$sql = sprintf(
+			"EXEC sp_rename '%s', '%s'",
+			$tableName,
+			$newTableName
+		);
+
+		return new AlterInstructions([], [$sql]);
+	}
+
+	/**
+	 * @inheritDoc
+	 */
+	protected function getDropTableInstructions($tableName)
+	{
+		$this->removeCreatedTable($tableName);
+		$sql = sprintf('DROP TABLE %s', $this->quoteTableName($tableName));
+
+		return new AlterInstructions([], [$sql]);
+	}
+
+	/**
+	 * @inheritDoc
+	 */
+	public function truncateTable($tableName)
+	{
+		$sql = sprintf(
+			'TRUNCATE TABLE %s',
+			$this->quoteTableName($tableName)
+		);
+
+		$this->execute($sql);
+	}
+
+	/**
+	 * @param string $tableName Table name
+	 * @param string $columnName Column name
+	 * @return string|false
+	 */
+	public function getColumnComment($tableName, $columnName)
+	{
+		$sql = sprintf("SELECT cast(extended_properties.[value] as nvarchar(4000)) comment
 			FROM sys.schemas
 			INNER JOIN sys.tables
 			ON schemas.schema_id = tables.schema_id
@@ -419,23 +419,23 @@
 			AND columns.column_id = extended_properties.minor_id
 			AND extended_properties.name = 'MS_Description'
 			WHERE schemas.[name] = '%s' AND tables.[name] = '%s' AND columns.[name] = '%s'", $this->schema, $tableName, $columnName);
-        $row = $this->fetchRow($sql);
-
-        if ($row) {
-            return trim($row['comment']);
-        }
-
-        return false;
-    }
-
-    /**
-     * @inheritDoc
-     */
-    public function getColumns($tableName)
-    {
-        $columns = [];
-        $sql = sprintf(
-            "SELECT DISTINCT TABLE_SCHEMA AS [schema], TABLE_NAME as [table_name], COLUMN_NAME AS [name], DATA_TYPE AS [type],
+		$row = $this->fetchRow($sql);
+
+		if ($row) {
+			return trim($row['comment']);
+		}
+
+		return false;
+	}
+
+	/**
+	 * @inheritDoc
+	 */
+	public function getColumns($tableName)
+	{
+		$columns = [];
+		$sql = sprintf(
+			"SELECT DISTINCT TABLE_SCHEMA AS [schema], TABLE_NAME as [table_name], COLUMN_NAME AS [name], DATA_TYPE AS [type],
 			IS_NULLABLE AS [null], COLUMN_DEFAULT AS [default],
 			CHARACTER_MAXIMUM_LENGTH AS [char_length],
 			NUMERIC_PRECISION AS [precision],
@@ -444,234 +444,234 @@
 			FROM INFORMATION_SCHEMA.COLUMNS
 			WHERE TABLE_NAME = '%s'
 			ORDER BY ordinal_position",
-            $tableName
-        );
-        $rows = $this->fetchAll($sql);
-        foreach ($rows as $columnInfo) {
-            try {
-                $type = $this->getPhinxType($columnInfo['type']);
-            } catch (UnsupportedColumnTypeException $e) {
-                $type = Literal::from($columnInfo['type']);
-            }
-
-            $column = new Column();
-            $column->setName($columnInfo['name'])
-            ->setType($type)
-            ->setNull($columnInfo['null'] !== 'NO')
-            ->setDefault($this->parseDefault($columnInfo['default']))
-            ->setIdentity($columnInfo['identity'] === '1')
-            ->setComment($this->getColumnComment($columnInfo['table_name'], $columnInfo['name']));
-
-            if (!empty($columnInfo['char_length'])) {
-                $column->setLimit($columnInfo['char_length']);
-            }
-
-            $columns[$columnInfo['name']] = $column;
-        }
-
-        return $columns;
-    }
-
-    /**
-     * @param string $default Default
-     * @return int|string|null
-     */
-    protected function parseDefault($default)
-    {
-        $result = preg_replace(["/\('(.*)'\)/", "/\(\((.*)\)\)/", "/\((.*)\)/"], '$1', $default);
-
-        if (strtoupper($result) === 'NULL') {
-            $result = null;
-        } elseif (is_numeric($result)) {
-            $result = (int)$result;
-        }
-
-        return $result;
-    }
-
-    /**
-     * @inheritDoc
-     */
-    public function hasColumn($tableName, $columnName)
-    {
-        $sql = sprintf(
-            "SELECT count(*) as [count]
+			$tableName
+		);
+		$rows = $this->fetchAll($sql);
+		foreach ($rows as $columnInfo) {
+			try {
+				$type = $this->getPhinxType($columnInfo['type']);
+			} catch (UnsupportedColumnTypeException $e) {
+				$type = Literal::from($columnInfo['type']);
+			}
+
+			$column = new Column();
+			$column->setName($columnInfo['name'])
+	  ->setType($type)
+	  ->setNull($columnInfo['null'] !== 'NO')
+	  ->setDefault($this->parseDefault($columnInfo['default']))
+	  ->setIdentity($columnInfo['identity'] === '1')
+	  ->setComment($this->getColumnComment($columnInfo['table_name'], $columnInfo['name']));
+
+			if (!empty($columnInfo['char_length'])) {
+				$column->setLimit($columnInfo['char_length']);
+			}
+
+			$columns[$columnInfo['name']] = $column;
+		}
+
+		return $columns;
+	}
+
+	/**
+	 * @param string $default Default
+	 * @return int|string|null
+	 */
+	protected function parseDefault($default)
+	{
+		$result = preg_replace(["/\('(.*)'\)/", "/\(\((.*)\)\)/", "/\((.*)\)/"], '$1', $default);
+
+		if (strtoupper($result) === 'NULL') {
+			$result = null;
+		} elseif (is_numeric($result)) {
+			$result = (int)$result;
+		}
+
+		return $result;
+	}
+
+	/**
+	 * @inheritDoc
+	 */
+	public function hasColumn($tableName, $columnName)
+	{
+		$sql = sprintf(
+			"SELECT count(*) as [count]
 			FROM information_schema.columns
 			WHERE table_name = '%s' AND column_name = '%s'",
-            $tableName,
-            $columnName
-        );
-        $result = $this->fetchRow($sql);
-
-        return $result['count'] > 0;
-    }
-
-    /**
-     * @inheritDoc
-     */
-    protected function getAddColumnInstructions(Table $table, Column $column)
-    {
-        $alter = sprintf(
-            'ALTER TABLE %s ADD %s %s',
-            $table->getName(),
-            $this->quoteColumnName($column->getName()),
-            $this->getColumnSqlDefinition($column)
-        );
-
-        return new AlterInstructions([], [$alter]);
-    }
-
-    /**
-     * {@inheritDoc}
-     *
-     * @throws \InvalidArgumentException
-     */
-    protected function getRenameColumnInstructions($tableName, $columnName, $newColumnName)
-    {
-        if (!$this->hasColumn($tableName, $columnName)) {
-            throw new InvalidArgumentException("The specified column does not exist: $columnName");
-        }
-
-        $instructions = new AlterInstructions();
-
-        $oldConstraintName = "DF_{$tableName}_{$columnName}";
-        $newConstraintName = "DF_{$tableName}_{$newColumnName}";
-        $sql = <<<SQL
+			$tableName,
+			$columnName
+		);
+		$result = $this->fetchRow($sql);
+
+		return $result['count'] > 0;
+	}
+
+	/**
+	 * @inheritDoc
+	 */
+	protected function getAddColumnInstructions(Table $table, Column $column)
+	{
+		$alter = sprintf(
+			'ALTER TABLE %s ADD %s %s',
+			$table->getName(),
+			$this->quoteColumnName($column->getName()),
+			$this->getColumnSqlDefinition($column)
+		);
+
+		return new AlterInstructions([], [$alter]);
+	}
+
+	/**
+	 * {@inheritDoc}
+	 *
+	 * @throws \InvalidArgumentException
+	 */
+	protected function getRenameColumnInstructions($tableName, $columnName, $newColumnName)
+	{
+		if (!$this->hasColumn($tableName, $columnName)) {
+			throw new InvalidArgumentException("The specified column does not exist: $columnName");
+		}
+
+		$instructions = new AlterInstructions();
+
+		$oldConstraintName = "DF_{$tableName}_{$columnName}";
+		$newConstraintName = "DF_{$tableName}_{$newColumnName}";
+		$sql = <<<SQL
 		       IF (OBJECT_ID('$oldConstraintName', 'D') IS NOT NULL)
 		       BEGIN
 		       EXECUTE sp_rename N'%s', N'%s', N'OBJECT'
 		       END
 SQL;
-        $instructions->addPostStep(sprintf(
-            $sql,
-            $oldConstraintName,
-            $newConstraintName
-        ));
-
-        $instructions->addPostStep(sprintf(
-            "EXECUTE sp_rename N'%s.%s', N'%s', 'COLUMN' ",
-            $tableName,
-            $columnName,
-            $newColumnName
-        ));
-
-        return $instructions;
-    }
-
-    /**
-     * Returns the instructions to change a column default value
-     *
-     * @param string $tableName The table where the column is
-     * @param \Phinx\Db\Table\Column $newColumn The column to alter
-     * @return \Phinx\Db\Util\AlterInstructions
-     */
-    protected function getChangeDefault($tableName, Column $newColumn)
-    {
-        $constraintName = "DF_{$tableName}_{$newColumn->getName()}";
-        $default = $newColumn->getDefault();
-        $instructions = new AlterInstructions();
-
-        if ($default === null) {
-            $default = 'DEFAULT NULL';
-        } else {
-            $default = ltrim($this->getDefaultValueDefinition($default));
-        }
-
-        if (empty($default)) {
-            return $instructions;
-        }
-
-        $instructions->addPostStep(sprintf(
-            'ALTER TABLE %s ADD CONSTRAINT %s %s FOR %s',
-            $this->quoteTableName($tableName),
-            $constraintName,
-            $default,
-            $this->quoteColumnName($newColumn->getName())
-        ));
-
-        return $instructions;
-    }
-
-    /**
-     * @inheritDoc
-     */
-    protected function getChangeColumnInstructions($tableName, $columnName, Column $newColumn)
-    {
-        $columns = $this->getColumns($tableName);
-        $changeDefault =
-            $newColumn->getDefault() !== $columns[$columnName]->getDefault() ||
-            $newColumn->getType() !== $columns[$columnName]->getType();
-
-        $instructions = new AlterInstructions();
-
-        if ($columnName !== $newColumn->getName()) {
-            $instructions->merge(
-                $this->getRenameColumnInstructions($tableName, $columnName, $newColumn->getName())
-            );
-        }
-
-        if ($changeDefault) {
-            $instructions->merge($this->getDropDefaultConstraint($tableName, $newColumn->getName()));
-        }
-
-        $instructions->addPostStep(sprintf(
-            'ALTER TABLE %s ALTER COLUMN %s %s',
-            $this->quoteTableName($tableName),
-            $this->quoteColumnName($newColumn->getName()),
-            $this->getColumnSqlDefinition($newColumn, false)
-        ));
-        // change column comment if needed
-        if ($newColumn->getComment()) {
-            $instructions->addPostStep($this->getColumnCommentSqlDefinition($newColumn, $tableName));
-        }
-
-        if ($changeDefault) {
-            $instructions->merge($this->getChangeDefault($tableName, $newColumn));
-        }
-
-        return $instructions;
-    }
-
-    /**
-     * @inheritDoc
-     */
-    protected function getDropColumnInstructions($tableName, $columnName)
-    {
-        $instructions = $this->getDropDefaultConstraint($tableName, $columnName);
-
-        $instructions->addPostStep(sprintf(
-            'ALTER TABLE %s DROP COLUMN %s',
-            $this->quoteTableName($tableName),
-            $this->quoteColumnName($columnName)
-        ));
-
-        return $instructions;
-    }
-
-    /**
-     * @param string $tableName Table name
-     * @param string|null $columnName Column name
-     * @return \Phinx\Db\Util\AlterInstructions
-     */
-    protected function getDropDefaultConstraint($tableName, $columnName)
-    {
-        $defaultConstraint = $this->getDefaultConstraint($tableName, $columnName);
-
-        if (!$defaultConstraint) {
-            return new AlterInstructions();
-        }
-
-        return $this->getDropForeignKeyInstructions($tableName, $defaultConstraint);
-    }
-
-    /**
-     * @param string $tableName Table name
-     * @param string $columnName Column name
-     * @return string|false
-     */
-    protected function getDefaultConstraint($tableName, $columnName)
-    {
-        $sql = "SELECT
+		$instructions->addPostStep(sprintf(
+			$sql,
+			$oldConstraintName,
+			$newConstraintName
+		));
+
+		$instructions->addPostStep(sprintf(
+			"EXECUTE sp_rename N'%s.%s', N'%s', 'COLUMN' ",
+			$tableName,
+			$columnName,
+			$newColumnName
+		));
+
+		return $instructions;
+	}
+
+	/**
+	 * Returns the instructions to change a column default value
+	 *
+	 * @param string $tableName The table where the column is
+	 * @param \Phinx\Db\Table\Column $newColumn The column to alter
+	 * @return \Phinx\Db\Util\AlterInstructions
+	 */
+	protected function getChangeDefault($tableName, Column $newColumn)
+	{
+		$constraintName = "DF_{$tableName}_{$newColumn->getName()}";
+		$default = $newColumn->getDefault();
+		$instructions = new AlterInstructions();
+
+		if ($default === null) {
+			$default = 'DEFAULT NULL';
+		} else {
+			$default = ltrim($this->getDefaultValueDefinition($default));
+		}
+
+		if (empty($default)) {
+			return $instructions;
+		}
+
+		$instructions->addPostStep(sprintf(
+			'ALTER TABLE %s ADD CONSTRAINT %s %s FOR %s',
+			$this->quoteTableName($tableName),
+			$constraintName,
+			$default,
+			$this->quoteColumnName($newColumn->getName())
+		));
+
+		return $instructions;
+	}
+
+	/**
+	 * @inheritDoc
+	 */
+	protected function getChangeColumnInstructions($tableName, $columnName, Column $newColumn)
+	{
+		$columns = $this->getColumns($tableName);
+		$changeDefault =
+			$newColumn->getDefault() !== $columns[$columnName]->getDefault() ||
+			$newColumn->getType() !== $columns[$columnName]->getType();
+
+		$instructions = new AlterInstructions();
+
+		if ($columnName !== $newColumn->getName()) {
+			$instructions->merge(
+				$this->getRenameColumnInstructions($tableName, $columnName, $newColumn->getName())
+			);
+		}
+
+		if ($changeDefault) {
+			$instructions->merge($this->getDropDefaultConstraint($tableName, $newColumn->getName()));
+		}
+
+		$instructions->addPostStep(sprintf(
+			'ALTER TABLE %s ALTER COLUMN %s %s',
+			$this->quoteTableName($tableName),
+			$this->quoteColumnName($newColumn->getName()),
+			$this->getColumnSqlDefinition($newColumn, false)
+		));
+		// change column comment if needed
+		if ($newColumn->getComment()) {
+			$instructions->addPostStep($this->getColumnCommentSqlDefinition($newColumn, $tableName));
+		}
+
+		if ($changeDefault) {
+			$instructions->merge($this->getChangeDefault($tableName, $newColumn));
+		}
+
+		return $instructions;
+	}
+
+	/**
+	 * @inheritDoc
+	 */
+	protected function getDropColumnInstructions($tableName, $columnName)
+	{
+		$instructions = $this->getDropDefaultConstraint($tableName, $columnName);
+
+		$instructions->addPostStep(sprintf(
+			'ALTER TABLE %s DROP COLUMN %s',
+			$this->quoteTableName($tableName),
+			$this->quoteColumnName($columnName)
+		));
+
+		return $instructions;
+	}
+
+	/**
+	 * @param string $tableName Table name
+	 * @param string|null $columnName Column name
+	 * @return \Phinx\Db\Util\AlterInstructions
+	 */
+	protected function getDropDefaultConstraint($tableName, $columnName)
+	{
+		$defaultConstraint = $this->getDefaultConstraint($tableName, $columnName);
+
+		if (!$defaultConstraint) {
+			return new AlterInstructions();
+		}
+
+		return $this->getDropForeignKeyInstructions($tableName, $defaultConstraint);
+	}
+
+	/**
+	 * @param string $tableName Table name
+	 * @param string $columnName Column name
+	 * @return string|false
+	 */
+	protected function getDefaultConstraint($tableName, $columnName)
+	{
+		$sql = "SELECT
 			default_constraints.name 
 			FROM sys.all_columns
 			INNER JOIN sys.tables ON all_columns.object_id = tables.object_id
@@ -682,201 +682,201 @@
 			AND tables.name = '{$tableName}'
 			AND all_columns.name = '{$columnName}'";
 
-        $rows = $this->fetchAll($sql);
-
-        return empty($rows) ? false : $rows[0]['name'];
-    }
-
-    /**
-     * @param int $tableId Table ID
-     * @param int $indexId Index ID
-     * @return array
-     */
-    protected function getIndexColums($tableId, $indexId)
-    {
-        $sql = "SELECT AC.[name] AS [column_name]
+		$rows = $this->fetchAll($sql);
+
+		return empty($rows) ? false : $rows[0]['name'];
+	}
+
+	/**
+	 * @param int $tableId Table ID
+	 * @param int $indexId Index ID
+	 * @return array
+	 */
+	protected function getIndexColums($tableId, $indexId)
+	{
+		$sql = "SELECT AC.[name] AS [column_name]
 			FROM sys.[index_columns] IC
 			INNER JOIN sys.[all_columns] AC ON IC.[column_id] = AC.[column_id]
 			WHERE AC.[object_id] = {$tableId} AND IC.[index_id] = {$indexId}  AND IC.[object_id] = {$tableId}
 			ORDER BY IC.[key_ordinal];";
 
-        $rows = $this->fetchAll($sql);
-        $columns = [];
-        foreach ($rows as $row) {
-            $columns[] = strtolower($row['column_name']);
-        }
-
-        return $columns;
-    }
-
-    /**
-     * Get an array of indexes from a particular table.
-     *
-     * @param string $tableName Table name
-     * @return array
-     */
-    public function getIndexes($tableName)
-    {
-        $indexes = [];
-        $sql = "SELECT I.[name] AS [index_name], I.[index_id] as [index_id], T.[object_id] as [table_id]
+		$rows = $this->fetchAll($sql);
+		$columns = [];
+		foreach ($rows as $row) {
+			$columns[] = strtolower($row['column_name']);
+		}
+
+		return $columns;
+	}
+
+	/**
+	 * Get an array of indexes from a particular table.
+	 *
+	 * @param string $tableName Table name
+	 * @return array
+	 */
+	public function getIndexes($tableName)
+	{
+		$indexes = [];
+		$sql = "SELECT I.[name] AS [index_name], I.[index_id] as [index_id], T.[object_id] as [table_id]
 			FROM sys.[tables] AS T
 			INNER JOIN sys.[indexes] I ON T.[object_id] = I.[object_id]
 			WHERE T.[is_ms_shipped] = 0 AND I.[type_desc] <> 'HEAP'  AND T.[name] = '{$tableName}'
 			ORDER BY T.[name], I.[index_id];";
 
-        $rows = $this->fetchAll($sql);
-        foreach ($rows as $row) {
-            $columns = $this->getIndexColums($row['table_id'], $row['index_id']);
-            $indexes[$row['index_name']] = ['columns' => $columns];
-        }
-
-        return $indexes;
-    }
-
-    /**
-     * @inheritDoc
-     */
-    public function hasIndex($tableName, $columns)
-    {
-        if (is_string($columns)) {
-            $columns = [$columns]; // str to array
-        }
-
-        $columns = array_map('strtolower', $columns);
-        $indexes = $this->getIndexes($tableName);
-
-        foreach ($indexes as $index) {
-            $a = array_diff($columns, $index['columns']);
-
-            if (empty($a)) {
-                return true;
-            }
-        }
-
-        return false;
-    }
-
-    /**
-     * @inheritDoc
-     */
-    public function hasIndexByName($tableName, $indexName)
-    {
-        $indexes = $this->getIndexes($tableName);
-
-        foreach ($indexes as $name => $index) {
-            if ($name === $indexName) {
-                return true;
-            }
-        }
-
-        return false;
-    }
-
-    /**
-     * @inheritDoc
-     */
-    protected function getAddIndexInstructions(Table $table, Index $index)
-    {
-        $sql = $this->getIndexSqlDefinition($index, $table->getName());
-
-        return new AlterInstructions([], [$sql]);
-    }
-
-    /**
-     * {@inheritDoc}
-     *
-     * @throws \InvalidArgumentException
-     */
-    protected function getDropIndexByColumnsInstructions($tableName, $columns)
-    {
-        if (is_string($columns)) {
-            $columns = [$columns]; // str to array
-        }
-
-        $indexes = $this->getIndexes($tableName);
-        $columns = array_map('strtolower', $columns);
-        $instructions = new AlterInstructions();
-
-        foreach ($indexes as $indexName => $index) {
-            $a = array_diff($columns, $index['columns']);
-            if (empty($a)) {
-                $instructions->addPostStep(sprintf(
-                    'DROP INDEX %s ON %s',
-                    $this->quoteColumnName($indexName),
-                    $this->quoteTableName($tableName)
-                ));
-
-                return $instructions;
-            }
-        }
-
-        throw new InvalidArgumentException(sprintf(
-            "The specified index on columns '%s' does not exist",
-            implode(',', $columns)
-        ));
-    }
-
-    /**
-     * {@inheritDoc}
-     *
-     * @throws \InvalidArgumentException
-     */
-    protected function getDropIndexByNameInstructions($tableName, $indexName)
-    {
-        $indexes = $this->getIndexes($tableName);
-        $instructions = new AlterInstructions();
-
-        foreach ($indexes as $name => $index) {
-            if ($name === $indexName) {
-                $instructions->addPostStep(sprintf(
-                    'DROP INDEX %s ON %s',
-                    $this->quoteColumnName($indexName),
-                    $this->quoteTableName($tableName)
-                ));
-
-                return $instructions;
-            }
-        }
-
-        throw new InvalidArgumentException(sprintf(
-            "The specified index name '%s' does not exist",
-            $indexName
-        ));
-    }
-
-    /**
-     * @inheritDoc
-     */
-    public function hasPrimaryKey($tableName, $columns, $constraint = null)
-    {
-        $primaryKey = $this->getPrimaryKey($tableName);
-
-        if (empty($primaryKey)) {
-            return false;
-        }
-
-        if ($constraint) {
-            return $primaryKey['constraint'] === $constraint;
-        }
-
-        if (is_string($columns)) {
-            $columns = [$columns]; // str to array
-        }
-        $missingColumns = array_diff($columns, $primaryKey['columns']);
-
-        return empty($missingColumns);
-    }
-
-    /**
-     * Get the primary key from a particular table.
-     *
-     * @param string $tableName Table name
-     * @return array
-     */
-    public function getPrimaryKey($tableName)
-    {
-        $rows = $this->fetchAll(sprintf(
-            "SELECT
+		$rows = $this->fetchAll($sql);
+		foreach ($rows as $row) {
+			$columns = $this->getIndexColums($row['table_id'], $row['index_id']);
+			$indexes[$row['index_name']] = ['columns' => $columns];
+		}
+
+		return $indexes;
+	}
+
+	/**
+	 * @inheritDoc
+	 */
+	public function hasIndex($tableName, $columns)
+	{
+		if (is_string($columns)) {
+			$columns = [$columns]; // str to array
+		}
+
+		$columns = array_map('strtolower', $columns);
+		$indexes = $this->getIndexes($tableName);
+
+		foreach ($indexes as $index) {
+			$a = array_diff($columns, $index['columns']);
+
+			if (empty($a)) {
+				return true;
+			}
+		}
+
+		return false;
+	}
+
+	/**
+	 * @inheritDoc
+	 */
+	public function hasIndexByName($tableName, $indexName)
+	{
+		$indexes = $this->getIndexes($tableName);
+
+		foreach ($indexes as $name => $index) {
+			if ($name === $indexName) {
+				return true;
+			}
+		}
+
+		return false;
+	}
+
+	/**
+	 * @inheritDoc
+	 */
+	protected function getAddIndexInstructions(Table $table, Index $index)
+	{
+		$sql = $this->getIndexSqlDefinition($index, $table->getName());
+
+		return new AlterInstructions([], [$sql]);
+	}
+
+	/**
+	 * {@inheritDoc}
+	 *
+	 * @throws \InvalidArgumentException
+	 */
+	protected function getDropIndexByColumnsInstructions($tableName, $columns)
+	{
+		if (is_string($columns)) {
+			$columns = [$columns]; // str to array
+		}
+
+		$indexes = $this->getIndexes($tableName);
+		$columns = array_map('strtolower', $columns);
+		$instructions = new AlterInstructions();
+
+		foreach ($indexes as $indexName => $index) {
+			$a = array_diff($columns, $index['columns']);
+			if (empty($a)) {
+				$instructions->addPostStep(sprintf(
+					'DROP INDEX %s ON %s',
+					$this->quoteColumnName($indexName),
+					$this->quoteTableName($tableName)
+				));
+
+				return $instructions;
+			}
+		}
+
+		throw new InvalidArgumentException(sprintf(
+			"The specified index on columns '%s' does not exist",
+			implode(',', $columns)
+		));
+	}
+
+	/**
+	 * {@inheritDoc}
+	 *
+	 * @throws \InvalidArgumentException
+	 */
+	protected function getDropIndexByNameInstructions($tableName, $indexName)
+	{
+		$indexes = $this->getIndexes($tableName);
+		$instructions = new AlterInstructions();
+
+		foreach ($indexes as $name => $index) {
+			if ($name === $indexName) {
+				$instructions->addPostStep(sprintf(
+					'DROP INDEX %s ON %s',
+					$this->quoteColumnName($indexName),
+					$this->quoteTableName($tableName)
+				));
+
+				return $instructions;
+			}
+		}
+
+		throw new InvalidArgumentException(sprintf(
+			"The specified index name '%s' does not exist",
+			$indexName
+		));
+	}
+
+	/**
+	 * @inheritDoc
+	 */
+	public function hasPrimaryKey($tableName, $columns, $constraint = null)
+	{
+		$primaryKey = $this->getPrimaryKey($tableName);
+
+		if (empty($primaryKey)) {
+			return false;
+		}
+
+		if ($constraint) {
+			return $primaryKey['constraint'] === $constraint;
+		}
+
+		if (is_string($columns)) {
+			$columns = [$columns]; // str to array
+		}
+		$missingColumns = array_diff($columns, $primaryKey['columns']);
+
+		return empty($missingColumns);
+	}
+
+	/**
+	 * Get the primary key from a particular table.
+	 *
+	 * @param string $tableName Table name
+	 * @return array
+	 */
+	public function getPrimaryKey($tableName)
+	{
+		$rows = $this->fetchAll(sprintf(
+			"SELECT
 			tc.constraint_name,
 			kcu.column_name
 			FROM information_schema.table_constraints AS tc
@@ -885,58 +885,58 @@
 			WHERE constraint_type = 'PRIMARY KEY'
 			AND tc.table_name = '%s'
 			ORDER BY kcu.ordinal_position",
-            $tableName
-        ));
-
-        $primaryKey = [
-            'columns' => [],
-        ];
-        foreach ($rows as $row) {
-            $primaryKey['constraint'] = $row['constraint_name'];
-            $primaryKey['columns'][] = $row['column_name'];
-        }
-
-        return $primaryKey;
-    }
-
-    /**
-     * @inheritDoc
-     */
-    public function hasForeignKey($tableName, $columns, $constraint = null)
-    {
-        if (is_string($columns)) {
-            $columns = [$columns]; // str to array
-        }
-        $foreignKeys = $this->getForeignKeys($tableName);
-        if ($constraint) {
-            if (isset($foreignKeys[$constraint])) {
-                return !empty($foreignKeys[$constraint]);
-            }
-
-            return false;
-        }
-
-        foreach ($foreignKeys as $key) {
-            $a = array_diff($columns, $key['columns']);
-            if (empty($a)) {
-                return true;
-            }
-        }
-
-        return false;
-    }
-
-    /**
-     * Get an array of foreign keys from a particular table.
-     *
-     * @param string $tableName Table name
-     * @return array
-     */
-    protected function getForeignKeys($tableName)
-    {
-        $foreignKeys = [];
-        $rows = $this->fetchAll(sprintf(
-            "SELECT
+			$tableName
+		));
+
+		$primaryKey = [
+			'columns' => [],
+		];
+		foreach ($rows as $row) {
+			$primaryKey['constraint'] = $row['constraint_name'];
+			$primaryKey['columns'][] = $row['column_name'];
+		}
+
+		return $primaryKey;
+	}
+
+	/**
+	 * @inheritDoc
+	 */
+	public function hasForeignKey($tableName, $columns, $constraint = null)
+	{
+		if (is_string($columns)) {
+			$columns = [$columns]; // str to array
+		}
+		$foreignKeys = $this->getForeignKeys($tableName);
+		if ($constraint) {
+			if (isset($foreignKeys[$constraint])) {
+				return !empty($foreignKeys[$constraint]);
+			}
+
+			return false;
+		}
+
+		foreach ($foreignKeys as $key) {
+			$a = array_diff($columns, $key['columns']);
+			if (empty($a)) {
+				return true;
+			}
+		}
+
+		return false;
+	}
+
+	/**
+	 * Get an array of foreign keys from a particular table.
+	 *
+	 * @param string $tableName Table name
+	 * @return array
+	 */
+	protected function getForeignKeys($tableName)
+	{
+		$foreignKeys = [];
+		$rows = $this->fetchAll(sprintf(
+			"SELECT
 			tc.constraint_name,
 			tc.table_name, kcu.column_name,
 			ccu.table_name AS referenced_table_name,
@@ -947,58 +947,58 @@
 			JOIN information_schema.constraint_column_usage AS ccu ON ccu.constraint_name = tc.constraint_name
 			WHERE constraint_type = 'FOREIGN KEY' AND tc.table_name = '%s'
 			ORDER BY kcu.ordinal_position",
-            $tableName
-        ));
-        foreach ($rows as $row) {
-            $foreignKeys[$row['constraint_name']]['table'] = $row['table_name'];
-            $foreignKeys[$row['constraint_name']]['columns'][] = $row['column_name'];
-            $foreignKeys[$row['constraint_name']]['referenced_table'] = $row['referenced_table_name'];
-            $foreignKeys[$row['constraint_name']]['referenced_columns'][] = $row['referenced_column_name'];
-        }
-
-        return $foreignKeys;
-    }
-
-    /**
-     * @inheritDoc
-     */
-    protected function getAddForeignKeyInstructions(Table $table, ForeignKey $foreignKey)
-    {
-        $instructions = new AlterInstructions();
-        $instructions->addPostStep(sprintf(
-            'ALTER TABLE %s ADD %s',
-            $this->quoteTableName($table->getName()),
-            $this->getForeignKeySqlDefinition($foreignKey, $table->getName())
-        ));
-
-        return $instructions;
-    }
-
-    /**
-     * @inheritDoc
-     */
-    protected function getDropForeignKeyInstructions($tableName, $constraint)
-    {
-        $instructions = new AlterInstructions();
-        $instructions->addPostStep(sprintf(
-            'ALTER TABLE %s DROP CONSTRAINT %s',
-            $this->quoteTableName($tableName),
-            $constraint
-        ));
-
-        return $instructions;
-    }
-
-    /**
-     * @inheritDoc
-     */
-    protected function getDropForeignKeyByColumnsInstructions($tableName, $columns)
-    {
-        $instructions = new AlterInstructions();
-
-        foreach ($columns as $column) {
-            $rows = $this->fetchAll(sprintf(
-                "SELECT
+			$tableName
+		));
+		foreach ($rows as $row) {
+			$foreignKeys[$row['constraint_name']]['table'] = $row['table_name'];
+			$foreignKeys[$row['constraint_name']]['columns'][] = $row['column_name'];
+			$foreignKeys[$row['constraint_name']]['referenced_table'] = $row['referenced_table_name'];
+			$foreignKeys[$row['constraint_name']]['referenced_columns'][] = $row['referenced_column_name'];
+		}
+
+		return $foreignKeys;
+	}
+
+	/**
+	 * @inheritDoc
+	 */
+	protected function getAddForeignKeyInstructions(Table $table, ForeignKey $foreignKey)
+	{
+		$instructions = new AlterInstructions();
+		$instructions->addPostStep(sprintf(
+			'ALTER TABLE %s ADD %s',
+			$this->quoteTableName($table->getName()),
+			$this->getForeignKeySqlDefinition($foreignKey, $table->getName())
+		));
+
+		return $instructions;
+	}
+
+	/**
+	 * @inheritDoc
+	 */
+	protected function getDropForeignKeyInstructions($tableName, $constraint)
+	{
+		$instructions = new AlterInstructions();
+		$instructions->addPostStep(sprintf(
+			'ALTER TABLE %s DROP CONSTRAINT %s',
+			$this->quoteTableName($tableName),
+			$constraint
+		));
+
+		return $instructions;
+	}
+
+	/**
+	 * @inheritDoc
+	 */
+	protected function getDropForeignKeyByColumnsInstructions($tableName, $columns)
+	{
+		$instructions = new AlterInstructions();
+
+		foreach ($columns as $column) {
+			$rows = $this->fetchAll(sprintf(
+				"SELECT
 				tc.constraint_name,
 				tc.table_name, kcu.column_name,
 				ccu.table_name AS referenced_table_name,
@@ -1009,168 +1009,167 @@
 				JOIN information_schema.constraint_column_usage AS ccu ON ccu.constraint_name = tc.constraint_name
 				WHERE constraint_type = 'FOREIGN KEY' AND tc.table_name = '%s' and ccu.column_name='%s'
 				ORDER BY kcu.ordinal_position",
-                $tableName,
-                $column
-            ));
-            foreach ($rows as $row) {
-                $instructions->merge(
-                    $this->getDropForeignKeyInstructions($tableName, $row['constraint_name'])
-                );
-            }
-        }
-
-        return $instructions;
-    }
-
-    /**
-     * {@inheritDoc}
-     *
-     * @throws \Phinx\Db\Adapter\UnsupportedColumnTypeException
-     */
-    public function getSqlType($type, $limit = null)
-    {
-        switch ($type) {
-            case static::PHINX_TYPE_FLOAT:
-            case static::PHINX_TYPE_DECIMAL:
-            case static::PHINX_TYPE_DATETIME:
-            case static::PHINX_TYPE_TIME:
-            case static::PHINX_TYPE_DATE:
-                return ['name' => $type];
-            case static::PHINX_TYPE_STRING:
-                return ['name' => 'nvarchar', 'limit' => 255];
-            case static::PHINX_TYPE_CHAR:
-                return ['name' => 'nchar', 'limit' => 255];
-            case static::PHINX_TYPE_TEXT:
-                return ['name' => 'ntext'];
-            case static::PHINX_TYPE_INTEGER:
-                return ['name' => 'int'];
-            case static::PHINX_TYPE_SMALL_INTEGER:
-                return ['name' => 'smallint'];
-            case static::PHINX_TYPE_BIG_INTEGER:
-                return ['name' => 'bigint'];
-            case static::PHINX_TYPE_TIMESTAMP:
-                return ['name' => 'datetime'];
-            case static::PHINX_TYPE_BLOB:
-            case static::PHINX_TYPE_BINARY:
-                return ['name' => 'varbinary'];
-            case static::PHINX_TYPE_BOOLEAN:
-                return ['name' => 'bit'];
-            case static::PHINX_TYPE_BINARYUUID:
-            case static::PHINX_TYPE_UUID:
-                return ['name' => 'uniqueidentifier'];
-            case static::PHINX_TYPE_FILESTREAM:
-                return ['name' => 'varbinary', 'limit' => 'max'];
-            // Geospatial database types
-            case static::PHINX_TYPE_GEOMETRY:
-            case static::PHINX_TYPE_POINT:
-            case static::PHINX_TYPE_LINESTRING:
-            case static::PHINX_TYPE_POLYGON:
-                // SQL Server stores all spatial data using a single data type.
-                // Specific types (point, polygon, etc) are set at insert time.
-                return ['name' => 'geography'];
-            default:
-                throw new UnsupportedColumnTypeException('Column type "' . $type . '" is not supported by SqlServer.');
-        }
-    }
-
-    /**
-     * Returns Phinx type by SQL type
-     *
-     * @internal param string $sqlType SQL type
-     * @param string $sqlType SQL Type definition
-     * @throws \Phinx\Db\Adapter\UnsupportedColumnTypeException
-     * @return string Phinx type
-     */
-    public function getPhinxType($sqlType)
-    {
-        switch ($sqlType) {
-            case 'nvarchar':
-            case 'varchar':
-                return static::PHINX_TYPE_STRING;
-            case 'char':
-            case 'nchar':
-                return static::PHINX_TYPE_CHAR;
-            case 'text':
-            case 'ntext':
-                return static::PHINX_TYPE_TEXT;
-            case 'int':
-            case 'integer':
-                return static::PHINX_TYPE_INTEGER;
-            case 'decimal':
-            case 'numeric':
-            case 'money':
-                return static::PHINX_TYPE_DECIMAL;
-            case 'tinyint':
-                return static::PHINX_TYPE_TINY_INTEGER;
-            case 'smallint':
-                return static::PHINX_TYPE_SMALL_INTEGER;
-            case 'bigint':
-                return static::PHINX_TYPE_BIG_INTEGER;
-            case 'real':
-            case 'float':
-                return static::PHINX_TYPE_FLOAT;
-            case 'binary':
-            case 'image':
-            case 'varbinary':
-                return static::PHINX_TYPE_BINARY;
-            case 'time':
-                return static::PHINX_TYPE_TIME;
-            case 'date':
-                return static::PHINX_TYPE_DATE;
-            case 'datetime':
-            case 'timestamp':
-                return static::PHINX_TYPE_DATETIME;
-            case 'bit':
-                return static::PHINX_TYPE_BOOLEAN;
-            case 'uniqueidentifier':
-                return static::PHINX_TYPE_UUID;
-            case 'filestream':
-                return static::PHINX_TYPE_FILESTREAM;
-            default:
-                throw new UnsupportedColumnTypeException('Column type "' . $sqlType . '" is not supported by SqlServer.');
-        }
-    }
-
-    /**
-     * @inheritDoc
-     */
-    public function createDatabase($name, $options = [])
-    {
-        if (isset($options['collation'])) {
-            $this->execute(sprintf('CREATE DATABASE [%s] COLLATE [%s]', $name, $options['collation']));
-        } else {
-            $this->execute(sprintf('CREATE DATABASE [%s]', $name));
-        }
-        $this->execute(sprintf('USE [%s]', $name));
-    }
-
-    /**
-     * @inheritDoc
-     */
-    public function hasDatabase($name)
-    {
-        $result = $this->fetchRow(
-            sprintf(
-                "SELECT count(*) as [count] FROM master.dbo.sysdatabases WHERE [name] = '%s'",
-                $name
-            )
-        );
-
-        return $result['count'] > 0;
-    }
-
-    /**
-     * @inheritDoc
-     */
-    public function dropDatabase($name)
-    {
-        $sql = <<<SQL
+			$tableName,
+			$column
+		));
+		foreach ($rows as $row) {
+			$instructions->merge(
+				$this->getDropForeignKeyInstructions($tableName, $row['constraint_name'])
+			);
+		}
+		}
+
+		return $instructions;
+	}
+
+	/**
+	 * {@inheritDoc}
+	 *
+	 * @throws \Phinx\Db\Adapter\UnsupportedColumnTypeException
+	 */
+	public function getSqlType($type, $limit = null)
+	{
+		switch ($type) {
+		case static::PHINX_TYPE_FLOAT:
+		case static::PHINX_TYPE_DECIMAL:
+		case static::PHINX_TYPE_DATETIME:
+		case static::PHINX_TYPE_TIME:
+		case static::PHINX_TYPE_DATE:
+			return ['name' => $type];
+		case static::PHINX_TYPE_STRING:
+			return ['name' => 'nvarchar', 'limit' => 255];
+		case static::PHINX_TYPE_CHAR:
+			return ['name' => 'nchar', 'limit' => 255];
+		case static::PHINX_TYPE_TEXT:
+			return ['name' => 'ntext'];
+		case static::PHINX_TYPE_INTEGER:
+			return ['name' => 'int'];
+		case static::PHINX_TYPE_SMALL_INTEGER:
+			return ['name' => 'smallint'];
+		case static::PHINX_TYPE_BIG_INTEGER:
+			return ['name' => 'bigint'];
+		case static::PHINX_TYPE_TIMESTAMP:
+			return ['name' => 'datetime'];
+		case static::PHINX_TYPE_BLOB:
+		case static::PHINX_TYPE_BINARY:
+			return ['name' => 'varbinary'];
+		case static::PHINX_TYPE_BOOLEAN:
+			return ['name' => 'bit'];
+		case static::PHINX_TYPE_BINARYUUID:
+		case static::PHINX_TYPE_UUID:
+			return ['name' => 'uniqueidentifier'];
+		case static::PHINX_TYPE_FILESTREAM:
+			return ['name' => 'varbinary', 'limit' => 'max'];
+			// Geospatial database types
+		case static::PHINX_TYPE_GEOMETRY:
+		case static::PHINX_TYPE_POINT:
+		case static::PHINX_TYPE_LINESTRING:
+		case static::PHINX_TYPE_POLYGON:
+			// SQL Server stores all spatial data using a single data type.
+			// Specific types (point, polygon, etc) are set at insert time.
+			return ['name' => 'geography'];
+		default:
+			throw new UnsupportedColumnTypeException('Column type "' . $type . '" is not supported by SqlServer.');
+		}
+	}
+
+	/**
+	 * Returns Phinx type by SQL type
+	 *
+	 * @internal param string $sqlType SQL type
+	 * @param string $sqlType SQL Type definition
+	 * @throws \Phinx\Db\Adapter\UnsupportedColumnTypeException
+	 * @return string Phinx type
+	 */
+	public function getPhinxType($sqlType)
+	{
+		switch ($sqlType) {
+		case 'nvarchar':
+		case 'varchar':
+			return static::PHINX_TYPE_STRING;
+		case 'char':
+		case 'nchar':
+			return static::PHINX_TYPE_CHAR;
+		case 'text':
+		case 'ntext':
+			return static::PHINX_TYPE_TEXT;
+		case 'int':
+		case 'integer':
+			return static::PHINX_TYPE_INTEGER;
+		case 'decimal':
+		case 'numeric':
+		case 'money':
+			return static::PHINX_TYPE_DECIMAL;
+		case 'tinyint':
+			return static::PHINX_TYPE_TINY_INTEGER;
+		case 'smallint':
+			return static::PHINX_TYPE_SMALL_INTEGER;
+		case 'bigint':
+			return static::PHINX_TYPE_BIG_INTEGER;
+		case 'real':
+		case 'float':
+			return static::PHINX_TYPE_FLOAT;
+		case 'binary':
+		case 'image':
+		case 'varbinary':
+			return static::PHINX_TYPE_BINARY;
+		case 'time':
+			return static::PHINX_TYPE_TIME;
+		case 'date':
+			return static::PHINX_TYPE_DATE;
+		case 'datetime':
+		case 'timestamp':
+			return static::PHINX_TYPE_DATETIME;
+		case 'bit':
+			return static::PHINX_TYPE_BOOLEAN;
+		case 'uniqueidentifier':
+			return static::PHINX_TYPE_UUID;
+		case 'filestream':
+			return static::PHINX_TYPE_FILESTREAM;
+		default:
+			throw new UnsupportedColumnTypeException('Column type "' . $sqlType . '" is not supported by SqlServer.');
+		}
+	}
+
+	/**
+	 * @inheritDoc
+	 */
+	public function createDatabase($name, $options = [])
+	{
+		if (isset($options['collation'])) {
+			$this->execute(sprintf('CREATE DATABASE [%s] COLLATE [%s]', $name, $options['collation']));
+		} else {
+			$this->execute(sprintf('CREATE DATABASE [%s]', $name));
+		}
+		$this->execute(sprintf('USE [%s]', $name));
+	}
+
+	/**
+	 * @inheritDoc
+	 */
+	public function hasDatabase($name)
+	{
+		$result = $this->fetchRow(
+			sprintf(
+				"SELECT count(*) as [count] FROM master.dbo.sysdatabases WHERE [name] = '%s'",
+				$name
+			)
+		);
+
+		return $result['count'] > 0;
+	}
+
+	/**
+	 * @inheritDoc
+	 */
+	public function dropDatabase($name)
+	{
+		$sql = <<<SQL
 USE master;
 IF EXISTS(select * from sys.databases where name=N'$name')
 ALTER DATABASE [$name] SET SINGLE_USER WITH ROLLBACK IMMEDIATE;
 DROP DATABASE [$name];
 SQL;
-<<<<<<< HEAD
 		$this->execute($sql);
 		$this->createdTables = [];
 	}
@@ -1246,12 +1245,12 @@
 			$indexName = sprintf('%s_%s', $tableName, implode('_', $columnNames));
 		}
 		$order = $index->getOrder();
-			if(!empty($order)){
-				foreach ($order as $key => $value) {
-					$loc = array_search($key, $columnNames);
-					$columnNames[$loc] = sprintf('[%s] %s', $key, $value);
-				}
-			}
+		if(!empty($order)){
+			foreach ($order as $key => $value) {
+				$loc = array_search($key, $columnNames);
+				$columnNames[$loc] = sprintf('[%s] %s', $key, $value);
+			}
+		}
 		return sprintf(
 			'CREATE %s INDEX %s ON %s (%s);',
 			($index->getType() === Index::UNIQUE ? 'UNIQUE' : ''),
@@ -1327,163 +1326,4 @@
 
 		return new Connection(['driver' => $driver] + $options);
 	}
-=======
-        $this->execute($sql);
-        $this->createdTables = [];
-    }
-
-    /**
-     * Gets the SqlServer Column Definition for a Column object.
-     *
-     * @param \Phinx\Db\Table\Column $column Column
-     * @param bool $create Create column flag
-     * @return string
-     */
-    protected function getColumnSqlDefinition(Column $column, $create = true)
-    {
-        $buffer = [];
-        if ($column->getType() instanceof Literal) {
-            $buffer[] = (string)$column->getType();
-        } else {
-            $sqlType = $this->getSqlType($column->getType());
-            $buffer[] = strtoupper($sqlType['name']);
-            // integers cant have limits in SQlServer
-            $noLimits = [
-                'bigint',
-                'int',
-                'tinyint',
-            ];
-            if ($sqlType['name'] === static::PHINX_TYPE_DECIMAL && $column->getPrecision() && $column->getScale()) {
-                $buffer[] = sprintf(
-                    '(%s, %s)',
-                    $column->getPrecision() ?: $sqlType['precision'],
-                    $column->getScale() ?: $sqlType['scale']
-                );
-            } elseif (!in_array($sqlType['name'], $noLimits) && ($column->getLimit() || isset($sqlType['limit']))) {
-                $buffer[] = sprintf('(%s)', $column->getLimit() ?: $sqlType['limit']);
-            }
-        }
-
-        $properties = $column->getProperties();
-        $buffer[] = $column->getType() === 'filestream' ? 'FILESTREAM' : '';
-        $buffer[] = isset($properties['rowguidcol']) ? 'ROWGUIDCOL' : '';
-
-        $buffer[] = $column->isNull() ? 'NULL' : 'NOT NULL';
-
-        if ($create === true) {
-            if ($column->getDefault() === null && $column->isNull()) {
-                $buffer[] = ' DEFAULT NULL';
-            } else {
-                $buffer[] = $this->getDefaultValueDefinition($column->getDefault());
-            }
-        }
-
-        if ($column->isIdentity()) {
-            $seed = $column->getSeed() ?: 1;
-            $increment = $column->getIncrement() ?: 1;
-            $buffer[] = sprintf('IDENTITY(%d,%d)', $seed, $increment);
-        }
-
-        return implode(' ', $buffer);
-    }
-
-    /**
-     * Gets the SqlServer Index Definition for an Index object.
-     *
-     * @param \Phinx\Db\Table\Index $index Index
-     * @param string $tableName Table name
-     * @return string
-     */
-    protected function getIndexSqlDefinition(Index $index, $tableName)
-    {
-        $columnNames = $index->getColumns();
-        if (is_string($index->getName())) {
-            $indexName = $index->getName();
-        } else {
-            $indexName = sprintf('%s_%s', $tableName, implode('_', $columnNames));
-        }
-        $order = $index->getOrder()
-        if (!empty($order)) {
-            foreach ($order as $key => $value) {
-                $loc = array_search($key, $columnNames);
-                $columnNames[$loc] = sprintf('[%s] %s', $key, $value);
-            }
-        }
-
-        return sprintf(
-            'CREATE %s INDEX %s ON %s (%s);',
-            ($index->getType() === Index::UNIQUE ? 'UNIQUE' : ''),
-            $indexName,
-            $this->quoteTableName($tableName),
-            implode(',', $index->getColumns())
-        );
-    }
-
-    /**
-     * Gets the SqlServer Foreign Key Definition for an ForeignKey object.
-     *
-     * @param \Phinx\Db\Table\ForeignKey $foreignKey Foreign key
-     * @param string $tableName Table name
-     * @return string
-     */
-    protected function getForeignKeySqlDefinition(ForeignKey $foreignKey, $tableName)
-    {
-        $constraintName = $foreignKey->getConstraint() ?: $tableName . '_' . implode('_', $foreignKey->getColumns());
-        $def = ' CONSTRAINT ' . $this->quoteColumnName($constraintName);
-        $def .= ' FOREIGN KEY ("' . implode('", "', $foreignKey->getColumns()) . '")';
-        $def .= " REFERENCES {$this->quoteTableName($foreignKey->getReferencedTable()->getName())} (\"" . implode('", "', $foreignKey->getReferencedColumns()) . '")';
-        if ($foreignKey->getOnDelete()) {
-            $def .= " ON DELETE {$foreignKey->getOnDelete()}";
-        }
-        if ($foreignKey->getOnUpdate()) {
-            $def .= " ON UPDATE {$foreignKey->getOnUpdate()}";
-        }
-
-        return $def;
-    }
-
-    /**
-     * @inheritDoc
-     */
-    public function getColumnTypes()
-    {
-        return array_merge(parent::getColumnTypes(), static::$specificColumnTypes);
-    }
-
-    /**
-     * Records a migration being run.
-     *
-     * @param \Phinx\Migration\MigrationInterface $migration Migration
-     * @param string $direction Direction
-     * @param string $startTime Start Time
-     * @param string $endTime End Time
-     * @return \Phinx\Db\Adapter\AdapterInterface
-     */
-    public function migrated(MigrationInterface $migration, $direction, $startTime, $endTime)
-    {
-        $startTime = str_replace(' ', 'T', $startTime);
-        $endTime = str_replace(' ', 'T', $endTime);
-
-        return parent::migrated($migration, $direction, $startTime, $endTime);
-    }
-
-    /**
-     * @inheritDoc
-     */
-    public function getDecoratedConnection()
-    {
-        $options = $this->getOptions();
-        $options = [
-            'username' => $options['user'],
-            'password' => $options['pass'],
-            'database' => $options['name'],
-            'quoteIdentifiers' => true,
-        ] + $options;
-
-        $driver = new SqlServerDriver($options);
-        $driver->setConnection($this->connection);
-
-        return new Connection(['driver' => $driver] + $options);
-    }
->>>>>>> e557af71
 }