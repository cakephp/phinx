--- conflicted
+++ resolved
@@ -60,11 +60,7 @@
             }
             $dsn .= ';MultipleActiveResultSets=false';
 
-<<<<<<< HEAD
             $driverOptions = [];
-=======
-            $driverOptions = [PDO::ATTR_ERRMODE => PDO::ERRMODE_EXCEPTION];
->>>>>>> c19db1da
 
             // charset support
             if (isset($options['charset'])) {
@@ -73,7 +69,7 @@
 
             // use custom data fetch mode
             if (!empty($options['fetch_mode'])) {
-                $driverOptions[\PDO::ATTR_DEFAULT_FETCH_MODE] = constant('\PDO::FETCH_' . strtoupper($options['fetch_mode']));
+                $driverOptions[PDO::ATTR_DEFAULT_FETCH_MODE] = constant('\PDO::FETCH_' . strtoupper($options['fetch_mode']));
             }
 
             // support arbitrary \PDO::SQLSRV_ATTR_* driver options and pass them to PDO
@@ -84,18 +80,7 @@
                 }
             }
 
-<<<<<<< HEAD
             $db = $this->createPdoConnection($dsn, $options['user'], $options['pass'], $driverOptions);
-=======
-            try {
-                $db = new PDO($dsn, $options['user'], $options['pass'], $driverOptions);
-            } catch (PDOException $exception) {
-                throw new InvalidArgumentException(sprintf(
-                    'There was a problem connecting to the database: %s',
-                    $exception->getMessage()
-                ));
-            }
->>>>>>> c19db1da
 
             $this->setConnection($db);
         }
