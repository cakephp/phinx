--- conflicted
+++ resolved
@@ -223,15 +223,11 @@
                 ->addColumn('breakpoint', 'boolean', ['default' => false])
                 ->save();
         } catch (\Exception $exception) {
-<<<<<<< HEAD
-            throw new \InvalidArgumentException('There was a problem creating the schema table: ' . $exception->getMessage(), $exception->getCode(), $exception);
-=======
             throw new \InvalidArgumentException(
                 'There was a problem creating the schema table: ' . $exception->getMessage(),
                 $exception->getCode(),
                 $exception
             );
->>>>>>> 912e2641
         }
     }
 
