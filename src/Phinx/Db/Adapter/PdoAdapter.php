--- conflicted
+++ resolved
@@ -64,21 +64,20 @@
     }
 
     /**
-<<<<<<< HEAD
      * Create PDO connection
      *
      * @param string $dsn Connection string
      * @param string|null $username Database username
      * @param string|null $password Database password
      * @param array $options Connection options
-     * @return \PDO
+     * @return PDO
      */
     protected function createPdoConnection($dsn, $username = null, $password = null, array $options = [])
     {
         try {
-            $db = new \PDO($dsn, $username, $password, $options);
-            $db->setAttribute(\PDO::ATTR_ERRMODE, \PDO::ERRMODE_EXCEPTION);
-        } catch (\PDOException $e) {
+            $db = new PDO($dsn, $username, $password, $options);
+            $db->setAttribute(PDO::ATTR_ERRMODE, PDO::ERRMODE_EXCEPTION);
+        } catch (PDOException $e) {
             throw new \InvalidArgumentException(sprintf(
                 'There was a problem connecting to the database: %s',
                 $e->getMessage()
@@ -89,10 +88,7 @@
     }
 
     /**
-     * {@inheritdoc}
-=======
-     * @inheritDoc
->>>>>>> c19db1da
+     * @inheritDoc
      */
     public function setOptions(array $options)
     {
