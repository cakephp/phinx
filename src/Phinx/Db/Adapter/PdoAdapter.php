<?php
/**
 * Phinx
 *
 * (The MIT license)
 * Copyright (c) 2015 Rob Morgan
 *
 * Permission is hereby granted, free of charge, to any person obtaining a copy
 * of this software and associated * documentation files (the "Software"), to
 * deal in the Software without restriction, including without limitation the
 * rights to use, copy, modify, merge, publish, distribute, sublicense, and/or
 * sell copies of the Software, and to permit persons to whom the Software is
 * furnished to do so, subject to the following conditions:
 *
 * The above copyright notice and this permission notice shall be included in
 * all copies or substantial portions of the Software.
 *
 * THE SOFTWARE IS PROVIDED "AS IS", WITHOUT WARRANTY OF ANY KIND, EXPRESS OR
 * IMPLIED, INCLUDING BUT NOT LIMITED TO THE WARRANTIES OF MERCHANTABILITY,
 * FITNESS FOR A PARTICULAR PURPOSE AND NONINFRINGEMENT. IN NO EVENT SHALL THE
 * AUTHORS OR COPYRIGHT HOLDERS BE LIABLE FOR ANY CLAIM, DAMAGES OR OTHER
 * LIABILITY, WHETHER IN AN ACTION OF CONTRACT, TORT OR OTHERWISE, ARISING
 * FROM, OUT OF OR IN CONNECTION WITH THE SOFTWARE OR THE USE OR OTHER DEALINGS
 * IN THE SOFTWARE.
 *
 * @package    Phinx
 * @subpackage Phinx\Db\Adapter
 */
namespace Phinx\Db\Adapter;

use BadMethodCallException;
use Phinx\Db\Action\AddColumn;
use Phinx\Db\Action\AddForeignKey;
use Phinx\Db\Action\AddIndex;
use Phinx\Db\Action\ChangeColumn;
use Phinx\Db\Action\DropForeignKey;
use Phinx\Db\Action\DropIndex;
use Phinx\Db\Action\DropTable;
use Phinx\Db\Action\RemoveColumn;
use Phinx\Db\Action\RenameColumn;
use Phinx\Db\Action\RenameTable;
use Phinx\Db\Table\Column;
use Phinx\Db\Table\ForeignKey;
use Phinx\Db\Table\Index;
use Phinx\Db\Table\Table;
use Phinx\Db\Util\AlterInstructions;
use Phinx\Migration\MigrationInterface;
use Symfony\Component\Console\Output\OutputInterface;

/**
 * Phinx PDO Adapter.
 *
 * @author Rob Morgan <robbym@gmail.com>
 */
abstract class PdoAdapter extends AbstractAdapter implements DirectActionInterface
{
    /**
     * @var \PDO|null
     */
    protected $connection;

    /**
     * Writes a message to stdout if vebose output is on
     *
     * @param string $message The message to show
     * @return void
     */
    protected function verboseLog($message)
    {
        if (!$this->isDryRunEnabled() &&
             $this->getOutput()->getVerbosity() < OutputInterface::VERBOSITY_VERY_VERBOSE) {
            return;
        }

        $this->getOutput()->writeln($message);
    }

    /**
     * {@inheritdoc}
     */
    public function setOptions(array $options)
    {
        parent::setOptions($options);

        if (isset($options['connection'])) {
            $this->setConnection($options['connection']);
        }

        return $this;
    }

    /**
     * Sets the database connection.
     *
     * @param \PDO $connection Connection
     * @return \Phinx\Db\Adapter\AdapterInterface
     */
    public function setConnection(\PDO $connection)
    {
        $this->connection = $connection;

        // Create the schema table if it doesn't already exist
        if (!$this->hasSchemaTable()) {
            $this->createSchemaTable();
        } else {
            $table = new \Phinx\Db\Table($this->getSchemaTableName(), [], $this);
            if (!$table->hasColumn('migration_name')) {
                $table
                    ->addColumn(
                        'migration_name',
                        'string',
                        ['limit' => 100, 'after' => 'version', 'default' => null, 'null' => true]
                    )
                    ->save();
            }
            if (!$table->hasColumn('breakpoint')) {
                $table
                    ->addColumn('breakpoint', 'boolean', ['default' => false])
                    ->save();
            }
        }

        return $this;
    }

    /**
     * Gets the database connection
     *
     * @return \PDO
     */
    public function getConnection()
    {
        if ($this->connection === null) {
            $this->connect();
        }

        return $this->connection;
    }

    /**
     * {@inheritdoc}
     */
    public function connect()
    {
    }

    /**
     * {@inheritdoc}
     */
    public function disconnect()
    {
    }

    /**
     * {@inheritdoc}
     */
    public function execute($sql)
    {
        $this->verboseLog($sql);

        if ($this->isDryRunEnabled()) {
            return 0;
        }

        return $this->getConnection()->exec($sql);
    }

    /**
     * Executes a query and returns PDOStatement.
     *
     * @param string $sql SQL
     * @return \PDOStatement
     */
    public function query($sql)
    {
        return $this->getConnection()->query($sql);
    }

    /**
     * {@inheritdoc}
     */
    public function fetchRow($sql)
    {
        $result = $this->query($sql);

        return $result->fetch();
    }

    /**
     * {@inheritdoc}
     */
    public function fetchAll($sql)
    {
        $rows = [];
        $result = $this->query($sql);
        while ($row = $result->fetch()) {
            $rows[] = $row;
        }

        return $rows;
    }

    /**
     * {@inheritdoc}
     */
    public function insert(Table $table, $row)
    {
        $sql = sprintf(
            'INSERT INTO %s ',
            $this->quoteTableName($table->getName())
        );
        $columns = array_keys($row);
        $sql .= '(' . implode(', ', array_map([$this, 'quoteColumnName'], $columns)) . ')';

        if ($this->isDryRunEnabled()) {
            $sql .= ' VALUES (' . implode(', ', array_map([$this, 'quoteValue'], $row)) . ');';
            $this->output->writeln($sql);
        } else {
            $sql .= ' VALUES (' . implode(', ', array_fill(0, count($columns), '?')) . ')';
            $stmt = $this->getConnection()->prepare($sql);
            $stmt->execute(array_values($row));
        }
    }

    /**
     * Quotes a database value.
     *
     * @param mixed $value  The value to quote
     * @return mixed
     */
    private function quoteValue($value)
    {
        if (is_numeric($value)) {
            return $value;
        }

        if ($value === null) {
            return 'null';
        }

        return $this->getConnection()->quote($value);
    }

    /**
     * {@inheritdoc}
     */
    public function bulkinsert(Table $table, $rows)
    {
        $sql = sprintf(
            'INSERT INTO %s ',
            $this->quoteTableName($table->getName())
        );
        $current = current($rows);
        $keys = array_keys($current);
        $sql .= '(' . implode(', ', array_map([$this, 'quoteColumnName'], $keys)) . ') VALUES ';

        if ($this->isDryRunEnabled()) {
            $values = array_map(function ($row) {
                return '(' . implode(', ', array_map([$this, 'quoteValue'], $row)) . ')';
            }, $rows);
            $sql .= implode(', ', $values) . ';';
            $this->output->writeln($sql);
        } else {
            $count_keys = count($keys);
            $query = '(' . implode(', ', array_fill(0, $count_keys, '?')) . ')';
            $count_vars = count($rows);
            $queries = array_fill(0, $count_vars, $query);
            $sql .= implode(',', $queries);
            $stmt = $this->getConnection()->prepare($sql);
            $vals = [];

            foreach ($rows as $row) {
                foreach ($row as $v) {
                    $vals[] = $v;
                }
            }

<<<<<<< HEAD
        $count_vars = count($rows);
        $queries = array_fill(0, $count_vars, $query);
        $sql .= implode(',', $queries);

        if ($this->isDryRunEnabled()) {
            $this->verboseLog($sql);
            return;
        }

        $stmt = $this->getConnection()->prepare($sql);
        $stmt->execute($vals);
=======
            $stmt->execute($vals);
        }
>>>>>>> 912e2641
    }

    /**
     * {@inheritdoc}
     */
    public function getVersions()
    {
        $rows = $this->getVersionLog();

        return array_keys($rows);
    }

    /**
     * {@inheritdoc}
     */
    public function getVersionLog()
    {
        $result = [];

        switch ($this->options['version_order']) {
            case \Phinx\Config\Config::VERSION_ORDER_CREATION_TIME:
                $orderBy = 'version ASC';
                break;
            case \Phinx\Config\Config::VERSION_ORDER_EXECUTION_TIME:
                $orderBy = 'start_time ASC, version ASC';
                break;
            default:
                throw new \RuntimeException('Invalid version_order configuration option');
        }

        $rows = $this->fetchAll(sprintf('SELECT * FROM %s ORDER BY %s', $this->getSchemaTableName(), $orderBy));
        foreach ($rows as $version) {
            $result[$version['version']] = $version;
        }

        return $result;
    }

    /**
     * {@inheritdoc}
     */
    public function migrated(MigrationInterface $migration, $direction, $startTime, $endTime)
    {
        if (strcasecmp($direction, MigrationInterface::UP) === 0) {
            // up
            $sql = sprintf(
                "INSERT INTO %s (%s, %s, %s, %s, %s) VALUES ('%s', '%s', '%s', '%s', %s);",
                $this->quoteTableName($this->getSchemaTableName()),
                $this->quoteColumnName('version'),
                $this->quoteColumnName('migration_name'),
                $this->quoteColumnName('start_time'),
                $this->quoteColumnName('end_time'),
                $this->quoteColumnName('breakpoint'),
                $migration->getVersion(),
                substr($migration->getName(), 0, 100),
                $startTime,
                $endTime,
                $this->castToBool(false)
            );

            $this->execute($sql);
        } else {
            // down
            $sql = sprintf(
                "DELETE FROM %s WHERE %s = '%s'",
                $this->quoteTableName($this->getSchemaTableName()),
                $this->quoteColumnName('version'),
                $migration->getVersion()
            );

            $this->execute($sql);
        }

        return $this;
    }

    /**
     * @inheritDoc
     */
    public function toggleBreakpoint(MigrationInterface $migration)
    {
        $this->query(
            sprintf(
                'UPDATE %1$s SET %2$s = CASE %2$s WHEN %3$s THEN %4$s ELSE %3$s END, %7$s = %7$s WHERE %5$s = \'%6$s\';',
                $this->getSchemaTableName(),
                $this->quoteColumnName('breakpoint'),
                $this->castToBool(true),
                $this->castToBool(false),
                $this->quoteColumnName('version'),
                $migration->getVersion(),
                $this->quoteColumnName('start_time')
            )
        );

        return $this;
    }

    /**
     * @inheritDoc
     */
    public function resetAllBreakpoints()
    {
        return $this->execute(
            sprintf(
                'UPDATE %1$s SET %2$s = %3$s, %4$s = %4$s WHERE %2$s <> %3$s;',
                $this->getSchemaTableName(),
                $this->quoteColumnName('breakpoint'),
                $this->castToBool(false),
                $this->quoteColumnName('start_time')
            )
        );
    }

    /**
     * {@inheritdoc}
     */
    public function createSchema($schemaName = 'public')
    {
        throw new BadMethodCallException('Creating a schema is not supported');
    }

    /**
     * {@inheritdoc}
     */
    public function dropSchema($name)
    {
        throw new BadMethodCallException('Dropping a schema is not supported');
    }

    /**
     * {@inheritdoc}
     */
    public function getColumnTypes()
    {
        return [
            'string',
            'char',
            'text',
            'integer',
            'biginteger',
            'bit',
            'float',
            'decimal',
            'datetime',
            'timestamp',
            'time',
            'date',
            'blob',
            'binary',
            'varbinary',
            'boolean',
            'uuid',
            // Geospatial data types
            'geometry',
            'point',
            'linestring',
            'polygon',
        ];
    }

    /**
     * {@inheritdoc}
     */
    public function castToBool($value)
    {
        return (bool)$value ? 1 : 0;
    }

    /**
<<<<<<< HEAD
     * Executes all the ALTER TABLE instructions passed for the given table
     *
     * @param string $tableName The table name to use in the ALTER statement
     * @param AlterInstructions $instructions The object containing the alter sequence
     * @return void
     */
    protected function executeAlterSteps($tableName, AlterInstructions $instructions)
    {
        $alter = sprintf('ALTER TABLE %s %%s', $this->quoteTableName($tableName));
        $instructions->execute($alter, [$this, 'execute']);
    }

    /**
     * {@inheritdoc}
     */
    public function addColumn(Table $table, Column $column)
    {
        $instructions = $this->getAddColumnInstructions($table, $column);
        $this->executeAlterSteps($table, $instructions);
    }

    /**
     * Returns the instrutions to add the specified column to a database table.
     *
     * @param \Phinx\Db\Table\Table $table Table
     * @param \Phinx\Db\Table\Column $column Column
     * @return AlterInstructions
     */
    abstract protected function getAddColumnInstructions(Table $table, Column $column);

    /**
     * {@inheritdoc}
     */
    public function renameColumn($tableName, $columnName, $newColumnName)
    {
        $instructions = $this->getRenameColumnInstructions($tableName, $columnName, $newColumnName);
        $this->executeAlterSteps($tableName, $instructions);
    }

    /**
     * Returns the instructions to rename the specified column.
     *
     * @param string $tableName Table Name
     * @param string $columnName Column Name
     * @param string $newColumnName New Column Name
     * @return AlterInstructions:w
     *
     */
    abstract protected function getRenameColumnInstructions($tableName, $columnName, $newColumnName);

    /**
     * {@inheritdoc}
     */
    public function changeColumn($tableName, $columnName, Column $newColumn)
    {
        $instructions = $this->getChangeColumnInstructions($tableName, $columnName, $newColumn);
        $this->executeAlterSteps($tableName, $instructions);
    }

    /**
     * Returns the instructions to change a table column type.
     *
     * @param string $tableName  Table Name
     * @param string $columnName Column Name
     * @param \Phinx\Db\Table\Column $newColumn  New Column
     * @return AlterInstructions
     */
    abstract protected function getChangeColumnInstructions($tableName, $columnName, Column $newColumn);

    /**
     * {@inheritdoc}
     */
    public function dropColumn($tableName, $columnName)
    {
        $instructions = $this->getDropColumnInstructions($tableName, $columnName);
        $this->executeAlterSteps($tableName, $instructions);
    }

    /**
     * Returns the instructions to drop the specified column.
     *
     * @param string $tableName Table Name
     * @param string $columnName Column Name
     * @return AlterInstructions
     */
    abstract protected function getDropColumnInstructions($tableName, $columnName);

    /**
     * {@inheritdoc}
     */
    public function addIndex(Table $table, Index $index)
    {
        $instructions = $this->getAddIndexInstructions($table, $index);
        $this->executeAlterSteps($table->getName(), $instructions);
    }

    /**
     * Returns the instructions to add the specified index to a database table.
     *
     * @param \Phinx\Db\Table\Table $table Table
     * @param \Phinx\Db\Table\Index $index Index
     * @return AlterInstructions
     */
    abstract protected function getAddIndexInstructions(Table $table, Index $index);

    /**
     * {@inheritdoc}
     */
    public function dropIndex($tableName, $columns)
    {
        $instructions = $this->getDropIndexByColumnsInstructions($tableName, $columns);
        $this->executeAlterSteps($tableName, $instructions);
    }

    /**
     * Returns the instructions to drop the specified index from a database table.
     *
     * @param string $tableName The name of of the table where the index is
     * @param mixed $columns Column(s)
     * @return AlterInstructions
     */
    abstract protected function getDropIndexByColumnsInstructions($tableName, $columns);

    /**
     * {@inheritdoc}
     */
    public function dropIndexByName($tableName, $indexName)
    {
        $instructions = $this->getDropIndexByNameInstructions($tableName, $indexName);
        $this->executeAlterSteps($tableName, $instructions);
    }

    /**
     * Returns the instructions to drop the index specified by name from a database table.
     *
     * @param string $tableName The table name whe the index is
     * @param string $indexName The name of the index
     * @return AlterInstructions
     */
    abstract protected function getDropIndexByNameInstructions($tableName, $indexName);

    /**
     * {@inheritdoc}
     */
    public function addForeignKey(Table $table, ForeignKey $foreignKey)
    {
        $instructions = $this->getAddForeignKeyInstructions($table, $foreignKey);
        $this->executeAlterSteps($table->getName(), $instructions);
    }

    /**
     * Returns the instructions to adds the specified foreign key to a database table.
     *
     * @param \Phinx\Db\Table $table The table to add the constraint to
     * @param \Phinx\Db\Table\ForeignKey $foreignKey The foreign key to add
     * @return AlterInstructions
     */
    abstract protected function getAddForeignKeyInstructions(Table $table, ForeignKey $foreignKey);

    /**
     * {@inheritdoc}
     */
    public function dropForeignKey($tableName, $columns, $constraint = null)
    {
        if ($constraint) {
            $instructions = $this->getDropForeignKeyInstructions($tableName, $constraint);
        } else {
            $instructions = $this->getDropForeignKeyByColumnsInstructions($tableName, $columns);
        }

        $this->executeAlterSteps($tableName, $instructions);
    }

    /**
     * Returns the instructions to drop the specified foreign key from a database table.
     *
     * @param string   $tableName The table where the foreign key constraint is
     * @param string   $constraint Constraint name
     * @return AlterInstructions
     */
    abstract protected function getDropForeignKeyInstructions($tableName, $constraint);

    /**
     * Returns the instructions to drop the specified foreign key from a database table.
     *
     * @param string $tableName The table where the foreign key constraint is
     * @param array $columns The list of column names
     * @return AlterInstructions
     */
    abstract protected function getDropForeignKeyByColumnsInstructions($tableName, $columns);

    /**
     * {@inheritdoc}
     */
    public function dropTable($tableName)
    {
        $instructions = $this->getDropTableInstructions($tableName);
        $this->executeAlterSteps($tableName, $instructions);
    }

    /**
     * Returns the instructions to drop the specified database table.
     *
     * @param string $tableName Table Name
     * @return AlterInstructions
     */
    abstract protected function getDropTableInstructions($tableName);

    /**
     * {@inheritdoc}
     */
    public function renameTable($tableName, $newTableName)
    {
        $instructions = $this->getRenameTableInstructions($tableName, $newTableName);
        $this->executeAlterSteps($tableName, $instructions);
    }

    /**
     * Returns the instructions to rename the specified database table.
     *
     * @param string $tableName Table Name
     * @param string $newName New Name
     * @return AlterInstructions
     */
    abstract protected function getRenameTableInstructions($tableName, $newTableName);

    /**
     * {@inheritdoc}
     */
    public function executeActions(Table $table, array $actions)
    {
        $instructions = new AlterInstructions();

        foreach ($actions as $action) {
            switch (true) {
                case ($action instanceof AddColumn):
                    $instructions->merge($this->getAddColumnInstructions($table, $action->getColumn()));
                    break;

                case ($action instanceof AddIndex):
                    $instructions->merge($this->getAddIndexInstructions($table, $action->getIndex()));
                    break;

                case ($action instanceof AddForeignKey):
                    $instructions->merge($this->getAddForeignKeyInstructions($table, $action->getForeignKey()));
                    break;

                case ($action instanceof ChangeColumn):
                    $instructions->merge($this->getChangeColumnInstructions(
                        $table->getName(),
                        $action->getColumnName(),
                        $action->getColumn()
                    ));
                    break;

                case ($action instanceof DropForeignKey && !$action->getForeignKey()->getConstraint()):
                    $instructions->merge($this->getDropForeignKeyByColumnsInstructions(
                        $table->getName(),
                        $action->getForeignKey()->getColumns()
                    ));
                    break;

                case ($action instanceof DropForeignKey && $action->getForeignKey()->getConstraint()):
                    $instructions->merge($this->getDropForeignKeyInstructions(
                        $table->getName(),
                        $action->getForeignKey()->getConstraint()
                    ));
                    break;

                case ($action instanceof DropIndex && $action->getIndex()->getName() !== null):
                    $instructions->merge($this->getDropIndexByNameInstructions(
                        $table->getName(),
                        $action->getIndex()->getName()
                    ));
                    break;

                case ($action instanceof DropIndex && $action->getIndex()->getName() == null):
                    $instructions->merge($this->getDropIndexByColumnsInstructions(
                        $table->getName(),
                        $action->getIndex()->getColumns()
                    ));
                    break;

                case ($action instanceof DropTable):
                    $instructions->merge($this->getDropTableInstructions(
                        $table->getName()
                    ));
                    break;

                case ($action instanceof RemoveColumn):
                    $instructions->merge($this->getDropColumnInstructions(
                        $table->getName(),
                        $action->getColumn()->getName()
                    ));
                    break;

                case ($action instanceof RenameColumn):
                    $instructions->merge($this->getRenameColumnInstructions(
                        $table->getName(),
                        $action->getColumn()->getName(),
                        $action->getNewName()
                    ));
                    break;

                case ($action instanceof RenameTable):
                    $instructions->merge($this->getRenameTableInstructions(
                        $table->getName(),
                        $action->getNewName()
                    ));
                    break;

                default:
                    throw new \InvalidArgumentException(
                        sprintf("Don't know how to execute action: '%s'", get_class($action))
                    );
            }
        }

        $this->executeAlterSteps($table->getName(), $instructions);
=======
     * Retrieve a database connection attribute
     * @see http://php.net/manual/en/pdo.getattribute.php
     *
     * @param int $attribute One of the PDO::ATTR_* constants
     * @return mixed
     */
    public function getAttribute($attribute)
    {
        return $this->connection->getAttribute($attribute);
    }

    /**
     * Get the defintion for a `DEFAULT` statement.
     *
     * @param  mixed $default Default value
     * @param string $columnType column type added
     * @return string
     */
    protected function getDefaultValueDefinition($default, $columnType = null)
    {
        if (is_string($default) && 'CURRENT_TIMESTAMP' !== $default) {
            $default = $this->getConnection()->quote($default);
        } elseif (is_bool($default)) {
            $default = $this->castToBool($default);
        } elseif ($columnType === static::PHINX_TYPE_BOOLEAN) {
            $default = $this->castToBool((bool)$default);
        }

        return isset($default) ? " DEFAULT $default" : '';
>>>>>>> 912e2641
    }
}<|MERGE_RESOLUTION|>--- conflicted
+++ resolved
@@ -275,22 +275,8 @@
                 }
             }
 
-<<<<<<< HEAD
-        $count_vars = count($rows);
-        $queries = array_fill(0, $count_vars, $query);
-        $sql .= implode(',', $queries);
-
-        if ($this->isDryRunEnabled()) {
-            $this->verboseLog($sql);
-            return;
-        }
-
-        $stmt = $this->getConnection()->prepare($sql);
-        $stmt->execute($vals);
-=======
             $stmt->execute($vals);
         }
->>>>>>> 912e2641
     }
 
     /**
@@ -458,9 +444,40 @@
     {
         return (bool)$value ? 1 : 0;
     }
-
-    /**
-<<<<<<< HEAD
+    
+    /**
+     * Retrieve a database connection attribute
+     * @see http://php.net/manual/en/pdo.getattribute.php
+     *
+     * @param int $attribute One of the PDO::ATTR_* constants
+     * @return mixed
+     */
+    public function getAttribute($attribute)
+    {
+        return $this->connection->getAttribute($attribute);
+    }
+    
+    /**
+     * Get the defintion for a `DEFAULT` statement.
+     *
+     * @param  mixed $default Default value
+     * @param string $columnType column type added
+     * @return string
+     */
+    protected function getDefaultValueDefinition($default, $columnType = null)
+    {
+        if (is_string($default) && 'CURRENT_TIMESTAMP' !== $default) {
+            $default = $this->getConnection()->quote($default);
+        } elseif (is_bool($default)) {
+            $default = $this->castToBool($default);
+        } elseif ($columnType === static::PHINX_TYPE_BOOLEAN) {
+            $default = $this->castToBool((bool)$default);
+        }
+        
+        return isset($default) ? " DEFAULT $default" : '';
+    }
+
+    /**
      * Executes all the ALTER TABLE instructions passed for the given table
      *
      * @param string $tableName The table name to use in the ALTER statement
@@ -780,36 +797,5 @@
         }
 
         $this->executeAlterSteps($table->getName(), $instructions);
-=======
-     * Retrieve a database connection attribute
-     * @see http://php.net/manual/en/pdo.getattribute.php
-     *
-     * @param int $attribute One of the PDO::ATTR_* constants
-     * @return mixed
-     */
-    public function getAttribute($attribute)
-    {
-        return $this->connection->getAttribute($attribute);
-    }
-
-    /**
-     * Get the defintion for a `DEFAULT` statement.
-     *
-     * @param  mixed $default Default value
-     * @param string $columnType column type added
-     * @return string
-     */
-    protected function getDefaultValueDefinition($default, $columnType = null)
-    {
-        if (is_string($default) && 'CURRENT_TIMESTAMP' !== $default) {
-            $default = $this->getConnection()->quote($default);
-        } elseif (is_bool($default)) {
-            $default = $this->castToBool($default);
-        } elseif ($columnType === static::PHINX_TYPE_BOOLEAN) {
-            $default = $this->castToBool((bool)$default);
-        }
-
-        return isset($default) ? " DEFAULT $default" : '';
->>>>>>> 912e2641
     }
 }