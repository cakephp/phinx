--- conflicted
+++ resolved
@@ -31,6 +31,7 @@
 use BadMethodCallException;
 use Phinx\Db\Table;
 use Phinx\Migration\MigrationInterface;
+use Symfony\Component\Console\Output\OutputInterface;
 
 /**
  * Phinx PDO Adapter.
@@ -125,15 +126,14 @@
      */
     public function execute($sql)
     {
-<<<<<<< HEAD
+        if ($this->isDryRunEnabled()) {
+            $this->getOutput()->writeln($sql);
+
+            return 0;
+        }
+
         if (OutputInterface::VERBOSITY_VERBOSE === $this->getOutput()->getVerbosity()) {
             $this->getOutput()->writeln($sql);
-=======
-        if ($this->isDryRunEnabled()) {
-            $this->getOutput()->writeln($sql);
-
-            return 0;
->>>>>>> 3fa84c88
         }
 
         return $this->getConnection()->exec($sql);
