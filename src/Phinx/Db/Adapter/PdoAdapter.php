<?php

/**
 * MIT License
 * For full license information, please view the LICENSE file that was distributed with this source code.
 */

namespace Phinx\Db\Adapter;

use BadMethodCallException;
use Cake\Database\Connection;
use Cake\Database\Query;
use InvalidArgumentException;
use PDO;
use PDOException;
use Phinx\Config\Config;
use Phinx\Db\Action\AddColumn;
use Phinx\Db\Action\AddForeignKey;
use Phinx\Db\Action\AddIndex;
use Phinx\Db\Action\ChangeColumn;
use Phinx\Db\Action\ChangeComment;
use Phinx\Db\Action\ChangePrimaryKey;
use Phinx\Db\Action\DropForeignKey;
use Phinx\Db\Action\DropIndex;
use Phinx\Db\Action\DropTable;
use Phinx\Db\Action\RemoveColumn;
use Phinx\Db\Action\RenameColumn;
use Phinx\Db\Action\RenameTable;
use Phinx\Db\Table as DbTable;
use Phinx\Db\Table\Column;
use Phinx\Db\Table\ForeignKey;
use Phinx\Db\Table\Index;
use Phinx\Db\Table\Table;
use Phinx\Db\Util\AlterInstructions;
use Phinx\Migration\MigrationInterface;
use Phinx\Util\Literal;
use ReflectionProperty;
use RuntimeException;
use Symfony\Component\Console\Output\OutputInterface;

/**
 * Phinx PDO Adapter.
 *
 * @author Rob Morgan <robbym@gmail.com>
 */
abstract class PdoAdapter extends AbstractAdapter implements DirectActionInterface
{
    /**
     * @var \PDO|null
     */
    protected $connection;

    /**
     * @var \Cake\Database\Connection|null
     */
    protected $decoratedConnection;

    /**
     * Writes a message to stdout if verbose output is on
     *
     * @param string $message The message to show
     * @return void
     */
    protected function verboseLog($message): void
    {
        if (
            !$this->isDryRunEnabled() &&
             $this->getOutput()->getVerbosity() < OutputInterface::VERBOSITY_VERY_VERBOSE
        ) {
            return;
        }

        $this->getOutput()->writeln($message);
    }

    /**
     * Create PDO connection
     *
     * @param string $dsn Connection string
     * @param string|null $username Database username
     * @param string|null $password Database password
     * @param array<int, mixed> $options Connection options
     * @return \PDO
     */
    protected function createPdoConnection(string $dsn, ?string $username = null, ?string $password = null, array $options = []): PDO
    {
        $adapterOptions = $this->getOptions() + [
            'attr_errmode' => PDO::ERRMODE_EXCEPTION,
        ];

        try {
            $db = new PDO($dsn, $username, $password, $options);

            foreach ($adapterOptions as $key => $option) {
                if (strpos($key, 'attr_') === 0) {
                    $pdoConstant = '\PDO::' . strtoupper($key);
                    if (!defined($pdoConstant)) {
                        throw new \UnexpectedValueException('Invalid PDO attribute: ' . $key . ' (' . $pdoConstant . ')');
                    }
                    $db->setAttribute(constant($pdoConstant), $option);
                }
            }
        } catch (PDOException $e) {
            throw new InvalidArgumentException(sprintf(
                'There was a problem connecting to the database: %s',
                $e->getMessage()
            ), 0, $e);
        }

        return $db;
    }

    /**
     * @inheritDoc
     */
    public function setOptions(array $options): AdapterInterface
    {
        parent::setOptions($options);

        if (isset($options['connection'])) {
            $this->setConnection($options['connection']);
        }

        return $this;
    }

    /**
     * Sets the database connection.
     *
     * @param \PDO $connection Connection
     * @return \Phinx\Db\Adapter\AdapterInterface
     */
    public function setConnection(PDO $connection): AdapterInterface
    {
        $this->connection = $connection;

        // Create the schema table if it doesn't already exist
        if (!$this->hasTable($this->getSchemaTableName())) {
            $this->createSchemaTable();
        } else {
            $table = new DbTable($this->getSchemaTableName(), [], $this);
            if (!$table->hasColumn('migration_name')) {
                $table
                    ->addColumn(
                        'migration_name',
                        'string',
                        ['limit' => 100, 'after' => 'version', 'default' => null, 'null' => true]
                    )
                    ->save();
            }
            if (!$table->hasColumn('breakpoint')) {
                $table
                    ->addColumn('breakpoint', 'boolean', ['default' => false, 'null' => false])
                    ->save();
            }
        }

        return $this;
    }

    /**
     * Gets the database connection
     *
     * @return \PDO
     */
    public function getConnection(): PDO
    {
        if ($this->connection === null) {
            $this->connect();
        }

        return $this->connection;
    }

    /**
     * @inheritDoc
     */
    abstract public function connect(): void;

    /**
     * @inheritDoc
     */
    abstract public function disconnect(): void;

    /**
     * @inheritDoc
     */
    public function execute(string $sql, array $params = []): int
    {
        $sql = rtrim($sql, "; \t\n\r\0\x0B") . ';';
        $this->verboseLog($sql);

        if ($this->isDryRunEnabled()) {
            return 0;
        }

        if (empty($params)) {
            return $this->getConnection()->exec($sql);
        }

        $stmt = $this->getConnection()->prepare($sql);
        $result = $stmt->execute($params);

        return $result ? $stmt->rowCount() : $result;
    }

    /**
     * Returns the Cake\Database connection object using the same underlying
     * PDO object as this connection.
     *
     * @return \Cake\Database\Connection
     */
    abstract public function getDecoratedConnection(): Connection;

    /**
     * Build connection instance.
     *
     * @param class-string<\Cake\Database\Driver> $driverClass Driver class name.
     * @param array $options Options.
     * @return \Cake\Database\Connection
     */
    protected function buildConnection(string $driverClass, array $options)
    {
        $driver = new $driverClass($options);
        $prop = new ReflectionProperty($driver, 'pdo');
        $prop->setValue($driver, $this->connection);

        return new Connection(['driver' => $driver] + $options);
    }

    /**
     * @inheritDoc
     */
<<<<<<< HEAD
    public function getQueryBuilder(string $type)
=======
    public function getQueryBuilder(): Query
>>>>>>> da741d10
    {
        return match ($type) {
            Query::TYPE_SELECT => $this->getDecoratedConnection()->selectQuery(),
            Query::TYPE_INSERT => $this->getDecoratedConnection()->insertQuery(),
            Query::TYPE_UPDATE => $this->getDecoratedConnection()->updateQuery(),
            Query::TYPE_DELETE => $this->getDecoratedConnection()->deleteQuery(),
            default => throw new InvalidArgumentException(
                'Query type must be one of: `select`, `insert`, `update`, `delete`.'
            )
        };
    }

    /**
     * Executes a query and returns PDOStatement.
     *
     * @param string $sql SQL
     * @return \PDOStatement|false
     */
    public function query(string $sql, array $params = [])
    {
        if (empty($params)) {
            return $this->getConnection()->query($sql);
        }
        $stmt = $this->getConnection()->prepare($sql);
        $result = $stmt->execute($params);

        return $result ? $stmt : false;
    }

    /**
     * @inheritDoc
     */
    public function fetchRow(string $sql)
    {
        return $this->query($sql)->fetch();
    }

    /**
     * @inheritDoc
     */
    public function fetchAll(string $sql): array
    {
        return $this->query($sql)->fetchAll();
    }

    /**
     * @inheritDoc
     */
    public function insert(Table $table, array $row): void
    {
        $sql = sprintf(
            'INSERT INTO %s ',
            $this->quoteTableName($table->getName())
        );
        $columns = array_keys($row);
        $sql .= '(' . implode(', ', array_map([$this, 'quoteColumnName'], $columns)) . ')';

        foreach ($row as $column => $value) {
            if (is_bool($value)) {
                $row[$column] = $this->castToBool($value);
            }
        }

        if ($this->isDryRunEnabled()) {
            $sql .= ' VALUES (' . implode(', ', array_map([$this, 'quoteValue'], $row)) . ');';
            $this->output->writeln($sql);
        } else {
            $sql .= ' VALUES (' . implode(', ', array_fill(0, count($columns), '?')) . ')';
            $stmt = $this->getConnection()->prepare($sql);
            $stmt->execute(array_values($row));
        }
    }

    /**
     * Quotes a database value.
     *
     * @param mixed $value The value to quote
     * @return mixed
     */
    protected function quoteValue($value)
    {
        if (is_numeric($value)) {
            return $value;
        }

        if ($value === null) {
            return 'null';
        }

        return $this->getConnection()->quote($value);
    }

    /**
     * Quotes a database string.
     *
     * @param string $value The string to quote
     * @return string
     */
    protected function quoteString(string $value): string
    {
        return $this->getConnection()->quote($value);
    }

    /**
     * @inheritDoc
     */
    public function bulkinsert(Table $table, array $rows): void
    {
        $sql = sprintf(
            'INSERT INTO %s ',
            $this->quoteTableName($table->getName())
        );
        $current = current($rows);
        $keys = array_keys($current);
        $sql .= '(' . implode(', ', array_map([$this, 'quoteColumnName'], $keys)) . ') VALUES ';

        if ($this->isDryRunEnabled()) {
            $values = array_map(function ($row) {
                return '(' . implode(', ', array_map([$this, 'quoteValue'], $row)) . ')';
            }, $rows);
            $sql .= implode(', ', $values) . ';';
            $this->output->writeln($sql);
        } else {
            $count_keys = count($keys);
            $query = '(' . implode(', ', array_fill(0, $count_keys, '?')) . ')';
            $count_vars = count($rows);
            $queries = array_fill(0, $count_vars, $query);
            $sql .= implode(',', $queries);
            $stmt = $this->getConnection()->prepare($sql);
            $vals = [];

            foreach ($rows as $row) {
                foreach ($row as $v) {
                    if (is_bool($v)) {
                        $vals[] = $this->castToBool($v);
                    } else {
                        $vals[] = $v;
                    }
                }
            }

            $stmt->execute($vals);
        }
    }

    /**
     * @inheritDoc
     */
    public function getVersions(): array
    {
        $rows = $this->getVersionLog();

        return array_keys($rows);
    }

    /**
     * {@inheritDoc}
     *
     * @throws \RuntimeException
     */
    public function getVersionLog(): array
    {
        $result = [];

        switch ($this->options['version_order']) {
            case Config::VERSION_ORDER_CREATION_TIME:
                $orderBy = 'version ASC';
                break;
            case Config::VERSION_ORDER_EXECUTION_TIME:
                $orderBy = 'start_time ASC, version ASC';
                break;
            default:
                throw new RuntimeException('Invalid version_order configuration option');
        }

        // This will throw an exception if doing a --dry-run without any migrations as phinxlog
        // does not exist, so in that case, we can just expect to trivially return empty set
        try {
            $rows = $this->fetchAll(sprintf('SELECT * FROM %s ORDER BY %s', $this->quoteTableName($this->getSchemaTableName()), $orderBy));
        } catch (PDOException $e) {
            if (!$this->isDryRunEnabled()) {
                throw $e;
            }
            $rows = [];
        }

        foreach ($rows as $version) {
            $result[(int)$version['version']] = $version;
        }

        return $result;
    }

    /**
     * @inheritDoc
     */
    public function migrated(MigrationInterface $migration, string $direction, string $startTime, string $endTime): AdapterInterface
    {
        if (strcasecmp($direction, MigrationInterface::UP) === 0) {
            // up
            $sql = sprintf(
                "INSERT INTO %s (%s, %s, %s, %s, %s) VALUES ('%s', '%s', '%s', '%s', %s);",
                $this->quoteTableName($this->getSchemaTableName()),
                $this->quoteColumnName('version'),
                $this->quoteColumnName('migration_name'),
                $this->quoteColumnName('start_time'),
                $this->quoteColumnName('end_time'),
                $this->quoteColumnName('breakpoint'),
                $migration->getVersion(),
                substr($migration->getName(), 0, 100),
                $startTime,
                $endTime,
                $this->castToBool(false)
            );

            $this->execute($sql);
        } else {
            // down
            $sql = sprintf(
                "DELETE FROM %s WHERE %s = '%s'",
                $this->quoteTableName($this->getSchemaTableName()),
                $this->quoteColumnName('version'),
                $migration->getVersion()
            );

            $this->execute($sql);
        }

        return $this;
    }

    /**
     * @inheritDoc
     */
    public function toggleBreakpoint(MigrationInterface $migration): AdapterInterface
    {
        $this->query(
            sprintf(
                'UPDATE %1$s SET %2$s = CASE %2$s WHEN %3$s THEN %4$s ELSE %3$s END, %7$s = %7$s WHERE %5$s = \'%6$s\';',
                $this->quoteTableName($this->getSchemaTableName()),
                $this->quoteColumnName('breakpoint'),
                $this->castToBool(true),
                $this->castToBool(false),
                $this->quoteColumnName('version'),
                $migration->getVersion(),
                $this->quoteColumnName('start_time')
            )
        );

        return $this;
    }

    /**
     * @inheritDoc
     */
    public function resetAllBreakpoints(): int
    {
        return $this->execute(
            sprintf(
                'UPDATE %1$s SET %2$s = %3$s, %4$s = %4$s WHERE %2$s <> %3$s;',
                $this->quoteTableName($this->getSchemaTableName()),
                $this->quoteColumnName('breakpoint'),
                $this->castToBool(false),
                $this->quoteColumnName('start_time')
            )
        );
    }

    /**
     * @inheritDoc
     */
    public function setBreakpoint(MigrationInterface $migration): AdapterInterface
    {
        $this->markBreakpoint($migration, true);

        return $this;
    }

    /**
     * @inheritDoc
     */
    public function unsetBreakpoint(MigrationInterface $migration): AdapterInterface
    {
        $this->markBreakpoint($migration, false);

        return $this;
    }

    /**
     * Mark a migration breakpoint.
     *
     * @param \Phinx\Migration\MigrationInterface $migration The migration target for the breakpoint
     * @param bool $state The required state of the breakpoint
     * @return \Phinx\Db\Adapter\AdapterInterface
     */
    protected function markBreakpoint(MigrationInterface $migration, bool $state): AdapterInterface
    {
        $this->query(
            sprintf(
                'UPDATE %1$s SET %2$s = %3$s, %4$s = %4$s WHERE %5$s = \'%6$s\';',
                $this->quoteTableName($this->getSchemaTableName()),
                $this->quoteColumnName('breakpoint'),
                $this->castToBool($state),
                $this->quoteColumnName('start_time'),
                $this->quoteColumnName('version'),
                $migration->getVersion()
            )
        );

        return $this;
    }

    /**
     * {@inheritDoc}
     *
     * @throws \BadMethodCallException
     * @return void
     */
    public function createSchema(string $schemaName = 'public'): void
    {
        throw new BadMethodCallException('Creating a schema is not supported');
    }

    /**
     * {@inheritDoc}
     *
     * @throws \BadMethodCallException
     * @return void
     */
    public function dropSchema(string $name): void
    {
        throw new BadMethodCallException('Dropping a schema is not supported');
    }

    /**
     * @inheritDoc
     */
    public function getColumnTypes(): array
    {
        return [
            'string',
            'char',
            'text',
            'tinyinteger',
            'smallinteger',
            'integer',
            'biginteger',
            'bit',
            'float',
            'decimal',
            'double',
            'datetime',
            'timestamp',
            'time',
            'date',
            'blob',
            'binary',
            'varbinary',
            'boolean',
            'uuid',
            // Geospatial data types
            'geometry',
            'point',
            'linestring',
            'polygon',
        ];
    }

    /**
     * @inheritDoc
     */
    public function castToBool($value)
    {
        return (bool)$value ? 1 : 0;
    }

    /**
     * Retrieve a database connection attribute
     *
     * @see https://php.net/manual/en/pdo.getattribute.php
     * @param int $attribute One of the PDO::ATTR_* constants
     * @return mixed
     */
    public function getAttribute(int $attribute)
    {
        return $this->connection->getAttribute($attribute);
    }

    /**
     * Get the definition for a `DEFAULT` statement.
     *
     * @param mixed $default Default value
     * @param string|null $columnType column type added
     * @return string
     */
    protected function getDefaultValueDefinition($default, ?string $columnType = null): string
    {
        if ($default instanceof Literal) {
            $default = (string)$default;
        } elseif (is_string($default) && strpos($default, 'CURRENT_TIMESTAMP') !== 0) {
            // Ensure a defaults of CURRENT_TIMESTAMP(3) is not quoted.
            $default = $this->getConnection()->quote($default);
        } elseif (is_bool($default)) {
            $default = $this->castToBool($default);
        } elseif ($default !== null && $columnType === static::PHINX_TYPE_BOOLEAN) {
            $default = $this->castToBool((bool)$default);
        }

        return isset($default) ? " DEFAULT $default" : '';
    }

    /**
     * Executes all the ALTER TABLE instructions passed for the given table
     *
     * @param string $tableName The table name to use in the ALTER statement
     * @param \Phinx\Db\Util\AlterInstructions $instructions The object containing the alter sequence
     * @return void
     */
    protected function executeAlterSteps(string $tableName, AlterInstructions $instructions): void
    {
        $alter = sprintf('ALTER TABLE %s %%s', $this->quoteTableName($tableName));
        $instructions->execute($alter, [$this, 'execute']);
    }

    /**
     * @inheritDoc
     */
    public function addColumn(Table $table, Column $column): void
    {
        $instructions = $this->getAddColumnInstructions($table, $column);
        $this->executeAlterSteps($table->getName(), $instructions);
    }

    /**
     * Returns the instructions to add the specified column to a database table.
     *
     * @param \Phinx\Db\Table\Table $table Table
     * @param \Phinx\Db\Table\Column $column Column
     * @return \Phinx\Db\Util\AlterInstructions
     */
    abstract protected function getAddColumnInstructions(Table $table, Column $column): AlterInstructions;

    /**
     * @inheritdoc
     */
    public function renameColumn(string $tableName, string $columnName, string $newColumnName): void
    {
        $instructions = $this->getRenameColumnInstructions($tableName, $columnName, $newColumnName);
        $this->executeAlterSteps($tableName, $instructions);
    }

    /**
     * Returns the instructions to rename the specified column.
     *
     * @param string $tableName Table name
     * @param string $columnName Column Name
     * @param string $newColumnName New Column Name
     * @return \Phinx\Db\Util\AlterInstructions
     */
    abstract protected function getRenameColumnInstructions(string $tableName, string $columnName, string $newColumnName): AlterInstructions;

    /**
     * @inheritdoc
     */
    public function changeColumn(string $tableName, string $columnName, Column $newColumn): void
    {
        $instructions = $this->getChangeColumnInstructions($tableName, $columnName, $newColumn);
        $this->executeAlterSteps($tableName, $instructions);
    }

    /**
     * Returns the instructions to change a table column type.
     *
     * @param string $tableName Table name
     * @param string $columnName Column Name
     * @param \Phinx\Db\Table\Column $newColumn New Column
     * @return \Phinx\Db\Util\AlterInstructions
     */
    abstract protected function getChangeColumnInstructions(string $tableName, string $columnName, Column $newColumn): AlterInstructions;

    /**
     * @inheritdoc
     */
    public function dropColumn(string $tableName, string $columnName): void
    {
        $instructions = $this->getDropColumnInstructions($tableName, $columnName);
        $this->executeAlterSteps($tableName, $instructions);
    }

    /**
     * Returns the instructions to drop the specified column.
     *
     * @param string $tableName Table name
     * @param string $columnName Column Name
     * @return \Phinx\Db\Util\AlterInstructions
     */
    abstract protected function getDropColumnInstructions(string $tableName, string $columnName): AlterInstructions;

    /**
     * @inheritdoc
     */
    public function addIndex(Table $table, Index $index): void
    {
        $instructions = $this->getAddIndexInstructions($table, $index);
        $this->executeAlterSteps($table->getName(), $instructions);
    }

    /**
     * Returns the instructions to add the specified index to a database table.
     *
     * @param \Phinx\Db\Table\Table $table Table
     * @param \Phinx\Db\Table\Index $index Index
     * @return \Phinx\Db\Util\AlterInstructions
     */
    abstract protected function getAddIndexInstructions(Table $table, Index $index): AlterInstructions;

    /**
     * @inheritdoc
     */
    public function dropIndex(string $tableName, $columns): void
    {
        $instructions = $this->getDropIndexByColumnsInstructions($tableName, $columns);
        $this->executeAlterSteps($tableName, $instructions);
    }

    /**
     * Returns the instructions to drop the specified index from a database table.
     *
     * @param string $tableName The name of of the table where the index is
     * @param string|string[] $columns Column(s)
     * @return \Phinx\Db\Util\AlterInstructions
     */
    abstract protected function getDropIndexByColumnsInstructions(string $tableName, $columns): AlterInstructions;

    /**
     * @inheritdoc
     */
    public function dropIndexByName(string $tableName, string $indexName): void
    {
        $instructions = $this->getDropIndexByNameInstructions($tableName, $indexName);
        $this->executeAlterSteps($tableName, $instructions);
    }

    /**
     * Returns the instructions to drop the index specified by name from a database table.
     *
     * @param string $tableName The table name whe the index is
     * @param string $indexName The name of the index
     * @return \Phinx\Db\Util\AlterInstructions
     */
    abstract protected function getDropIndexByNameInstructions(string $tableName, string $indexName): AlterInstructions;

    /**
     * @inheritdoc
     */
    public function addForeignKey(Table $table, ForeignKey $foreignKey): void
    {
        $instructions = $this->getAddForeignKeyInstructions($table, $foreignKey);
        $this->executeAlterSteps($table->getName(), $instructions);
    }

    /**
     * Returns the instructions to adds the specified foreign key to a database table.
     *
     * @param \Phinx\Db\Table\Table $table The table to add the constraint to
     * @param \Phinx\Db\Table\ForeignKey $foreignKey The foreign key to add
     * @return \Phinx\Db\Util\AlterInstructions
     */
    abstract protected function getAddForeignKeyInstructions(Table $table, ForeignKey $foreignKey): AlterInstructions;

    /**
     * @inheritDoc
     */
    public function dropForeignKey(string $tableName, array $columns, ?string $constraint = null): void
    {
        if ($constraint) {
            $instructions = $this->getDropForeignKeyInstructions($tableName, $constraint);
        } else {
            $instructions = $this->getDropForeignKeyByColumnsInstructions($tableName, $columns);
        }

        $this->executeAlterSteps($tableName, $instructions);
    }

    /**
     * Returns the instructions to drop the specified foreign key from a database table.
     *
     * @param string $tableName The table where the foreign key constraint is
     * @param string $constraint Constraint name
     * @return \Phinx\Db\Util\AlterInstructions
     */
    abstract protected function getDropForeignKeyInstructions(string $tableName, string $constraint): AlterInstructions;

    /**
     * Returns the instructions to drop the specified foreign key from a database table.
     *
     * @param string $tableName The table where the foreign key constraint is
     * @param string[] $columns The list of column names
     * @return \Phinx\Db\Util\AlterInstructions
     */
    abstract protected function getDropForeignKeyByColumnsInstructions(string $tableName, array $columns): AlterInstructions;

    /**
     * @inheritdoc
     */
    public function dropTable(string $tableName): void
    {
        $instructions = $this->getDropTableInstructions($tableName);
        $this->executeAlterSteps($tableName, $instructions);
    }

    /**
     * Returns the instructions to drop the specified database table.
     *
     * @param string $tableName Table name
     * @return \Phinx\Db\Util\AlterInstructions
     */
    abstract protected function getDropTableInstructions(string $tableName): AlterInstructions;

    /**
     * @inheritdoc
     */
    public function renameTable(string $tableName, string $newTableName): void
    {
        $instructions = $this->getRenameTableInstructions($tableName, $newTableName);
        $this->executeAlterSteps($tableName, $instructions);
    }

    /**
     * Returns the instructions to rename the specified database table.
     *
     * @param string $tableName Table name
     * @param string $newTableName New Name
     * @return \Phinx\Db\Util\AlterInstructions
     */
    abstract protected function getRenameTableInstructions(string $tableName, string $newTableName): AlterInstructions;

    /**
     * @inheritdoc
     */
    public function changePrimaryKey(Table $table, $newColumns): void
    {
        $instructions = $this->getChangePrimaryKeyInstructions($table, $newColumns);
        $this->executeAlterSteps($table->getName(), $instructions);
    }

    /**
     * Returns the instructions to change the primary key for the specified database table.
     *
     * @param \Phinx\Db\Table\Table $table Table
     * @param string|string[]|null $newColumns Column name(s) to belong to the primary key, or null to drop the key
     * @return \Phinx\Db\Util\AlterInstructions
     */
    abstract protected function getChangePrimaryKeyInstructions(Table $table, $newColumns): AlterInstructions;

    /**
     * @inheritdoc
     */
    public function changeComment(Table $table, $newComment): void
    {
        $instructions = $this->getChangeCommentInstructions($table, $newComment);
        $this->executeAlterSteps($table->getName(), $instructions);
    }

    /**
     * Returns the instruction to change the comment for the specified database table.
     *
     * @param \Phinx\Db\Table\Table $table Table
     * @param string|null $newComment New comment string, or null to drop the comment
     * @return \Phinx\Db\Util\AlterInstructions
     */
    abstract protected function getChangeCommentInstructions(Table $table, ?string $newComment): AlterInstructions;

    /**
     * {@inheritDoc}
     *
     * @throws \InvalidArgumentException
     * @return void
     */
    public function executeActions(Table $table, array $actions): void
    {
        $instructions = new AlterInstructions();

        foreach ($actions as $action) {
            switch (true) {
                case $action instanceof AddColumn:
                    /** @var \Phinx\Db\Action\AddColumn $action */
                    $instructions->merge($this->getAddColumnInstructions($table, $action->getColumn()));
                    break;

                case $action instanceof AddIndex:
                    /** @var \Phinx\Db\Action\AddIndex $action */
                    $instructions->merge($this->getAddIndexInstructions($table, $action->getIndex()));
                    break;

                case $action instanceof AddForeignKey:
                    /** @var \Phinx\Db\Action\AddForeignKey $action */
                    $instructions->merge($this->getAddForeignKeyInstructions($table, $action->getForeignKey()));
                    break;

                case $action instanceof ChangeColumn:
                    /** @var \Phinx\Db\Action\ChangeColumn $action */
                    $instructions->merge($this->getChangeColumnInstructions(
                        $table->getName(),
                        $action->getColumnName(),
                        $action->getColumn()
                    ));
                    break;

                case $action instanceof DropForeignKey && !$action->getForeignKey()->getConstraint():
                    /** @var \Phinx\Db\Action\DropForeignKey $action */
                    $instructions->merge($this->getDropForeignKeyByColumnsInstructions(
                        $table->getName(),
                        $action->getForeignKey()->getColumns()
                    ));
                    break;

                case $action instanceof DropForeignKey && $action->getForeignKey()->getConstraint():
                    /** @var \Phinx\Db\Action\DropForeignKey $action */
                    $instructions->merge($this->getDropForeignKeyInstructions(
                        $table->getName(),
                        $action->getForeignKey()->getConstraint()
                    ));
                    break;

                case $action instanceof DropIndex && $action->getIndex()->getName() !== null:
                    /** @var \Phinx\Db\Action\DropIndex $action */
                    $instructions->merge($this->getDropIndexByNameInstructions(
                        $table->getName(),
                        $action->getIndex()->getName()
                    ));
                    break;

                case $action instanceof DropIndex && $action->getIndex()->getName() == null:
                    /** @var \Phinx\Db\Action\DropIndex $action */
                    $instructions->merge($this->getDropIndexByColumnsInstructions(
                        $table->getName(),
                        $action->getIndex()->getColumns()
                    ));
                    break;

                case $action instanceof DropTable:
                    /** @var \Phinx\Db\Action\DropTable $action */
                    $instructions->merge($this->getDropTableInstructions(
                        $table->getName()
                    ));
                    break;

                case $action instanceof RemoveColumn:
                    /** @var \Phinx\Db\Action\RemoveColumn $action */
                    $instructions->merge($this->getDropColumnInstructions(
                        $table->getName(),
                        $action->getColumn()->getName()
                    ));
                    break;

                case $action instanceof RenameColumn:
                    /** @var \Phinx\Db\Action\RenameColumn $action */
                    $instructions->merge($this->getRenameColumnInstructions(
                        $table->getName(),
                        $action->getColumn()->getName(),
                        $action->getNewName()
                    ));
                    break;

                case $action instanceof RenameTable:
                    /** @var \Phinx\Db\Action\RenameTable $action */
                    $instructions->merge($this->getRenameTableInstructions(
                        $table->getName(),
                        $action->getNewName()
                    ));
                    break;

                case $action instanceof ChangePrimaryKey:
                    /** @var \Phinx\Db\Action\ChangePrimaryKey $action */
                    $instructions->merge($this->getChangePrimaryKeyInstructions(
                        $table,
                        $action->getNewColumns()
                    ));
                    break;

                case $action instanceof ChangeComment:
                    /** @var \Phinx\Db\Action\ChangeComment $action */
                    $instructions->merge($this->getChangeCommentInstructions(
                        $table,
                        $action->getNewComment()
                    ));
                    break;

                default:
                    throw new InvalidArgumentException(
                        sprintf("Don't know how to execute action: '%s'", get_class($action))
                    );
            }
        }

        $this->executeAlterSteps($table->getName(), $instructions);
    }
}<|MERGE_RESOLUTION|>--- conflicted
+++ resolved
@@ -231,11 +231,7 @@
     /**
      * @inheritDoc
      */
-<<<<<<< HEAD
-    public function getQueryBuilder(string $type)
-=======
-    public function getQueryBuilder(): Query
->>>>>>> da741d10
+    public function getQueryBuilder(string $type): Query
     {
         return match ($type) {
             Query::TYPE_SELECT => $this->getDecoratedConnection()->selectQuery(),
