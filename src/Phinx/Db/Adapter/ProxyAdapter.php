<?php
/**
 * Phinx
 *
 * (The MIT license)
 * Copyright (c) 2014 Rob Morgan
 *
 * Permission is hereby granted, free of charge, to any person obtaining a copy
 * of this software and associated * documentation files (the "Software"), to
 * deal in the Software without restriction, including without limitation the
 * rights to use, copy, modify, merge, publish, distribute, sublicense, and/or
 * sell copies of the Software, and to permit persons to whom the Software is
 * furnished to do so, subject to the following conditions:
 *
 * The above copyright notice and this permission notice shall be included in
 * all copies or substantial portions of the Software.
 *
 * THE SOFTWARE IS PROVIDED "AS IS", WITHOUT WARRANTY OF ANY KIND, EXPRESS OR
 * IMPLIED, INCLUDING BUT NOT LIMITED TO THE WARRANTIES OF MERCHANTABILITY,
 * FITNESS FOR A PARTICULAR PURPOSE AND NONINFRINGEMENT. IN NO EVENT SHALL THE
 * AUTHORS OR COPYRIGHT HOLDERS BE LIABLE FOR ANY CLAIM, DAMAGES OR OTHER
 * LIABILITY, WHETHER IN AN ACTION OF CONTRACT, TORT OR OTHERWISE, ARISING
 * FROM, OUT OF OR IN CONNECTION WITH THE SOFTWARE OR THE USE OR OTHER DEALINGS
 * IN THE SOFTWARE.
 *
 * @package    Phinx
 * @subpackage Phinx\Db\Adapter
 */
namespace Phinx\Db\Adapter;

use Symfony\Component\Console\Output\OutputInterface;
use Phinx\Db\Table;
use Phinx\Db\Table\Column;
use Phinx\Db\Table\Index;
use Phinx\Db\Table\ForeignKey;
use Phinx\Migration\MigrationInterface;
use Phinx\Migration\IrreversibleMigrationException;

/**
 * Phinx Proxy Adapter.
 *
 * Used for recording migration commands to automatically reverse them.
 *
 * @author Rob Morgan <robbym@gmail.com>
 */
class ProxyAdapter implements AdapterInterface
{
    /**
     * @var AdapterInterface
     */
    protected $adapter;

    /**
     * @var OutputInterface
     */
    protected $output;

    /**
     * @var array
     */
    protected $commands;

    /**
     * Class Constructor.
     *
     * @param AdapterInterface $adapter The adapter to proxy commands to
     * @param OutputInterface  $output  Output Interface
     * @return void
     */
    public function __construct(AdapterInterface $adapter = null, OutputInterface $output = null)
    {
        if (null !== $adapter) {
            $this->setAdapter($adapter);
        }
        if (null !== $output) {
            $this->setOutput($output);
        }
    }

    /**
     * Sets the database adapter to proxy commands to.
     *
     * @param AdapterInterface $adapter Database Adapter
     * @return AdapterInterface
     */
    public function setAdapter(AdapterInterface $adapter)
    {
        $this->adapter = $adapter;
        return $this;
    }

    /**
     * Gets the database adapter.
     *
     * @return AdapterInterface
     */
    public function getAdapter()
    {
        return $this->adapter;
    }

    /**
     * Sets the adapter options.
     *
     * @param array $options Options
     * @return AdapterInterface
     */
    public function setOptions(array $options)
    {
        $this->options = $options;
        return $this;
    }

    /**
     * Gets the adapter options.
     *
     * @return array
     */
    public function getOptions()
    {
        return $this->options;
    }

    /**
     * {@inheritdoc}
     */
    public function setOutput(OutputInterface $output)
    {
        $this->output = $output;
        return $this;
    }

    /**
     * {@inheritdoc}
     */
    public function getOutput()
    {
        return $this->output;
    }

    /**
     * {@inheritdoc}
     */
    public function connect()
    {
        $this->getAdapter()->connect();
    }

    /**
     * {@inheritdoc}
     */
    public function disconnect()
    {
        $this->getAdapter()->disconnect();
    }

    /**
     * {@inheritdoc}
     */
    public function execute($sql, array $binds = null)
    {
        return $this->getAdapter()->execute($sql, $binds);
    }

    /**
     * {@inheritdoc}
     */
    public function query($sql)
    {
        return $this->getAdapter()->query($sql);
    }

    /**
     * {@inheritdoc}
     */
    public function fetchRow($sql)
    {
        return $this->getAdapter()->fetchRow($sql);
    }

    /**
     * {@inheritdoc}
     */
    public function fetchAll($sql)
    {
        return $this->getAdapter()->fetchAll($sql);
    }

    /**
     * {@inheritdoc}
     */
    public function getVersions()
    {
        return $this->getAdapter()->getVersions();
    }

    /**
     * {@inheritdoc}
     */
    public function migrated(MigrationInterface $migration, $direction, $startTime, $endTime)
    {
        $this->getAdapter()->migrated($migration, $direction, $startTime, $endTime);
        return $this;
    }

    /**
     * {@inheritdoc}
     */
    public function hasSchemaTable()
    {
        return $this->getAdapter()->hasSchemaTable();
    }

    /**
     * {@inheritdoc}
     */
    public function createSchemaTable()
    {
        return $this->getAdapter()->createSchemaTable();
    }

    /**
     * {@inheritdoc}
     */
    public function getAdapterType()
    {
        return 'ProxyAdapter';
    }

    /**
     * {@inheritdoc}
     */
    public function getColumnTypes()
    {
        return $this->getAdapter()->getColumnTypes();
    }

    /**
     * {@inheritdoc}
     */
    public function hasTransactions()
    {
        return $this->getAdapter()->hasTransaction();
    }

    /**
     * {@inheritdoc}
     */
    public function beginTransaction()
    {
        return $this->getAdapter()->beginTransaction();
    }

    /**
     * {@inheritdoc}
     */
    public function commitTransaction()
    {
        return $this->getAdapter()->commitTransaction();
    }

    /**
     * {@inheritdoc}
     */
    public function rollbackTransaction()
    {
        return $this->getAdapter()->rollbackTransaction();
    }

    /**
     * {@inheritdoc}
     */
    public function quoteTableName($tableName)
    {
        return $this->getAdapter()->quoteTableName($tableName);
    }

    /**
     * {@inheritdoc}
     */
    public function quoteColumnName($columnName)
    {
        return $this->getAdapter()->quoteColumnName($columnName);
    }

    /**
     * {@inheritdoc}
     */
    public function hasTable($tableName)
    {
        return $this->getAdapter()->hasTable($tableName);
    }

    /**
     * {@inheritdoc}
     */
    public function createTable(Table $table)
    {
        $this->recordCommand('createTable', array($table->getName()));
    }

    /**
     * {@inheritdoc}
     */
    public function renameTable($tableName, $newTableName)
    {
        $this->recordCommand('renameTable', array($tableName, $newTableName));
    }

    /**
     * {@inheritdoc}
     */
    public function dropTable($tableName)
    {
        $this->recordCommand('dropTable', array($tableName));
    }

    /**
     * {@inheritdoc}
     */
    public function getColumns($tableName)
    {
        return $this->getAdapter()->getColumns($tableName);
    }

    /**
     * {@inheritdoc}
     */
    public function hasColumn($tableName, $columnName)
    {
        return $this->getAdapter()->hasColumn($tableName, $columnName);
    }

    /**
     * {@inheritdoc}
     */
    public function addColumn(Table $table, Column $column)
    {
        $this->recordCommand('addColumn', array($table, $column));
    }

    /**
     * {@inheritdoc}
     */
    public function renameColumn($tableName, $columnName, $newColumnName)
    {
        $this->recordCommand('renameColumn', array($tableName, $columnName, $newColumnName));
    }

    /**
     * {@inheritdoc}
     */
    public function changeColumn($tableName, $columnName, Column $newColumn)
    {
        $this->recordCommand('changeColumn', array($tableName, $columnName, $newColumn));
    }

    /**
     * {@inheritdoc}
     */
    public function dropColumn($tableName, $columnName)
    {
        $this->recordCommand('dropColumn', array($tableName, $columnName));
    }

    /**
     * {@inheritdoc}
     */
    public function hasIndex($tableName, $columns)
    {
        return $this->getAdapter()->hasIndex($tableName, $columns);
    }

    /**
     * {@inheritdoc}
     */
    public function addIndex(Table $table, Index $index)
    {
        $this->recordCommand('addIndex', array($table, $index));
    }

    /**
     * {@inheritdoc}
     */
    public function dropIndex($tableName, $columns, $options = array())
    {
        $this->recordCommand('dropIndex', array($tableName, $columns, $options));
    }

    /**
     * {@inheritdoc}
     */
    public function dropIndexByName($tableName, $indexName)
    {
        $this->recordCommand('dropIndexByName', array($tableName, $indexName));
    }

    /**
     * {@inheritdoc}
     */
    public function hasForeignKey($tableName, $columns, $constraint = null)
    {
        return $this->getAdapter()->hasForeignKey($tableName, $columns, $constraint);
    }

    /**
     * {@inheritdoc}
     */
    public function addForeignKey(Table $table, ForeignKey $foreignKey)
    {
        $this->recordCommand('addForeignKey', array($table, $foreignKey));
    }

    /**
     * {@inheritdoc}
     */
    public function dropForeignKey($tableName, $columns, $constraint = null)
    {
        $this->recordCommand('dropForeignKey', array($columns, $constraint));
    }

    /**
     * {@inheritdoc}
     */
    public function getSqlType($type)
    {
        return $this->getAdapter()->getSqlType($type);
    }

    /**
     * {@inheritdoc}
     */
    public function createDatabase($name, $options = array())
    {
        $this->recordCommand('createDatabase', array($name, $options));
    }

    /**
     * {@inheritdoc}
     */
    public function hasDatabase($name)
    {
        return $this->getAdapter()->hasDatabase($name);
    }

    /**
     * {@inheritdoc}
     */
    public function dropDatabase($name)
    {
        return $this->getAdapter()->dropDatabase($name);
    }

    /**
     * Record a command for execution later.
     *
     * @param string $name Command Name
     * @param array $arguments Command Arguments
     * @return void
     */
    public function recordCommand($name, $arguments)
    {
        $this->commands[] = array(
            'name'      => $name,
            'arguments' => $arguments
        );
    }

    /**
     * Sets an array of recorded commands.
     *
     * @param array $commands Commands
     * @return ProxyAdapter
     */
    public function setCommands($commands)
    {
        $this->commands = $commands;
        return $this;
    }

    /**
     * Gets an array of the recorded commands.
     *
     * @return array
     */
    public function getCommands()
    {
        return $this->commands;
    }

    /**
     * Gets an array of the recorded commands in reverse.
     *
     * @throws IrreversibleMigrationException if a command cannot be reversed.
     * @return array
     */
    public function getInvertedCommands()
    {
        if (null === $this->getCommands()) {
            return array();
        }

        $invCommands = array();
        $supportedCommands = array(
            'createTable', 'renameTable', 'addColumn',
            'renameColumn', 'addIndex', 'addForeignKey'
        );
        foreach (array_reverse($this->getCommands()) as $command) {
            if (!in_array($command['name'], $supportedCommands)) {
                throw new IrreversibleMigrationException(sprintf(
                    'Cannot reverse a "%s" command',
                    $command['name']
                ));
            }
            $invertMethod = 'invert' . ucfirst($command['name']);
            $invertedCommand = $this->$invertMethod($command['arguments']);
            $invCommands[] = array(
                'name'      => $invertedCommand['name'],
                'arguments' => $invertedCommand['arguments']
            );
        }

        return $invCommands;
    }

    /**
     * Execute the recorded commands.
     *
     * @return void
     */
    public function executeCommands()
    {
        $commands = $this->getCommands();
        foreach ($commands as $command) {
            call_user_func_array(array($this->getAdapter(), $command['name']), $command['arguments']);
        }
    }

    /**
     * Execute the recorded commands in reverse.
     *
     * @return void
     */
    public function executeInvertedCommands()
    {
        $commands = $this->getInvertedCommands();
        foreach ($commands as $command) {
            call_user_func_array(array($this->getAdapter(), $command['name']), $command['arguments']);
        }
    }

    /**
     * Returns the reverse of a createTable command.
     *
     * @param array $args Method Arguments
     * @return array
     */
    public function invertCreateTable($args)
    {
        return array('name' => 'dropTable', 'arguments' => array($args[0]));
    }

    /**
     * Returns the reverse of a renameTable command.
     *
     * @param array $args Method Arguments
     * @return array
     */
    public function invertRenameTable($args)
    {
        return array('name' => 'renameTable', 'arguments' => array($args[1], $args[0]));
    }

    /**
     * Returns the reverse of a addColumn command.
     *
     * @param array $args Method Arguments
     * @return array
     */
    public function invertAddColumn($args)
    {
        return array('name' => 'dropColumn', 'arguments' => array($args[0]->getName(), $args[1]->getName()));
    }

    /**
     * Returns the reverse of a renameColumn command.
     *
     * @param array $args Method Arguments
     * @return array
     */
    public function invertRenameColumn($args)
    {
        return array('name' => 'renameColumn', 'arguments' => array($args[0], $args[2], $args[1]));
    }

    /**
     * Returns the reverse of a addIndex command.
     *
     * @param array $args Method Arguments
     * @return array
     */
    public function invertAddIndex($args)
    {
        return array('name' => 'dropIndex', 'arguments' => array($args[0]->getName(), $args[1]->getColumns()));
    }

    /**
     * Returns the reverse of a addForeignKey command.
     *
     * @param array $args Method Arguments
     * @return array
     */
    public function invertAddForeignKey($args)
    {
        return array('name' => 'dropForeignKey', 'arguments' => array($args[0]->getName(), $args[1]->getColumns()));
    }

    /**
<<<<<<< HEAD
     * Gets the adapter-specific bind param type from the abstracted MigrationInterface::PHINX_PARAM_* type.
     *
     * @param int $phinxBindParamType
     * @return int The \PDO equivalent of the Phinx param type.
     */
    public function getAdapterBindParamType($phinxBindParamType)
    {
        return $this->adapter->getAdapterBindParamType($phinxBindParamType);
=======
     * {@inheritdoc}
     */
    public function getConnection() {
        return $this->getAdapter()->getConnection();
>>>>>>> f949ccf7
    }
}<|MERGE_RESOLUTION|>--- conflicted
+++ resolved
@@ -616,7 +616,6 @@
     }
 
     /**
-<<<<<<< HEAD
      * Gets the adapter-specific bind param type from the abstracted MigrationInterface::PHINX_PARAM_* type.
      *
      * @param int $phinxBindParamType
@@ -625,11 +624,12 @@
     public function getAdapterBindParamType($phinxBindParamType)
     {
         return $this->adapter->getAdapterBindParamType($phinxBindParamType);
-=======
+    }
+
+    /**
      * {@inheritdoc}
      */
     public function getConnection() {
         return $this->getAdapter()->getConnection();
->>>>>>> f949ccf7
     }
 }