<?php

/**
 * MIT License
 * For full license information, please view the LICENSE file that was distributed with this source code.
 */

namespace Phinx\Db;

use InvalidArgumentException;
use Phinx\Db\Action\AddColumn;
use Phinx\Db\Action\AddForeignKey;
use Phinx\Db\Action\AddIndex;
use Phinx\Db\Action\ChangeColumn;
use Phinx\Db\Action\ChangeComment;
use Phinx\Db\Action\ChangePrimaryKey;
use Phinx\Db\Action\CreateTable;
use Phinx\Db\Action\DropForeignKey;
use Phinx\Db\Action\DropIndex;
use Phinx\Db\Action\DropTable;
use Phinx\Db\Action\RemoveColumn;
use Phinx\Db\Action\RenameColumn;
use Phinx\Db\Action\RenameTable;
use Phinx\Db\Adapter\AdapterInterface;
use Phinx\Db\Plan\Intent;
use Phinx\Db\Plan\Plan;
use Phinx\Db\Table\Column;
use Phinx\Db\Table\Table as TableValue;
use RuntimeException;

/**
 * This object is based loosely on: http://api.rubyonrails.org/classes/ActiveRecord/ConnectionAdapters/Table.html.
 */
class Table
{
    /**
     * @var \Phinx\Db\Table\Table
     */
    protected $table;

    /**
     * @var \Phinx\Db\Adapter\AdapterInterface
     */
    protected $adapter;

    /**
     * @var \Phinx\Db\Plan\Intent
     */
    protected $actions;

    /**
     * @var array
     */
    protected $data = [];

    /**
     * @param string $name Table Name
     * @param array $options Options
     * @param \Phinx\Db\Adapter\AdapterInterface|null $adapter Database Adapter
     */
    public function __construct($name, $options = [], AdapterInterface $adapter = null)
    {
        $this->table = new TableValue($name, $options);
        $this->actions = new Intent();

        if ($adapter !== null) {
            $this->setAdapter($adapter);
        }
    }

    /**
     * Gets the table name.
     *
     * @return string|null
     */
    public function getName()
    {
        return $this->table->getName();
    }

    /**
     * Gets the table options.
     *
     * @return array
     */
    public function getOptions()
    {
        return $this->table->getOptions();
    }

    /**
     * Gets the table name and options as an object
     *
     * @return \Phinx\Db\Table\Table
     */
    public function getTable()
    {
        return $this->table;
    }

    /**
     * Sets the database adapter.
     *
     * @param \Phinx\Db\Adapter\AdapterInterface $adapter Database Adapter
     *
     * @return $this
     */
    public function setAdapter(AdapterInterface $adapter)
    {
        $this->adapter = $adapter;

        return $this;
    }

    /**
     * Gets the database adapter.
     *
     * @throws \RuntimeException
     *
     * @return \Phinx\Db\Adapter\AdapterInterface|null
     */
    public function getAdapter()
    {
        if (!$this->adapter) {
            throw new RuntimeException('There is no database adapter set yet, cannot proceed');
        }

        return $this->adapter;
    }

    /**
     * Does the table have pending actions?
     *
     * @return bool
     */
    public function hasPendingActions()
    {
        return count($this->actions->getActions()) > 0 || count($this->data) > 0;
    }

    /**
     * Does the table exist?
     *
     * @return bool
     */
    public function exists()
    {
        return $this->getAdapter()->hasTable($this->getName());
    }

    /**
     * Drops the database table.
     *
     * @return $this
     */
    public function drop()
    {
        $this->actions->addAction(new DropTable($this->table));

        return $this;
    }

    /**
     * Renames the database table.
     *
     * @param string $newTableName New Table Name
     *
     * @return $this
     */
    public function rename($newTableName)
    {
        $this->actions->addAction(new RenameTable($this->table, $newTableName));

        return $this;
    }

    /**
     * Changes the primary key of the database table.
     *
     * @param string|array|null $columns Column name(s) to belong to the primary key, or null to drop the key
     *
     * @return $this
     */
    public function changePrimaryKey($columns)
    {
        $this->actions->addAction(new ChangePrimaryKey($this->table, $columns));

        return $this;
    }

    /**
     * Changes the comment of the database table.
     *
     * @param string|null $comment New comment string, or null to drop the comment
     *
     * @return $this
     */
    public function changeComment($comment)
    {
        $this->actions->addAction(new ChangeComment($this->table, $comment));

        return $this;
    }

    /**
     * Gets an array of the table columns.
     *
     * @return \Phinx\Db\Table\Column[]
     */
    public function getColumns()
    {
        return $this->getAdapter()->getColumns($this->getName());
    }

    /**
     * Gets a table column if it exists.
     *
     * @param string $name Column name
     *
     * @return \Phinx\Db\Table\Column|null
     */
    public function getColumn($name)
    {
        $columns = array_filter(
            $this->getColumns(),
            function ($column) use ($name) {
                return $column->getName() === $name;
            }
        );

        return array_pop($columns);
    }

    /**
     * Sets an array of data to be inserted.
     *
     * @param array $data Data
     *
     * @return $this
     */
    public function setData($data)
    {
        $this->data = $data;

        return $this;
    }

    /**
     * Gets the data waiting to be inserted.
     *
     * @return array
     */
    public function getData()
    {
        return $this->data;
    }

    /**
     * Resets all of the pending data to be inserted
     *
     * @return void
     */
    public function resetData()
    {
        $this->setData([]);
    }

    /**
     * Resets all of the pending table changes.
     *
     * @return void
     */
    public function reset()
    {
        $this->actions = new Intent();
        $this->resetData();
    }

    /**
     * Add a table column.
     *
     * Type can be: string, text, integer, float, decimal, datetime, timestamp,
     * time, date, binary, boolean.
     *
     * Valid options can be: limit, default, null, precision or scale.
     *
     * @param string|\Phinx\Db\Table\Column $columnName Column Name
     * @param string|\Phinx\Util\Literal|null $type Column Type
     * @param array $options Column Options
     *
     * @throws \InvalidArgumentException
     *
     * @return $this
     */
    public function addColumn($columnName, $type = null, $options = [])
    {
<<<<<<< HEAD
        // we need an adapter set to add a column
        if ($this->getAdapter() === null) {
            throw new \RuntimeException('An adapter must be specified to add a column.');
        }

        // create a new column object if only strings were supplied
        if (!$columnName instanceof Column) {
            $column = $this->getAdapter()->getColumnForType($columnName, $type, $options);
=======
        if ($columnName instanceof Column) {
            $action = new AddColumn($this->table, $columnName);
>>>>>>> f341f189
        } else {
            $action = AddColumn::build($this->table, $columnName, $type, $options);
        }

        // Delegate to Adapters to check column type
        if (!$this->getAdapter()->isValidColumnType($action->getColumn())) {
            throw new InvalidArgumentException(sprintf(
                'An invalid column type "%s" was specified for column "%s".',
                $type,
                $action->getColumn()->getName()
            ));
        }

        $this->actions->addAction($action);

        return $this;
    }

    /**
     * Remove a table column.
     *
     * @param string $columnName Column Name
     *
     * @return $this
     */
    public function removeColumn($columnName)
    {
        $action = RemoveColumn::build($this->table, $columnName);
        $this->actions->addAction($action);

        return $this;
    }

    /**
     * Rename a table column.
     *
     * @param string $oldName Old Column Name
     * @param string $newName New Column Name
     *
     * @return $this
     */
    public function renameColumn($oldName, $newName)
    {
        $action = RenameColumn::build($this->table, $oldName, $newName);
        $this->actions->addAction($action);

        return $this;
    }

    /**
     * Change a table column type.
     *
     * @param string $columnName Column Name
     * @param string|\Phinx\Db\Table\Column|\Phinx\Util\Literal $newColumnType New Column Type
     * @param array $options Options
     *
     * @return $this
     */
    public function changeColumn($columnName, $newColumnType, array $options = [])
    {
<<<<<<< HEAD
        // create a column object if one wasn't supplied
        if (!$newColumnType instanceof Column) {
            $newColumn = $this->getAdapter()->getColumnForType($columnName, $newColumnType, $options);
=======
        if ($newColumnType instanceof Column) {
            $action = new ChangeColumn($this->table, $columnName, $newColumnType);
>>>>>>> f341f189
        } else {
            $action = ChangeColumn::build($this->table, $columnName, $newColumnType, $options);
        }
        $this->actions->addAction($action);

        return $this;
    }

    /**
     * Checks to see if a column exists.
     *
     * @param string $columnName Column Name
     *
     * @return bool
     */
    public function hasColumn($columnName)
    {
        return $this->getAdapter()->hasColumn($this->getName(), $columnName);
    }

    /**
     * Add an index to a database table.
     *
     * In $options you can specific unique = true/false or name (index name).
     *
     * @param string|array|\Phinx\Db\Table\Index $columns Table Column(s)
     * @param array $options Index Options
     *
     * @return $this
     */
    public function addIndex($columns, array $options = [])
    {
        $action = AddIndex::build($this->table, $columns, $options);
        $this->actions->addAction($action);

        return $this;
    }

    /**
     * Removes the given index from a table.
     *
     * @param string|array $columns Columns
     *
     * @return $this
     */
    public function removeIndex($columns)
    {
        $action = DropIndex::build($this->table, is_string($columns) ? [$columns] : $columns);
        $this->actions->addAction($action);

        return $this;
    }

    /**
     * Removes the given index identified by its name from a table.
     *
     * @param string $name Index name
     *
     * @return $this
     */
    public function removeIndexByName($name)
    {
        $action = DropIndex::buildFromName($this->table, $name);
        $this->actions->addAction($action);

        return $this;
    }

    /**
     * Checks to see if an index exists.
     *
     * @param string|array $columns Columns
     *
     * @return bool
     */
    public function hasIndex($columns)
    {
        return $this->getAdapter()->hasIndex($this->getName(), $columns);
    }

    /**
     * Checks to see if an index specified by name exists.
     *
     * @param string $indexName
     *
     * @return bool
     */
    public function hasIndexByName($indexName)
    {
        return $this->getAdapter()->hasIndexByName($this->getName(), $indexName);
    }

    /**
     * Add a foreign key to a database table.
     *
     * In $options you can specify on_delete|on_delete = cascade|no_action ..,
     * on_update, constraint = constraint name.
     *
     * @param string|array $columns Columns
     * @param string|\Phinx\Db\Table $referencedTable Referenced Table
     * @param string|array $referencedColumns Referenced Columns
     * @param array $options Options
     *
     * @return $this
     */
    public function addForeignKey($columns, $referencedTable, $referencedColumns = ['id'], $options = [])
    {
        $action = AddForeignKey::build($this->table, $columns, $referencedTable, $referencedColumns, $options);
        $this->actions->addAction($action);

        return $this;
    }

    /**
     * Add a foreign key to a database table with a given name.
     *
     * In $options you can specify on_delete|on_delete = cascade|no_action ..,
     * on_update, constraint = constraint name.
     *
     * @param string $name The constraint name
     * @param string|array $columns Columns
     * @param string|\Phinx\Db\Table $referencedTable Referenced Table
     * @param string|array $referencedColumns Referenced Columns
     * @param array $options Options
     *
     * @return $this
     */
    public function addForeignKeyWithName($name, $columns, $referencedTable, $referencedColumns = ['id'], $options = [])
    {
        $action = AddForeignKey::build(
            $this->table,
            $columns,
            $referencedTable,
            $referencedColumns,
            $options,
            $name
        );
        $this->actions->addAction($action);

        return $this;
    }

    /**
     * Removes the given foreign key from the table.
     *
     * @param string|array $columns Column(s)
     * @param string|null $constraint Constraint names
     *
     * @return $this
     */
    public function dropForeignKey($columns, $constraint = null)
    {
        $action = DropForeignKey::build($this->table, $columns, $constraint);
        $this->actions->addAction($action);

        return $this;
    }

    /**
     * Checks to see if a foreign key exists.
     *
     * @param string|array $columns Column(s)
     * @param string|null $constraint Constraint names
     *
     * @return bool
     */
    public function hasForeignKey($columns, $constraint = null)
    {
        return $this->getAdapter()->hasForeignKey($this->getName(), $columns, $constraint);
    }

    /**
     * Add timestamp columns created_at and updated_at to the table.
     *
     * @param string|null $createdAt Alternate name for the created_at column
     * @param string|null $updatedAt Alternate name for the updated_at column
     * @param bool $withTimezone Whether to set the timezone option on the added columns
     *
     * @return $this
     */
    public function addTimestamps($createdAt = 'created_at', $updatedAt = 'updated_at', $withTimezone = false)
    {
        $createdAt = $createdAt === null ? 'created_at' : $createdAt;
        $updatedAt = $updatedAt === null ? 'updated_at' : $updatedAt;

        $this->addColumn($createdAt, 'timestamp', [
                   'default' => 'CURRENT_TIMESTAMP',
                   'update' => '',
                   'timezone' => $withTimezone,
             ])
             ->addColumn($updatedAt, 'timestamp', [
                 'null' => true,
                 'default' => null,
                 'timezone' => $withTimezone,
             ]);

        return $this;
    }

    /**
     * Alias that always sets $withTimezone to true
     *
     * @see addTimestamps
     *
     * @param string|null $createdAt Alternate name for the created_at column
     * @param string|null $updatedAt Alternate name for the updated_at column
     *
     * @return $this
     */
    public function addTimestampsWithTimezone($createdAt = null, $updatedAt = null)
    {
        $this->addTimestamps($createdAt, $updatedAt, true);

        return $this;
    }

    /**
     * Insert data into the table.
     *
     * @param array $data array of data in the form:
     *              array(
     *                  array("col1" => "value1", "col2" => "anotherValue1"),
     *                  array("col2" => "value2", "col2" => "anotherValue2"),
     *              )
     *              or array("col1" => "value1", "col2" => "anotherValue1")
     *
     * @return $this
     */
    public function insert($data)
    {
        // handle array of array situations
        $keys = array_keys($data);
        $firstKey = array_shift($keys);
        if ($firstKey !== null && is_array($data[$firstKey])) {
            foreach ($data as $row) {
                $this->data[] = $row;
            }

            return $this;
        }

        if (count($data) > 0) {
            $this->data[] = $data;
        }

        return $this;
    }

    /**
     * Creates a table from the object instance.
     *
     * @return void
     */
    public function create()
    {
        $this->executeActions(false);
        $this->saveData();
        $this->reset(); // reset pending changes
    }

    /**
     * Updates a table from the object instance.
     *
     * @return void
     */
    public function update()
    {
        $this->executeActions(true);
        $this->saveData();
        $this->reset(); // reset pending changes
    }

    /**
     * Commit the pending data waiting for insertion.
     *
     * @return void
     */
    public function saveData()
    {
        $rows = $this->getData();
        if (empty($rows)) {
            return;
        }

        $bulk = true;
        $row = current($rows);
        $c = array_keys($row);
        foreach ($this->getData() as $row) {
            $k = array_keys($row);
            if ($k != $c) {
                $bulk = false;
                break;
            }
        }

        if ($bulk) {
            $this->getAdapter()->bulkinsert($this->table, $this->getData());
        } else {
            foreach ($this->getData() as $row) {
                $this->getAdapter()->insert($this->table, $row);
            }
        }

        $this->resetData();
    }

    /**
     * Immediately truncates the table. This operation cannot be undone
     *
     * @return void
     */
    public function truncate()
    {
        $this->getAdapter()->truncateTable($this->getName());
    }

    /**
     * Commits the table changes.
     *
     * If the table doesn't exist it is created otherwise it is updated.
     *
     * @return void
     */
    public function save()
    {
        if ($this->exists()) {
            $this->update(); // update the table
        } else {
            $this->create(); // create the table
        }
    }

    /**
     * Executes all the pending actions for this table
     *
     * @param bool $exists Whether or not the table existed prior to executing this method
     *
     * @return void
     */
    protected function executeActions($exists)
    {
        // Renaming a table is tricky, specially when running a reversible migration
        // down. We will just assume the table already exists if the user commands a
        // table rename.
        $renamed = collection($this->actions->getActions())
            ->filter(function ($action) {
                return $action instanceof RenameTable;
            })
            ->first();

        if ($renamed) {
            $exists = true;
        }

        // If the table does not exist, the last command in the chain needs to be
        // a CreateTable action.
        if (!$exists) {
            $this->actions->addAction(new CreateTable($this->table));
        }

        $plan = new Plan($this->actions);
        $plan->execute($this->getAdapter());
    }
}<|MERGE_RESOLUTION|>--- conflicted
+++ resolved
@@ -294,19 +294,8 @@
      */
     public function addColumn($columnName, $type = null, $options = [])
     {
-<<<<<<< HEAD
-        // we need an adapter set to add a column
-        if ($this->getAdapter() === null) {
-            throw new \RuntimeException('An adapter must be specified to add a column.');
-        }
-
-        // create a new column object if only strings were supplied
-        if (!$columnName instanceof Column) {
-            $column = $this->getAdapter()->getColumnForType($columnName, $type, $options);
-=======
         if ($columnName instanceof Column) {
             $action = new AddColumn($this->table, $columnName);
->>>>>>> f341f189
         } else {
             $action = AddColumn::build($this->table, $columnName, $type, $options);
         }
@@ -367,14 +356,8 @@
      */
     public function changeColumn($columnName, $newColumnType, array $options = [])
     {
-<<<<<<< HEAD
-        // create a column object if one wasn't supplied
-        if (!$newColumnType instanceof Column) {
-            $newColumn = $this->getAdapter()->getColumnForType($columnName, $newColumnType, $options);
-=======
         if ($newColumnType instanceof Column) {
             $action = new ChangeColumn($this->table, $columnName, $newColumnType);
->>>>>>> f341f189
         } else {
             $action = ChangeColumn::build($this->table, $columnName, $newColumnType, $options);
         }
