<?php
/**
 * Phinx
 *
 * (The MIT license)
 * Copyright (c) 2014 Rob Morgan
 *
 * Permission is hereby granted, free of charge, to any person obtaining a copy
 * of this software and associated * documentation files (the "Software"), to
 * deal in the Software without restriction, including without limitation the
 * rights to use, copy, modify, merge, publish, distribute, sublicense, and/or
 * sell copies of the Software, and to permit persons to whom the Software is
 * furnished to do so, subject to the following conditions:
 *
 * The above copyright notice and this permission notice shall be included in
 * all copies or substantial portions of the Software.
 *
 * THE SOFTWARE IS PROVIDED "AS IS", WITHOUT WARRANTY OF ANY KIND, EXPRESS OR
 * IMPLIED, INCLUDING BUT NOT LIMITED TO THE WARRANTIES OF MERCHANTABILITY,
 * FITNESS FOR A PARTICULAR PURPOSE AND NONINFRINGEMENT. IN NO EVENT SHALL THE
 * AUTHORS OR COPYRIGHT HOLDERS BE LIABLE FOR ANY CLAIM, DAMAGES OR OTHER
 * LIABILITY, WHETHER IN AN ACTION OF CONTRACT, TORT OR OTHERWISE, ARISING
 * FROM, OUT OF OR IN CONNECTION WITH THE SOFTWARE OR THE USE OR OTHER DEALINGS
 * IN THE SOFTWARE.
 *
 * @package    Phinx
 * @subpackage Phinx\Console
 */
namespace Phinx\Console;

use Symfony\Component\Console\Application;
use Symfony\Component\Console\Input\InputInterface;
use Symfony\Component\Console\Output\OutputInterface;
use Phinx\Console\Command;

/**
 * Phinx console application.
 *
 * @author Rob Morgan <robbym@gmail.com>
 */
class PhinxApplication extends Application
{
    /**
     * Class Constructor.
     *
     * Initialize the Phinx console application.
     *
     * @param string $version The Application Version
     */
    public function __construct($version = '0.4.1')
    {
<<<<<<< HEAD
        parent::__construct('Phinx by Rob Morgan - https://phinx.org.', $version);
=======
        parent::__construct('Phinx by Rob Morgan - http://phinx.org.', $version);
>>>>>>> e3ad5304

        $this->addCommands(array(
            new Command\Init(),
            new Command\Create(),
            new Command\Migrate(),
            new Command\Rollback(),
            new Command\Status(),
            new Command\Test(),
        ));
    }

    /**
     * Runs the current application.
     *
     * @param InputInterface  $input  An Input instance
     * @param OutputInterface $output An Output instance
     *
     * @return integer 0 if everything went fine, or an error code
     */
    public function doRun(InputInterface $input, OutputInterface $output)
    {
        // always show the version information except when the user invokes the help
        // command as that already does it
        if (false === $input->hasParameterOption(array('--help', '-h')) && null !== $input->getFirstArgument()) {
            $output->writeln($this->getLongVersion());
            $output->writeln('');
        }

        return parent::doRun($input, $output);
    }
}<|MERGE_RESOLUTION|>--- conflicted
+++ resolved
@@ -49,11 +49,7 @@
      */
     public function __construct($version = '0.4.1')
     {
-<<<<<<< HEAD
         parent::__construct('Phinx by Rob Morgan - https://phinx.org.', $version);
-=======
-        parent::__construct('Phinx by Rob Morgan - http://phinx.org.', $version);
->>>>>>> e3ad5304
 
         $this->addCommands(array(
             new Command\Init(),
