--- conflicted
+++ resolved
@@ -41,11 +41,7 @@
     {
         parent::configure();
 
-<<<<<<< HEAD
         $this->addOption('--environment', '-e', InputOption::VALUE_REQUIRED, 'The target environment.');
-=======
-        $this->addOption('--environment', '-e', InputArgument::OPTIONAL, 'The target environment.');
->>>>>>> e3ad5304
 
         $this->setName('status')
              ->setDescription('Show migration status')
@@ -85,10 +81,6 @@
             $output->writeln('<info>using format</info> ' . $format);
         }
 
-<<<<<<< HEAD
-        // print the status
-        $this->getManager()->printStatus($environment, $format);
-=======
         $envOptions = $this->getConfig()->getEnvironment($environment);
         $envDatabases = $this->getDatabases($envOptions);
         $output->writeln('<info>using database'.(count($envDatabases) > 1 ? 's ' :'') .'</info> ' . implode(', ', $envDatabases));
@@ -104,6 +96,5 @@
             $output->writeln('<error>database was not found</error> ');
             $this->getManager()->printStatus($environment, null, $format);
         }
->>>>>>> e3ad5304
     }
 }