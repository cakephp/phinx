<?php
/**
 * Phinx
 *
 * (The MIT license)
 * Copyright (c) 2015 Rob Morgan
 *
 * Permission is hereby granted, free of charge, to any person obtaining a copy
 * of this software and associated * documentation files (the "Software"), to
 * deal in the Software without restriction, including without limitation the
 * rights to use, copy, modify, merge, publish, distribute, sublicense, and/or
 * sell copies of the Software, and to permit persons to whom the Software is
 * furnished to do so, subject to the following conditions:
 *
 * The above copyright notice and this permission notice shall be included in
 * all copies or substantial portions of the Software.
 *
 * THE SOFTWARE IS PROVIDED "AS IS", WITHOUT WARRANTY OF ANY KIND, EXPRESS OR
 * IMPLIED, INCLUDING BUT NOT LIMITED TO THE WARRANTIES OF MERCHANTABILITY,
 * FITNESS FOR A PARTICULAR PURPOSE AND NONINFRINGEMENT. IN NO EVENT SHALL THE
 * AUTHORS OR COPYRIGHT HOLDERS BE LIABLE FOR ANY CLAIM, DAMAGES OR OTHER
 * LIABILITY, WHETHER IN AN ACTION OF CONTRACT, TORT OR OTHERWISE, ARISING
 * FROM, OUT OF OR IN CONNECTION WITH THE SOFTWARE OR THE USE OR OTHER DEALINGS
 * IN THE SOFTWARE.
 *
 * @package    Phinx
 * @subpackage Phinx\Console
 */
namespace Phinx\Console\Command;

use Symfony\Component\Console\Input\InputInterface;
use Symfony\Component\Console\Input\InputOption;
use Symfony\Component\Console\Output\OutputInterface;

class Rollback extends AbstractCommand
{
    /**
     * {@inheritdoc}
     */
    protected function configure()
    {
        parent::configure();

        $this->addOption('--environment', '-e', InputOption::VALUE_REQUIRED, 'The target environment');

        $this->setName('rollback')
             ->setDescription('Rollback the last or to a specific migration')
             ->addOption('--target', '-t', InputOption::VALUE_REQUIRED, 'The version number to rollback to')
<<<<<<< HEAD
             ->addOption('--no-schema-dump', null, InputOption::VALUE_NONE, 'Do not dump the modified schema into schema.sql.')
=======
             ->addOption('--date', '-d', InputOption::VALUE_REQUIRED, 'The date to rollback to')
>>>>>>> 1351ca36
             ->setHelp(
<<<EOT
The <info>rollback</info> command reverts the last migration, or optionally up to a specific version

<info>phinx rollback -e development</info>
<info>phinx rollback -e development -t 20111018185412</info>
<info>phinx rollback -e development -d 20111018</info>
<info>phinx rollback -e development -v</info>

EOT
             );
    }

    /**
     * Rollback the migration.
     *
     * @param InputInterface $input
     * @param OutputInterface $output
     * @return void
     */
    protected function execute(InputInterface $input, OutputInterface $output)
    {
        $this->bootstrap($input, $output);

        $environment = $input->getOption('environment');
        $version     = $input->getOption('target');
        $date        = $input->getOption('date');

        if (null === $environment) {
            $environment = $this->getConfig()->getDefaultEnvironment();
            $output->writeln('<comment>warning</comment> no environment specified, defaulting to: ' . $environment);
        } else {
            $output->writeln('<info>using environment</info> ' . $environment);
        }

        $envOptions = $this->getConfig()->getEnvironment($environment);
        if (isset($envOptions['adapter'])) {
            $output->writeln('<info>using adapter</info> ' . $envOptions['adapter']);
        }

        if (isset($envOptions['wrapper'])) {
            $output->writeln('<info>using wrapper</info> ' . $envOptions['wrapper']);
        }

        if (isset($envOptions['name'])) {
            $output->writeln('<info>using database</info> ' . $envOptions['name']);
        }

        // rollback the specified environment
        $start = microtime(true);
        if (null !== $date) {
            $this->getManager()->rollbackToDateTime($environment, new \DateTime($date));
        } else {
            $this->getManager()->rollback($environment, $version);
        }
        $end = microtime(true);

        $output->writeln('');
        $output->writeln('<comment>All Done. Took ' . sprintf('%.4fs', $end - $start) . '</comment>');
        $output->writeln('');
        if (!$input->getOption('no-schema-dump')) {
            $output->writeln('<info>Dumping latest schema</info>');
            $start = microtime(true);
            $this->getManager()->dumpSchema($environment);
            $end = microtime(true);
            $output->writeln('<comment>Schema dump finished. Took ' . sprintf('%.4fs', $end - $start) . '</comment>');
            $output->writeln('');
        }
    }
}<|MERGE_RESOLUTION|>--- conflicted
+++ resolved
@@ -46,11 +46,8 @@
         $this->setName('rollback')
              ->setDescription('Rollback the last or to a specific migration')
              ->addOption('--target', '-t', InputOption::VALUE_REQUIRED, 'The version number to rollback to')
-<<<<<<< HEAD
              ->addOption('--no-schema-dump', null, InputOption::VALUE_NONE, 'Do not dump the modified schema into schema.sql.')
-=======
              ->addOption('--date', '-d', InputOption::VALUE_REQUIRED, 'The date to rollback to')
->>>>>>> 1351ca36
              ->setHelp(
 <<<EOT
 The <info>rollback</info> command reverts the last migration, or optionally up to a specific version
