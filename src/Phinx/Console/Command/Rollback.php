--- conflicted
+++ resolved
@@ -111,14 +111,12 @@
 
         // rollback the specified environment
         $start = microtime(true);
-<<<<<<< HEAD
-        if (null !== $date) {
-            $this->getManager()->rollbackToDateTime($environment, new \DateTime($date));
-        } else {
-            $this->getManager()->rollback($environment, $version);
-=======
         try {
-            $this->getManager()->rollback($environment, $version);
+			if (null !== $date) {
+				$this->getManager()->rollbackToDateTime($environment, new \DateTime($date));
+        	} else {
+            	$this->getManager()->rollback($environment, $version);
+        	}
         } catch (\PDOException $exception) {
             $message = $exception->getMessage();
             $output->writeln('<error>  --== ERROR ==--  </error> skipping :' . $message);
@@ -131,7 +129,6 @@
             $message = $exception->getMessage();
             $output->writeln('<error>  --== ERROR ==--  </error> skipping :' . $message);
             $errors[$environment][] = $message;
->>>>>>> 68f7bcb2
         }
         $end = microtime(true);
 
