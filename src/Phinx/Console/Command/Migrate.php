--- conflicted
+++ resolved
@@ -100,7 +100,6 @@
 
         // run the migrations
         $start = microtime(true);
-<<<<<<< HEAD
 
         $adapter = $this->getManager()->getEnvironment($environment)->getAdapter();
         if ($adapter->hasTransactions()) {
@@ -108,7 +107,12 @@
         }
 
         try {
-            $this->getManager()->migrate($environment, $version);
+            if (null !== $date) {
+                $this->getManager()->migrateToDateTime($environment, new \DateTime($date));
+            } else {
+                $this->getManager()->migrate($environment, $version);
+            }
+
         } catch (Exception $e) {
             if ($adapter->hasTransactions()) {
                 $adapter->rollbackTransaction();
@@ -120,13 +124,6 @@
             $adapter->commitTransaction();
         }
 
-=======
-        if (null !== $date) {
-            $this->getManager()->migrateToDateTime($environment, new \DateTime($date));
-        } else {
-            $this->getManager()->migrate($environment, $version);
-        }
->>>>>>> 018d3254
         $end = microtime(true);
 
         $output->writeln('');
