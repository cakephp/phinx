<?php
/**
 * Phinx
 *
 * (The MIT license)
 * Copyright (c) 2014 Rob Morgan
 *
 * Permission is hereby granted, free of charge, to any person obtaining a copy
 * of this software and associated * documentation files (the "Software"), to
 * deal in the Software without restriction, including without limitation the
 * rights to use, copy, modify, merge, publish, distribute, sublicense, and/or
 * sell copies of the Software, and to permit persons to whom the Software is
 * furnished to do so, subject to the following conditions:
 *
 * The above copyright notice and this permission notice shall be included in
 * all copies or substantial portions of the Software.
 *
 * THE SOFTWARE IS PROVIDED "AS IS", WITHOUT WARRANTY OF ANY KIND, EXPRESS OR
 * IMPLIED, INCLUDING BUT NOT LIMITED TO THE WARRANTIES OF MERCHANTABILITY,
 * FITNESS FOR A PARTICULAR PURPOSE AND NONINFRINGEMENT. IN NO EVENT SHALL THE
 * AUTHORS OR COPYRIGHT HOLDERS BE LIABLE FOR ANY CLAIM, DAMAGES OR OTHER
 * LIABILITY, WHETHER IN AN ACTION OF CONTRACT, TORT OR OTHERWISE, ARISING
 * FROM, OUT OF OR IN CONNECTION WITH THE SOFTWARE OR THE USE OR OTHER DEALINGS
 * IN THE SOFTWARE.
 *
 * @package    Phinx
 * @subpackage Phinx\Console
 */
namespace Phinx\Console\Command;

use Symfony\Component\Console\Input\InputInterface;
<<<<<<< HEAD
use Symfony\Component\Console\Input\InputOption;
use Symfony\Component\Console\Output\OutputInterface;
=======
use Symfony\Component\Console\Input\InputArgument;
use Symfony\Component\Console\Output\OutputInterface;
use Symfony\Component\Console\Input\InputOption;
>>>>>>> e3ad5304

class Migrate extends AbstractCommand
{
    /**
     * {@inheritdoc}
     */
    protected function configure()
    {
        parent::configure();

<<<<<<< HEAD
        $this->addOption('--environment', '-e', InputOption::VALUE_REQUIRED, 'The target environment');

        $this->setName('migrate')
             ->setDescription('Migrate the database')
             ->addOption('--target', '-t', InputOption::VALUE_REQUIRED, 'The version number to migrate to')
=======
        $this->addOption('--environment', '-e', InputArgument::OPTIONAL, 'The target environment');

        $this->setName('migrate')
             ->setDescription('Migrate the database')
             ->addOption('--target', '-t', InputArgument::OPTIONAL, 'The version number to migrate to')
             ->addOption('--databases', '-d', InputArgument::OPTIONAL, 'The name of database(s) which will be used to migrate (separate multiple names with a space)')
>>>>>>> e3ad5304
             ->setHelp(
<<<EOT
The <info>migrate</info> command runs all available migrations, optionally up to a specific version

<info>phinx migrate -e development</info>
<info>phinx migrate -e development -t 20110103081132</info>
<<<<<<< HEAD
=======
<info>phinx migrate -e development -t 20110103081132 -d m*</info>
<info>phinx migrate -e development -t 20110103081132 -d "m1 m7 m18"</info>
>>>>>>> e3ad5304
<info>phinx migrate -e development -v</info>

EOT
             );
    }

    /**
     * Migrate the database.
     *
<<<<<<< HEAD
     * @param InputInterface $input
     * @param OutputInterface $output
=======
     * @param InputInterface  $input
     * @param OutputInterface $output
     *
>>>>>>> e3ad5304
     * @return void
     */
    protected function execute(InputInterface $input, OutputInterface $output)
    {
        $this->bootstrap($input, $output);

        $version = $input->getOption('target');
        $environment = $input->getOption('environment');
<<<<<<< HEAD
=======
        $databases = $input->getOption('databases');
        if (!empty(trim($databases))) {
            $databases = explode(' ', $databases);
        }
>>>>>>> e3ad5304

        if (null === $environment) {
            $environment = $this->getConfig()->getDefaultEnvironment();
            $output->writeln('<comment>warning</comment> no environment specified, defaulting to: ' . $environment);
        } else {
            $output->writeln('<info>using environment</info> ' . $environment);
        }

        $envOptions = $this->getConfig()->getEnvironment($environment);
<<<<<<< HEAD
        if (isset($envOptions['adapter'])) {
            $output->writeln('<info>using adapter</info> ' . $envOptions['adapter']);
        }

        if (isset($envOptions['name'])) {
            $output->writeln('<info>using database</info> ' . $envOptions['name']);
        }

        if (isset($envOptions['table_prefix'])) {
            $output->writeln('<info>using table prefix</info> ' . $envOptions['table_prefix']);
        }
        if (isset($envOptions['table_suffix'])) {
            $output->writeln('<info>using table suffix</info> ' . $envOptions['table_suffix']);
        }

        // run the migrations
        $start = microtime(true);
        $this->getManager()->migrate($environment, $version);
=======
        $output->writeln('<info>using adapter</info> ' . $envOptions['adapter']);

        $envDatabases = array ();
        $envDatabases = $this->getDatabases($envOptions, $databases);

        // rollback the specified environment
        $start = microtime(true);
        if (!empty($envDatabases)) {
            // run the migrations against all database
            $output->writeln('<info>using database' . (count ( $envDatabases ) > 1 ? 's ' : '') . '</info> ' . implode (', ', $envDatabases));
            foreach ($envDatabases as $database) {
                $output->writeln('');
                $output->writeln('<info>database:</info> ' . $database);
                $this->getManager()->migrate($environment, $database, $version);
            }
        } else {
            $output->writeln('<error>database was not found</error> ');
            $this->getManager()->migrate($environment, null, $version);
        }
>>>>>>> e3ad5304
        $end = microtime(true);

        $output->writeln('');
        $output->writeln('<comment>All Done. Took ' . sprintf('%.4fs', $end - $start) . '</comment>');
    }
}<|MERGE_RESOLUTION|>--- conflicted
+++ resolved
@@ -29,14 +29,8 @@
 namespace Phinx\Console\Command;
 
 use Symfony\Component\Console\Input\InputInterface;
-<<<<<<< HEAD
 use Symfony\Component\Console\Input\InputOption;
 use Symfony\Component\Console\Output\OutputInterface;
-=======
-use Symfony\Component\Console\Input\InputArgument;
-use Symfony\Component\Console\Output\OutputInterface;
-use Symfony\Component\Console\Input\InputOption;
->>>>>>> e3ad5304
 
 class Migrate extends AbstractCommand
 {
@@ -47,31 +41,20 @@
     {
         parent::configure();
 
-<<<<<<< HEAD
         $this->addOption('--environment', '-e', InputOption::VALUE_REQUIRED, 'The target environment');
 
         $this->setName('migrate')
              ->setDescription('Migrate the database')
              ->addOption('--target', '-t', InputOption::VALUE_REQUIRED, 'The version number to migrate to')
-=======
-        $this->addOption('--environment', '-e', InputArgument::OPTIONAL, 'The target environment');
-
-        $this->setName('migrate')
-             ->setDescription('Migrate the database')
-             ->addOption('--target', '-t', InputArgument::OPTIONAL, 'The version number to migrate to')
-             ->addOption('--databases', '-d', InputArgument::OPTIONAL, 'The name of database(s) which will be used to migrate (separate multiple names with a space)')
->>>>>>> e3ad5304
+             ->addOption('--databases', '-d', InputOption::VALUE_OPTIONAL, 'The name of database(s) which will be used to migrate (separate multiple names with a space)')
              ->setHelp(
 <<<EOT
 The <info>migrate</info> command runs all available migrations, optionally up to a specific version
 
 <info>phinx migrate -e development</info>
 <info>phinx migrate -e development -t 20110103081132</info>
-<<<<<<< HEAD
-=======
 <info>phinx migrate -e development -t 20110103081132 -d m*</info>
 <info>phinx migrate -e development -t 20110103081132 -d "m1 m7 m18"</info>
->>>>>>> e3ad5304
 <info>phinx migrate -e development -v</info>
 
 EOT
@@ -81,14 +64,8 @@
     /**
      * Migrate the database.
      *
-<<<<<<< HEAD
      * @param InputInterface $input
      * @param OutputInterface $output
-=======
-     * @param InputInterface  $input
-     * @param OutputInterface $output
-     *
->>>>>>> e3ad5304
      * @return void
      */
     protected function execute(InputInterface $input, OutputInterface $output)
@@ -97,13 +74,10 @@
 
         $version = $input->getOption('target');
         $environment = $input->getOption('environment');
-<<<<<<< HEAD
-=======
         $databases = $input->getOption('databases');
         if (!empty(trim($databases))) {
             $databases = explode(' ', $databases);
         }
->>>>>>> e3ad5304
 
         if (null === $environment) {
             $environment = $this->getConfig()->getDefaultEnvironment();
@@ -113,27 +87,18 @@
         }
 
         $envOptions = $this->getConfig()->getEnvironment($environment);
-<<<<<<< HEAD
+
         if (isset($envOptions['adapter'])) {
             $output->writeln('<info>using adapter</info> ' . $envOptions['adapter']);
-        }
-
-        if (isset($envOptions['name'])) {
-            $output->writeln('<info>using database</info> ' . $envOptions['name']);
         }
 
         if (isset($envOptions['table_prefix'])) {
             $output->writeln('<info>using table prefix</info> ' . $envOptions['table_prefix']);
         }
+
         if (isset($envOptions['table_suffix'])) {
             $output->writeln('<info>using table suffix</info> ' . $envOptions['table_suffix']);
         }
-
-        // run the migrations
-        $start = microtime(true);
-        $this->getManager()->migrate($environment, $version);
-=======
-        $output->writeln('<info>using adapter</info> ' . $envOptions['adapter']);
 
         $envDatabases = array ();
         $envDatabases = $this->getDatabases($envOptions, $databases);
@@ -152,7 +117,6 @@
             $output->writeln('<error>database was not found</error> ');
             $this->getManager()->migrate($environment, null, $version);
         }
->>>>>>> e3ad5304
         $end = microtime(true);
 
         $output->writeln('');
