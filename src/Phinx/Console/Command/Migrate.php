--- conflicted
+++ resolved
@@ -46,11 +46,8 @@
         $this->setName('migrate')
              ->setDescription('Migrate the database')
              ->addOption('--target', '-t', InputOption::VALUE_REQUIRED, 'The version number to migrate to')
-<<<<<<< HEAD
              ->addOption('--no-schema-dump', null, InputOption::VALUE_NONE, 'Do not dump the modified schema into schema.sql. Useful for production deploys')
-=======
              ->addOption('--date', '-d', InputOption::VALUE_REQUIRED, 'The date to migrate to')
->>>>>>> 1351ca36
              ->setHelp(
 <<<EOT
 The <info>migrate</info> command runs all available migrations, optionally up to a specific version
@@ -108,16 +105,11 @@
 
         // run the migrations
         $start = microtime(true);
-<<<<<<< HEAD
-        $this->getManager()->migrate($environment, $version);
-        $output->writeln('');
-=======
         if (null !== $date) {
             $this->getManager()->migrateToDateTime($environment, new \DateTime($date));
         } else {
             $this->getManager()->migrate($environment, $version);
         }
->>>>>>> 1351ca36
         $end = microtime(true);
 
         if (!$input->getOption('no-schema-dump')) {
