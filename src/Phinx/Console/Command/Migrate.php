--- conflicted
+++ resolved
@@ -118,14 +118,12 @@
 
         // run the migrations
         $start = microtime(true);
-<<<<<<< HEAD
-        if (null !== $date) {
-            $this->getManager()->migrateToDateTime($environment, new \DateTime($date));
-        } else {
-            $this->getManager()->migrate($environment, $version);
-=======
         try {
-            $this->getManager()->migrate($environment, $version);
+            if (null !== $date) {
+            	$this->getManager()->migrateToDateTime($environment, new \DateTime($date));
+        	} else {
+            	$this->getManager()->migrate($environment, $version);
+        	}
         } catch (\PDOException $exception) {
             $message = $exception->getMessage();
             $output->writeln('<error>  --== ERROR ==--  </error> skipping :' . $message);
@@ -134,7 +132,6 @@
             $message = $exception->getMessage();
             $output->writeln('<error>  --== ERROR ==--  </error> skipping :' . $message);
             $errors[$environment][] = $message;
->>>>>>> 68f7bcb2
         }
         $end = microtime(true);
 
