--- conflicted
+++ resolved
@@ -72,9 +72,8 @@
     /**
      * Bootstrap Phinx.
      *
-     * @param InputInterface  $input
+     * @param InputInterface $input
      * @param OutputInterface $output
-     *
      * @return void
      */
     public function bootstrap(InputInterface $input, OutputInterface $output)
@@ -91,18 +90,12 @@
     /**
      * Sets the config.
      *
-<<<<<<< HEAD
      * @param  ConfigInterface $config
-=======
-     * @param Config $config
-     *
->>>>>>> e3ad5304
      * @return AbstractCommand
      */
     public function setConfig(ConfigInterface $config)
     {
         $this->config = $config;
-
         return $this;
     }
 
@@ -120,13 +113,11 @@
      * Sets the database adapter.
      *
      * @param AdapterInterface $adapter
-     *
      * @return AbstractCommand
      */
     public function setAdapter(AdapterInterface $adapter)
     {
         $this->adapter = $adapter;
-
         return $this;
     }
 
@@ -144,13 +135,11 @@
      * Sets the migration manager.
      *
      * @param Manager $manager
-     *
      * @return AbstractCommand
      */
     public function setManager(Manager $manager)
     {
         $this->manager = $manager;
-
         return $this;
     }
 
@@ -168,7 +157,6 @@
      * Returns config file path
      *
      * @param InputInterface $input
-     *
      * @return string
      */
     protected function locateConfigFile(InputInterface $input)
@@ -209,11 +197,9 @@
     /**
      * Parse the config file and load it into the config object
      *
-     * @param InputInterface  $input
+     * @param InputInterface $input
      * @param OutputInterface $output
-     *
      * @throws \InvalidArgumentException
-     *
      * @return void
      */
     protected function loadConfig(InputInterface $input, OutputInterface $output)
@@ -264,7 +250,6 @@
      * Load the migrations manager and inject the config
      *
      * @param OutputInterface $output
-     *
      * @return void
      */
     protected function loadManager(OutputInterface $output)
@@ -276,7 +261,6 @@
     }
 
     /**
-<<<<<<< HEAD
      * Verify that the migration directory exists and is writable.
      *
      * @throws InvalidArgumentException
@@ -307,20 +291,22 @@
     protected function getMigrationTemplate()
     {
         return file_get_contents(dirname(__FILE__) . '/../../Migration/Migration.template.php.dist');
-=======
-     * Get database which must be migrated
-     *
-     * @param array $envOptions
-     * @param array $databases [=null]
-     *
-     * @throws \InvalidArgumentException
-     *
-     * @return array
-     */
+    }
+
+
+/**
+* Get database which must be migrated
+*
+* @param array $envOptions
+* @param array $databases [=null]
+*
+* @throws \InvalidArgumentException
+*
+* @return array
+*/
     protected function getDatabases($envOptions, array $databases = null)
     {
         $envDatabases = array();
-
         if (empty($envOptions['name']) && !empty($envOptions)) {
             foreach ($envOptions['databases'] as $envDatabase) {
                 if (is_array($envDatabase)) {
@@ -333,7 +319,6 @@
         } elseif (!empty($envOptions)) {
             $envDatabases = array($envOptions['name']);
         }
-
         if (count($databases)) {
             foreach ($databases as $key => $database) {
                 if (!in_array($database, $envDatabases)) {
@@ -342,8 +327,6 @@
             }
             $envDatabases = $databases;
         }
-
         return $envDatabases;
->>>>>>> e3ad5304
     }
 }