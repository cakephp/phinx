--- conflicted
+++ resolved
@@ -33,10 +33,7 @@
 use Symfony\Component\Console\Input\InputArgument;
 use Symfony\Component\Console\Input\InputOption;
 use Symfony\Component\Console\Output\OutputInterface;
-<<<<<<< HEAD
 use Symfony\Component\Console\Question\ConfirmationQuestion;
-=======
->>>>>>> e3ad5304
 
 class Create extends AbstractCommand
 {
@@ -71,12 +68,10 @@
     /**
      * Migrate the database.
      *
-     * @param InputInterface  $input
+     * @param InputInterface $input
      * @param OutputInterface $output
-     *
      * @throws \RuntimeException
      * @throws \InvalidArgumentException
-     *
      * @return void
      */
     protected function execute(InputInterface $input, OutputInterface $output)
@@ -86,7 +81,6 @@
         // get the migration path from the config
         $path = $this->getConfig()->getMigrationPath();
 
-<<<<<<< HEAD
         if (!file_exists($path)) {
             $helper   = $this->getHelper('question');
             $question = $this->getCreateMigrationDirectoryQuestion();
@@ -98,15 +92,6 @@
 
         $this->verifyMigrationDirectory($path);
 
-=======
-        if (!is_writeable($path)) {
-            throw new \InvalidArgumentException(sprintf(
-                'The directory "%s" is not writeable',
-                $path
-            ));
-        }
-
->>>>>>> e3ad5304
         $path = realpath($path);
         $className = $input->getArgument('name');
 
@@ -129,7 +114,6 @@
         }
 
         // load the migration template
-<<<<<<< HEAD
         $contents = $this->getMigrationTemplate();
 
         // inject the class names appropriate to this migration
@@ -139,12 +123,6 @@
             '$baseClassName' => $this->getConfig()->getMigrationBaseClassName(true),
         );
         $contents = strtr($contents, $classes);
-=======
-        $contents = file_get_contents(dirname(__FILE__) . '/../../Migration/Migration.template.php.dist');
-
-        // inject the class name
-        $contents = str_replace('$className', $className, $contents);
->>>>>>> e3ad5304
 
         if (false === file_put_contents($filePath, $contents)) {
             throw new \RuntimeException(sprintf(
