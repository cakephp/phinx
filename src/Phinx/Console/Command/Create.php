<?php
/**
 * Phinx
 *
 * (The MIT license)
 * Copyright (c) 2015 Rob Morgan
 *
 * Permission is hereby granted, free of charge, to any person obtaining a copy
 * of this software and associated * documentation files (the "Software"), to
 * deal in the Software without restriction, including without limitation the
 * rights to use, copy, modify, merge, publish, distribute, sublicense, and/or
 * sell copies of the Software, and to permit persons to whom the Software is
 * furnished to do so, subject to the following conditions:
 *
 * The above copyright notice and this permission notice shall be included in
 * all copies or substantial portions of the Software.
 *
 * THE SOFTWARE IS PROVIDED "AS IS", WITHOUT WARRANTY OF ANY KIND, EXPRESS OR
 * IMPLIED, INCLUDING BUT NOT LIMITED TO THE WARRANTIES OF MERCHANTABILITY,
 * FITNESS FOR A PARTICULAR PURPOSE AND NONINFRINGEMENT. IN NO EVENT SHALL THE
 * AUTHORS OR COPYRIGHT HOLDERS BE LIABLE FOR ANY CLAIM, DAMAGES OR OTHER
 * LIABILITY, WHETHER IN AN ACTION OF CONTRACT, TORT OR OTHERWISE, ARISING
 * FROM, OUT OF OR IN CONNECTION WITH THE SOFTWARE OR THE USE OR OTHER DEALINGS
 * IN THE SOFTWARE.
 *
 * @package    Phinx
 * @subpackage Phinx\Console
 */
namespace Phinx\Console\Command;

use Phinx\Migration\CreationInterface;
use Phinx\Migration\Util;
use Symfony\Component\Console\Input\InputArgument;
use Symfony\Component\Console\Input\InputInterface;
use Symfony\Component\Console\Input\InputOption;
use Symfony\Component\Console\Output\OutputInterface;
use Symfony\Component\Console\Question\ConfirmationQuestion;

class Create extends AbstractCommand
{
    /**
     * The name of the interface that any external template creation class is required to implement.
     */
    const CREATION_INTERFACE = 'Phinx\Migration\CreationInterface';

    /**
     * {@inheritdoc}
     */
    protected function configure()
    {
        parent::configure();

        $this->setName('create')
            ->setDescription('Create a new migration')
            ->addArgument('name', InputArgument::REQUIRED, 'What is the name of the migration?')
            ->setHelp(sprintf(
                '%sCreates a new database migration%s',
                PHP_EOL,
                PHP_EOL
            ));

        // An alternative template.
        $this->addOption('template', 't', InputOption::VALUE_REQUIRED, 'Use an alternative template');

        // A classname to be used to gain access to the template content as well as the ability to
        // have a callback once the migration file has been created.
        $this->addOption('class', 'l', InputOption::VALUE_REQUIRED, 'Use a class implementing "' . self::CREATION_INTERFACE . '" to generate the template');
    }

    /**
     * Get the confirmation question asking if the user wants to create the
     * migrations directory.
     *
     * @return ConfirmationQuestion
     */
    protected function getCreateMigrationDirectoryQuestion()
    {
        return new ConfirmationQuestion('Create migrations directory? [y]/n ', true);
    }

    /**
     * Migrate the database.
     *
     * @param InputInterface $input
     * @param OutputInterface $output
     * @throws \RuntimeException
     * @throws \InvalidArgumentException
     * @return void
     */
    protected function execute(InputInterface $input, OutputInterface $output)
    {
        $this->bootstrap($input, $output);

        // get the migration path from the config
<<<<<<< HEAD
        $paths = $this->getConfig()->getMigrationPath();
        
        $path = $paths[0];
        
        if (!is_writeable($path)) {
            throw new \InvalidArgumentException(sprintf(
                'The directory "%s" is not writeable',
                $path
            ));
=======
        $path = $this->getConfig()->getMigrationPath();

        if (!file_exists($path)) {
            $helper   = $this->getHelper('question');
            $question = $this->getCreateMigrationDirectoryQuestion();

            if ($helper->ask($input, $output, $question)) {
                mkdir($path, 0755, true);
            }
>>>>>>> cd2009b7
        }

        $this->verifyMigrationDirectory($path);

        $path = realpath($path);
        $className = $input->getArgument('name');

        if (!Util::isValidMigrationClassName($className)) {
            throw new \InvalidArgumentException(sprintf(
                'The migration class name "%s" is invalid. Please use CamelCase format.',
                $className
            ));
        }

        // Compute the file path
        $fileName = Util::mapClassNameToFileName($className);
        $filePath = $path . DIRECTORY_SEPARATOR . $fileName;

        if (is_file($filePath)) {
            throw new \InvalidArgumentException(sprintf(
                'The file "%s" already exists',
                $filePath
            ));
        }

        // Get the alternative template and static class options, but only allow one of them.
        $altTemplate = $input->getOption('template');
        $creationClassName = $input->getOption('class');
        if ($altTemplate && $creationClassName) {
            throw new \InvalidArgumentException('Cannot use --template and --class at the same time');
        }

        // Verify the alternative template file's existence.
        if ($altTemplate && !is_file($altTemplate)) {
            throw new \InvalidArgumentException(sprintf(
                'The alternative template file "%s" does not exist',
                $altTemplate
            ));
        }

        // Verify the static class exists and that it implements the required interface.
        if ($creationClassName) {
            if (!class_exists($creationClassName)) {
                throw new \InvalidArgumentException(sprintf(
                    'The class "%s" does not exist',
                    $creationClassName
                ));
            }
            if (!is_subclass_of($creationClassName, self::CREATION_INTERFACE)) {
                throw new \InvalidArgumentException(sprintf(
                    'The class "%s" does not implement the required interface "%s"',
                    $creationClassName,
                    self::CREATION_INTERFACE
                ));
            }
        }

        // Determine the appropriate mechanism to get the template
        if ($creationClassName) {
            // Get the template from the creation class
            $creationClass = new $creationClassName();
            $contents = $creationClass->getMigrationTemplate();
        } else {
            // Load the alternative template if it is defined.
            $contents = file_get_contents($altTemplate ?: $this->getMigrationTemplateFilename());
        }

        // inject the class names appropriate to this migration
        $classes = array(
            '$useClassName'  => $this->getConfig()->getMigrationBaseClassName(false),
            '$className'     => $className,
            '$baseClassName' => $this->getConfig()->getMigrationBaseClassName(true),
        );
        $contents = strtr($contents, $classes);

        if (false === file_put_contents($filePath, $contents)) {
            throw new \RuntimeException(sprintf(
                'The file "%s" could not be written to',
                $path
            ));
        }

        // Do we need to do the post creation call to the creation class?
        if ($creationClassName) {
            $creationClass->postMigrationCreation($filePath, $className, $this->getConfig()->getMigrationBaseClassName());
        }

        $output->writeln('<info>using migration base class</info> ' . $classes['$useClassName']);

        if (!empty($altTemplate)) {
            $output->writeln('<info>using alternative template</info> ' . $altTemplate);
        } elseif (!empty($creationClassName)) {
            $output->writeln('<info>using template creation class</info> ' . $creationClassName);
        } else {
            $output->writeln('<info>using default template</info>');
        }

        $output->writeln('<info>created</info> .' . str_replace(getcwd(), '', $filePath));
    }
}<|MERGE_RESOLUTION|>--- conflicted
+++ resolved
@@ -92,7 +92,6 @@
         $this->bootstrap($input, $output);
 
         // get the migration path from the config
-<<<<<<< HEAD
         $paths = $this->getConfig()->getMigrationPath();
         
         $path = $paths[0];
@@ -102,7 +101,7 @@
                 'The directory "%s" is not writeable',
                 $path
             ));
-=======
+
         $path = $this->getConfig()->getMigrationPath();
 
         if (!file_exists($path)) {
@@ -112,7 +111,6 @@
             if ($helper->ask($input, $output, $question)) {
                 mkdir($path, 0755, true);
             }
->>>>>>> cd2009b7
         }
 
         $this->verifyMigrationDirectory($path);
