<?php

/**
 * MIT License
 * For full license information, please view the LICENSE file that was distributed with this source code.
 */

namespace Phinx\Console\Command;

use Exception;
use InvalidArgumentException;
use Phinx\Config\NamespaceAwareInterface;
use Phinx\Util\Util;
use RuntimeException;
use Symfony\Component\Console\Input\InputArgument;
use Symfony\Component\Console\Input\InputInterface;
use Symfony\Component\Console\Input\InputOption;
use Symfony\Component\Console\Output\OutputInterface;
use Symfony\Component\Console\Question\ChoiceQuestion;
use Symfony\Component\Console\Question\ConfirmationQuestion;

class Create extends AbstractCommand
{
    /**
     * @var string
     */
    protected static $defaultName = 'create';

    /**
     * The name of the interface that any external template creation class is required to implement.
     */
    const CREATION_INTERFACE = 'Phinx\Migration\CreationInterface';

    /**
     * {@inheritDoc}
     *
     * @return void
     */
    protected function configure()
    {
        parent::configure();

        $this->setDescription('Create a new migration')
            ->addArgument('name', InputArgument::REQUIRED, 'What is the name of the migration (in CamelCase)?')
            ->setHelp(sprintf(
                '%sCreates a new database migration%s',
                PHP_EOL,
                PHP_EOL
            ));

        // An alternative template.
        $this->addOption('template', 't', InputOption::VALUE_REQUIRED, 'Use an alternative template');

        // A classname to be used to gain access to the template content as well as the ability to
        // have a callback once the migration file has been created.
        $this->addOption('class', 'l', InputOption::VALUE_REQUIRED, 'Use a class implementing "' . self::CREATION_INTERFACE . '" to generate the template');

        // Allow the migration path to be chosen non-interactively.
        $this->addOption('path', null, InputOption::VALUE_REQUIRED, 'Specify the path in which to create this migration');
    }

    /**
     * Get the confirmation question asking if the user wants to create the
     * migrations directory.
     *
     * @return \Symfony\Component\Console\Question\ConfirmationQuestion
     */
    protected function getCreateMigrationDirectoryQuestion()
    {
        return new ConfirmationQuestion('Create migrations directory? [y]/n ', true);
    }

    /**
     * Get the question that allows the user to select which migration path to use.
     *
     * @param string[] $paths
     *
     * @return \Symfony\Component\Console\Question\ChoiceQuestion
     */
    protected function getSelectMigrationPathQuestion(array $paths)
    {
        return new ChoiceQuestion('Which migrations path would you like to use?', $paths, 0);
    }

    /**
     * Returns the migration path to create the migration in.
     *
     * @param \Symfony\Component\Console\Input\InputInterface $input
     * @param \Symfony\Component\Console\Output\OutputInterface $output
     *
     * @throws \Exception
     *
     * @return mixed
     */
    protected function getMigrationPath(InputInterface $input, OutputInterface $output)
    {
        // First, try the non-interactive option:
        $path = $input->getOption('path');

        if (!empty($path)) {
            return $path;
        }

        $paths = $this->getConfig()->getMigrationPaths();

        // No paths? That's a problem.
        if (empty($paths)) {
            throw new Exception('No migration paths set in your Phinx configuration file.');
        }

        $paths = Util::globAll($paths);

        if (empty($paths)) {
            throw new Exception(
                'You probably used curly braces to define migration path in your Phinx configuration file, ' .
                'but no directories have been matched using this pattern. ' .
                'You need to create a migration directory manually.'
            );
        }

        // Only one path set, so select that:
        if (count($paths) === 1) {
            return array_shift($paths);
        }

<<<<<<< HEAD
        /** @var \Symfony\Component\Console\Helper\Helper $helper */
=======
        /** @var \Symfony\Component\Console\Helper\QuestionHelper $helper */
>>>>>>> 2b0eab89
        $helper = $this->getHelper('question');
        $question = $this->getSelectMigrationPathQuestion($paths);

        return $helper->ask($input, $output, $question);
    }

    /**
     * Create the new migration.
     *
     * @param \Symfony\Component\Console\Input\InputInterface $input
     * @param \Symfony\Component\Console\Output\OutputInterface $output
     *
     * @throws \RuntimeException
     * @throws \InvalidArgumentException
     *
     * @return int 0 on success
     */
    protected function execute(InputInterface $input, OutputInterface $output)
    {
        $this->bootstrap($input, $output);

        // get the migration path from the config
        $path = $this->getMigrationPath($input, $output);

        if (!file_exists($path)) {
            /** @var \Symfony\Component\Console\Helper\QuestionHelper $helper */
            $helper = $this->getHelper('question');
            $question = $this->getCreateMigrationDirectoryQuestion();

            if ($helper->ask($input, $output, $question)) {
                mkdir($path, 0755, true);
            }
        }

        $this->verifyMigrationDirectory($path);

        $config = $this->getConfig();
        $namespace = $config instanceof NamespaceAwareInterface ? $config->getMigrationNamespaceByPath($path) : null;

        $path = realpath($path);
        $className = $input->getArgument('name');

        if (!Util::isValidPhinxClassName($className)) {
            throw new InvalidArgumentException(sprintf(
                'The migration class name "%s" is invalid. Please use CamelCase format.',
                $className
            ));
        }

        if (!Util::isUniqueMigrationClassName($className, $path)) {
            throw new InvalidArgumentException(sprintf(
                'The migration class name "%s%s" already exists',
                $namespace ? ($namespace . '\\') : '',
                $className
            ));
        }

        // Compute the file path
        $fileName = Util::mapClassNameToFileName($className);
        $filePath = $path . DIRECTORY_SEPARATOR . $fileName;

        if (is_file($filePath)) {
            throw new InvalidArgumentException(sprintf(
                'The file "%s" already exists',
                $filePath
            ));
        }

        // Get the alternative template and static class options from the config, but only allow one of them.
        $defaultAltTemplate = $this->getConfig()->getTemplateFile();
        $defaultCreationClassName = $this->getConfig()->getTemplateClass();
        if ($defaultAltTemplate && $defaultCreationClassName) {
            throw new InvalidArgumentException('Cannot define template:class and template:file at the same time');
        }

        // Get the alternative template and static class options from the command line, but only allow one of them.
        $altTemplate = $input->getOption('template');
        $creationClassName = $input->getOption('class');
        if ($altTemplate && $creationClassName) {
            throw new InvalidArgumentException('Cannot use --template and --class at the same time');
        }

        // If no commandline options then use the defaults.
        if (!$altTemplate && !$creationClassName) {
            $altTemplate = $defaultAltTemplate;
            $creationClassName = $defaultCreationClassName;
        }

        // Verify the alternative template file's existence.
        if ($altTemplate && !is_file($altTemplate)) {
            throw new InvalidArgumentException(sprintf(
                'The alternative template file "%s" does not exist',
                $altTemplate
            ));
        }

        // Verify that the template creation class (or the aliased class) exists and that it implements the required interface.
        $aliasedClassName = null;
        if ($creationClassName) {
            // Supplied class does not exist, is it aliased?
            if (!class_exists($creationClassName)) {
                $aliasedClassName = $this->getConfig()->getAlias($creationClassName);
                if ($aliasedClassName && !class_exists($aliasedClassName)) {
                    throw new InvalidArgumentException(sprintf(
                        'The class "%s" via the alias "%s" does not exist',
                        $aliasedClassName,
                        $creationClassName
                    ));
                } elseif (!$aliasedClassName) {
                    throw new InvalidArgumentException(sprintf(
                        'The class "%s" does not exist',
                        $creationClassName
                    ));
                }
            }

            // Does the class implement the required interface?
            if (!$aliasedClassName && !is_subclass_of($creationClassName, self::CREATION_INTERFACE)) {
                throw new InvalidArgumentException(sprintf(
                    'The class "%s" does not implement the required interface "%s"',
                    $creationClassName,
                    self::CREATION_INTERFACE
                ));
            } elseif ($aliasedClassName && !is_subclass_of($aliasedClassName, self::CREATION_INTERFACE)) {
                throw new InvalidArgumentException(sprintf(
                    'The class "%s" via the alias "%s" does not implement the required interface "%s"',
                    $aliasedClassName,
                    $creationClassName,
                    self::CREATION_INTERFACE
                ));
            }
        }

        // Use the aliased class.
        $creationClassName = $aliasedClassName ?: $creationClassName;

        // Determine the appropriate mechanism to get the template
        if ($creationClassName) {
            // Get the template from the creation class
            $creationClass = new $creationClassName($input, $output);
            $contents = $creationClass->getMigrationTemplate();
        } else {
            // Load the alternative template if it is defined.
            $contents = file_get_contents($altTemplate ?: $this->getMigrationTemplateFilename());
        }

        // inject the class names appropriate to this migration
        $classes = [
            '$namespaceDefinition' => $namespace !== null ? (PHP_EOL . 'namespace ' . $namespace . ';' . PHP_EOL) : '',
            '$namespace' => $namespace,
            '$useClassName' => $this->getConfig()->getMigrationBaseClassName(false),
            '$className' => $className,
            '$version' => Util::getVersionFromFileName($fileName),
            '$baseClassName' => $this->getConfig()->getMigrationBaseClassName(true),
        ];
        $contents = strtr($contents, $classes);

        if (file_put_contents($filePath, $contents) === false) {
            throw new RuntimeException(sprintf(
                'The file "%s" could not be written to',
                $path
            ));
        }

        // Do we need to do the post creation call to the creation class?
        if (isset($creationClass)) {
            /** @var \Phinx\Migration\CreationInterface $creationClass */
            $creationClass->postMigrationCreation($filePath, $className, $this->getConfig()->getMigrationBaseClassName());
        }

        $output->writeln('<info>using migration base class</info> ' . $classes['$useClassName']);

        if (!empty($altTemplate)) {
            $output->writeln('<info>using alternative template</info> ' . $altTemplate);
        } elseif (!empty($creationClassName)) {
            $output->writeln('<info>using template creation class</info> ' . $creationClassName);
        } else {
            $output->writeln('<info>using default template</info>');
        }

        $output->writeln('<info>created</info> ' . str_replace(getcwd() . DIRECTORY_SEPARATOR, '', $filePath));

        return self::CODE_SUCCESS;
    }
}<|MERGE_RESOLUTION|>--- conflicted
+++ resolved
@@ -123,11 +123,7 @@
             return array_shift($paths);
         }
 
-<<<<<<< HEAD
-        /** @var \Symfony\Component\Console\Helper\Helper $helper */
-=======
         /** @var \Symfony\Component\Console\Helper\QuestionHelper $helper */
->>>>>>> 2b0eab89
         $helper = $this->getHelper('question');
         $question = $this->getSelectMigrationPathQuestion($paths);
 
