--- conflicted
+++ resolved
@@ -83,9 +83,6 @@
     }
 
     /**
-<<<<<<< HEAD
-     * Create the new migration.
-=======
      * Get the question that allows the user to select which migration path to use.
      *
      * @param string[] $paths
@@ -124,8 +121,6 @@
     }
 
     /**
-     * Migrate the database.
->>>>>>> 3211f30b
      *
      * @param InputInterface $input
      * @param OutputInterface $output
