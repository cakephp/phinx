<?php
/* Phinx
 *
 * (The MIT license)
 * Copyright (c) 2014 Rob Morgan
 * Copyright (c) 2014 Woody Gilk
 *
 * Permission is hereby granted, free of charge, to any person obtaining a copy
 * of this software and associated * documentation files (the "Software"), to
 * deal in the Software without restriction, including without limitation the
 * rights to use, copy, modify, merge, publish, distribute, sublicense, and/or
 * sell copies of the Software, and to permit persons to whom the Software is
 * furnished to do so, subject to the following conditions:
 *
 * The above copyright notice and this permission notice shall be included in
 * all copies or substantial portions of the Software.
 *
 * THE SOFTWARE IS PROVIDED "AS IS", WITHOUT WARRANTY OF ANY KIND, EXPRESS OR
 * IMPLIED, INCLUDING BUT NOT LIMITED TO THE WARRANTIES OF MERCHANTABILITY,
 * FITNESS FOR A PARTICULAR PURPOSE AND NONINFRINGEMENT. IN NO EVENT SHALL THE
 * AUTHORS OR COPYRIGHT HOLDERS BE LIABLE FOR ANY CLAIM, DAMAGES OR OTHER
 * LIABILITY, WHETHER IN AN ACTION OF CONTRACT, TORT OR OTHERWISE, ARISING
 * FROM, OUT OF OR IN CONNECTION WITH THE SOFTWARE OR THE USE OR OTHER DEALINGS
 * IN THE SOFTWARE.
 */

namespace Phinx\Wrapper;

use Phinx\Console\PhinxApplication;
use Symfony\Component\Console\Input\ArrayInput;
use Symfony\Component\Console\Input\InputInterface;
use Symfony\Component\Console\Output\OutputInterface;
use Symfony\Component\Console\Output\StreamOutput;

/**
 * Phinx text wrapper: a way to run `status`, `migrate`, and `rollback` commands
 * and get the output of the command back as plain text.
 *
 * @author Woody Gilk <woody.gilk@gmail.com>
 */
class TextWrapper
{
<<<<<<< HEAD
	private $app;
	private $options;
	private $exit_code;

	/**
	 * @param PhinxApplication $app
	 * @param array $options
	 */
	public function __construct(PhinxApplication $app, array $options = array())
	{
		$options += array(
			'environment' => 'development',
		);

		$this->app = $app;
		$this->options = $options;
	}

	/**
	 * Returns the exit code from the last run command.
	 * @return Integer
	 */
	public function getExitCode()
	{
		return $this->exit_code;
	}


	/**
	 * Returns the output from running the "status" command.
	 * @param  String $env environment name (optional)
	 * @return String
	 */
	public function getStatus($env = null)
	{
		$command = ['status', '-e' => $env ?: $this->getOption('environment'), '-c' => $this->getOption('configuration'), '-p' => $this->getOption('parser')];
		return $this->executeRun($command);
	}

	/**
	 * Returns the output from running the "migrate" command.
	 * @param  String $env environment name (optional)
	 * @param  String $target target version (optional)
	 * @return String
	 */
	public function getMigrate($env = null, $target = null)
	{
		$command = ['migrate', '-e' => $env ?: $this->getOption('environment'), '-c' => $this->getOption('configuration'), '-p' => $this->getOption('parser')];
		if ($target) {
			$command += ['-t' => $target];
		}
		return $this->executeRun($command);
	}

	/**
	 * Returns the output from running the "rollback" command.
	 * @param  String $env environment name (optional)
	 * @param  Mixed $target target version, or 0 (zero) fully revert (optional)
	 * @return String
	 */
	public function getRollback($env = null, $target = null)
	{
		$command = ['rollback', '-e' => $env ?: $this->getOption('environment'), '-c' => $this->getOption('configuration'), '-p' => $this->getOption('parser')];
		if (isset($target)) {
			// Need to use isset() with rollback, because -t0 is a valid option!
			// See http://docs.phinx.org/en/latest/commands.html#the-rollback-command
			$command += ['-t' => $target];
		}
		return $this->executeRun($command);
	}

	/**
	 * Get option from options array
	 *
	 * @param string $key
	 * @return string
	 */
	protected function getOption($key)
	{
		if (!isset($this->options[$key])) {
			return null;
		}
		return $this->options[$key];
	}

	/**
	 * Set option in options array
	 *
	 * @param string $key
	 * @param string $value
	 * @return object
	 */
	public function setOption($key, $value)
	{
		$this->options[$key] = $value;
		return $this;
	}

	protected function executeRun(array $command)
	{
		// Output will be written to a temporary stream, so that it can be
		// collected after running the command.
		$stream = fopen('php://temp', 'w+');

		// Execute the command, capturing the output in the temporary stream
		// and storing the exit code for debugging purposes.
		$this->exit_code = $this->app->doRun(new ArrayInput($command), new StreamOutput($stream));

		// Get the output of the command and close the stream, which will
		// destroy the temporary file.
		$result = stream_get_contents($stream, -1, 0);
		fclose($stream);

		return $result;
	}
=======
    private $app;
    private $options;
    private $exit_code;

    /**
     * @param PhinxApplication $app
     * @param array $options
     */
    public function __construct(PhinxApplication $app, array $options = array())
    {
        $options += array(
            'environment' => 'development',
        );

        $this->app = $app;
        $this->options = $options;
    }

    /**
     * Returns the exit code from the last run command.
     * @return Integer
     */
    public function getExitCode()
    {
        return $this->exit_code;
    }


    /**
     * Returns the output from running the "status" command.
     * @param  String $env environment name (optional)
     * @return String
     */
    public function getStatus($env = null)
    {
        $command = ['status', '-e' => $env ?: $this->getOption('environment'), '-c' => $this->getOption('configuration'), '-p' => $this->getOption('parser')];
        return $this->executeRun($command);
    }

    /**
     * Returns the output from running the "migrate" command.
     * @param  String $env environment name (optional)
     * @param  String $target target version (optional)
     * @return String
     */
    public function getMigrate($env = null, $target = null)
    {
        $command = ['migrate', '-e' => $env ?: $this->getOption('environment'), '-c' => $this->getOption('configuration'), '-p' => $this->getOption('parser')];
        if ($target) {
            $command += ['-t' => $target];
        }
        return $this->executeRun($command);
    }

    /**
     * Returns the output from running the "rollback" command.
     * @param  String $env environment name (optional)
     * @param  Mixed $target target version, or 0 (zero) fully revert (optional)
     * @return String
     */
    public function getRollback($env = null, $target = null)
    {
        $command = ['rollback', '-e' => $env ?: $this->getOption('environment'), '-c' => $this->getOption('configuration'), '-p' => $this->getOption('parser')];
        if (isset($target)) {
            // Need to use isset() with rollback, because -t0 is a valid option!
            // See http://docs.phinx.org/en/latest/commands.html#the-rollback-command
            $command += ['-t' => $target];
        }
        return $this->executeRun($command);
    }

    /**
     * Get option from options array
     *
     * @param string $key
     * @return string
     */
    protected function getOption($key)
    {
        if (!isset($this->options[$key])) {
            return null;
        }
        return $this->options[$key];
    }

    /**
     * Set option in options array
     *
     * @param string $key
     * @param string $value
     * @return object
     */
    public function setOption($key, $value)
    {
        $this->options[$key] = $value;
        return $this;
    }

    protected function executeRun(array $command)
    {
        // Output will be written to a temporary stream, so that it can be
        // collected after running the command.
        $stream = fopen('php://temp', 'w+');

        // Execute the command, capturing the output in the temporary stream
        // and storing the exit code for debugging purposes.
        $this->exit_code = $this->app->doRun(new ArrayInput($command), new StreamOutput($stream));

        // Get the output of the command and close the stream, which will
        // destroy the temporary file.
        $result = stream_get_contents($stream, -1, 0);
        fclose($stream);

        return $result;
    }
>>>>>>> aa2db32b
}<|MERGE_RESOLUTION|>--- conflicted
+++ resolved
@@ -40,123 +40,6 @@
  */
 class TextWrapper
 {
-<<<<<<< HEAD
-	private $app;
-	private $options;
-	private $exit_code;
-
-	/**
-	 * @param PhinxApplication $app
-	 * @param array $options
-	 */
-	public function __construct(PhinxApplication $app, array $options = array())
-	{
-		$options += array(
-			'environment' => 'development',
-		);
-
-		$this->app = $app;
-		$this->options = $options;
-	}
-
-	/**
-	 * Returns the exit code from the last run command.
-	 * @return Integer
-	 */
-	public function getExitCode()
-	{
-		return $this->exit_code;
-	}
-
-
-	/**
-	 * Returns the output from running the "status" command.
-	 * @param  String $env environment name (optional)
-	 * @return String
-	 */
-	public function getStatus($env = null)
-	{
-		$command = ['status', '-e' => $env ?: $this->getOption('environment'), '-c' => $this->getOption('configuration'), '-p' => $this->getOption('parser')];
-		return $this->executeRun($command);
-	}
-
-	/**
-	 * Returns the output from running the "migrate" command.
-	 * @param  String $env environment name (optional)
-	 * @param  String $target target version (optional)
-	 * @return String
-	 */
-	public function getMigrate($env = null, $target = null)
-	{
-		$command = ['migrate', '-e' => $env ?: $this->getOption('environment'), '-c' => $this->getOption('configuration'), '-p' => $this->getOption('parser')];
-		if ($target) {
-			$command += ['-t' => $target];
-		}
-		return $this->executeRun($command);
-	}
-
-	/**
-	 * Returns the output from running the "rollback" command.
-	 * @param  String $env environment name (optional)
-	 * @param  Mixed $target target version, or 0 (zero) fully revert (optional)
-	 * @return String
-	 */
-	public function getRollback($env = null, $target = null)
-	{
-		$command = ['rollback', '-e' => $env ?: $this->getOption('environment'), '-c' => $this->getOption('configuration'), '-p' => $this->getOption('parser')];
-		if (isset($target)) {
-			// Need to use isset() with rollback, because -t0 is a valid option!
-			// See http://docs.phinx.org/en/latest/commands.html#the-rollback-command
-			$command += ['-t' => $target];
-		}
-		return $this->executeRun($command);
-	}
-
-	/**
-	 * Get option from options array
-	 *
-	 * @param string $key
-	 * @return string
-	 */
-	protected function getOption($key)
-	{
-		if (!isset($this->options[$key])) {
-			return null;
-		}
-		return $this->options[$key];
-	}
-
-	/**
-	 * Set option in options array
-	 *
-	 * @param string $key
-	 * @param string $value
-	 * @return object
-	 */
-	public function setOption($key, $value)
-	{
-		$this->options[$key] = $value;
-		return $this;
-	}
-
-	protected function executeRun(array $command)
-	{
-		// Output will be written to a temporary stream, so that it can be
-		// collected after running the command.
-		$stream = fopen('php://temp', 'w+');
-
-		// Execute the command, capturing the output in the temporary stream
-		// and storing the exit code for debugging purposes.
-		$this->exit_code = $this->app->doRun(new ArrayInput($command), new StreamOutput($stream));
-
-		// Get the output of the command and close the stream, which will
-		// destroy the temporary file.
-		$result = stream_get_contents($stream, -1, 0);
-		fclose($stream);
-
-		return $result;
-	}
-=======
     private $app;
     private $options;
     private $exit_code;
@@ -272,5 +155,4 @@
 
         return $result;
     }
->>>>>>> aa2db32b
 }