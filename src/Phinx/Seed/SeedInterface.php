<?php

/**
 * MIT License
 * For full license information, please view the LICENSE file that was distributed with this source code.
 */

namespace Phinx\Seed;

use Phinx\Db\Adapter\AdapterInterface;
use Symfony\Component\Console\Input\InputInterface;
use Symfony\Component\Console\Output\OutputInterface;

/**
 * Seed interface
 *
 * @author Rob Morgan <robbym@gmail.com>
 */
interface SeedInterface
{
    /**
     * @var string
     */
    public const RUN = 'run';

    /**
     * @var string
     */
    public const INIT = 'init';

    /**
     * Run the seeder.
     *
     * @return void
     */
    public function run();

    /**
     * Sets the database adapter.
     *
     * @param \Phinx\Db\Adapter\AdapterInterface $adapter Database Adapter
     * @return \Phinx\Seed\SeedInterface
     */
    public function setAdapter(AdapterInterface $adapter);

    /**
     * Gets the database adapter.
     *
     * @return \Phinx\Db\Adapter\AdapterInterface
     */
    public function getAdapter();

    /**
     * Sets the input object to be used in migration object
     *
     * @param \Symfony\Component\Console\Input\InputInterface $input Input
     * @return \Phinx\Seed\SeedInterface
     */
    public function setInput(InputInterface $input);

    /**
     * Gets the input object to be used in migration object
     *
     * @return \Symfony\Component\Console\Input\InputInterface
     */
    public function getInput();

    /**
     * Sets the output object to be used in migration object
     *
     * @param \Symfony\Component\Console\Output\OutputInterface $output Output
     * @return \Phinx\Seed\SeedInterface
     */
    public function setOutput(OutputInterface $output);

    /**
     * Gets the output object to be used in migration object
     *
     * @return \Symfony\Component\Console\Output\OutputInterface
     */
    public function getOutput();

    /**
     * Gets the name.
     *
     * @return string
     */
    public function getName();

    /**
     * Executes a SQL statement and returns the number of affected rows.
     *
     * @param string $sql SQL
<<<<<<< HEAD
     * @param array $params parameters to use for prepared query
     *
=======
>>>>>>> 986a3554
     * @return int
     */
    public function execute($sql, array $params = []);

    /**
     * Executes a SQL statement.
     *
     * The return type depends on the underlying adapter being used. To improve
     * IDE auto-completion possibility, you can overwrite the query method
     * phpDoc in your (typically custom abstract parent) seed class, where
     * you can set the return type by the adapter in your current use.
     *
     * @param string $sql SQL
<<<<<<< HEAD
     * @param array $params parameters to use for prepared query
     *
=======
>>>>>>> 986a3554
     * @return mixed
     */
    public function query($sql, array $params = []);

    /**
     * Executes a query and returns only one row as an array.
     *
     * @param string $sql SQL
     * @return array|false
     */
    public function fetchRow($sql);

    /**
     * Executes a query and returns an array of rows.
     *
     * @param string $sql SQL
     * @return array
     */
    public function fetchAll($sql);

    /**
     * Insert data into a table.
     *
     * @param string $tableName Table name
     * @param array $data Data
     * @return void
     */
    public function insert($tableName, $data);

    /**
     * Checks to see if a table exists.
     *
     * @param string $tableName Table name
     * @return bool
     */
    public function hasTable($tableName);

    /**
     * Returns an instance of the <code>\Table</code> class.
     *
     * You can use this class to create and manipulate tables.
     *
     * @param string $tableName Table name
     * @param array $options Options
     * @return \Phinx\Db\Table
     */
    public function table($tableName, $options);

    /**
     * Checks to see if the seed should be executed.
     *
     * Returns true by default.
     *
     * You can use this to prevent a seed from executing.
     *
     * @return bool
     */
    public function shouldExecute();
}<|MERGE_RESOLUTION|>--- conflicted
+++ resolved
@@ -91,11 +91,7 @@
      * Executes a SQL statement and returns the number of affected rows.
      *
      * @param string $sql SQL
-<<<<<<< HEAD
      * @param array $params parameters to use for prepared query
-     *
-=======
->>>>>>> 986a3554
      * @return int
      */
     public function execute($sql, array $params = []);
@@ -109,11 +105,7 @@
      * you can set the return type by the adapter in your current use.
      *
      * @param string $sql SQL
-<<<<<<< HEAD
      * @param array $params parameters to use for prepared query
-     *
-=======
->>>>>>> 986a3554
      * @return mixed
      */
     public function query($sql, array $params = []);
