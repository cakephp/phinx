--- conflicted
+++ resolved
@@ -94,7 +94,6 @@
      */
     public function getMigrationPath();
 
-<<<<<<< HEAD
     /**
      * Gets the path to the schema seed file
      *
@@ -107,7 +106,7 @@
      * @return SeedTable[] 
      */
     public function getSeeds($adapter=null);
-=======
+
      /**
      * Get the template file name.
      *
@@ -122,5 +121,4 @@
      */
      public function getTemplateClass();
 
->>>>>>> 1351ca36
 }