<?php
/**
 * Phinx
 *
 * (The MIT license)
 * Copyright (c) 2015 Rob Morgan
 *
 * Permission is hereby granted, free of charge, to any person obtaining a copy
 * of this software and associated * documentation files (the "Software"), to
 * deal in the Software without restriction, including without limitation the
 * rights to use, copy, modify, merge, publish, distribute, sublicense, and/or
 * sell copies of the Software, and to permit persons to whom the Software is
 * furnished to do so, subject to the following conditions:
 *
 * The above copyright notice and this permission notice shall be included in
 * all copies or substantial portions of the Software.
 *
 * THE SOFTWARE IS PROVIDED "AS IS", WITHOUT WARRANTY OF ANY KIND, EXPRESS OR
 * IMPLIED, INCLUDING BUT NOT LIMITED TO THE WARRANTIES OF MERCHANTABILITY,
 * FITNESS FOR A PARTICULAR PURPOSE AND NONINFRINGEMENT. IN NO EVENT SHALL THE
 * AUTHORS OR COPYRIGHT HOLDERS BE LIABLE FOR ANY CLAIM, DAMAGES OR OTHER
 * LIABILITY, WHETHER IN AN ACTION OF CONTRACT, TORT OR OTHERWISE, ARISING
 * FROM, OUT OF OR IN CONNECTION WITH THE SOFTWARE OR THE USE OR OTHER DEALINGS
 * IN THE SOFTWARE.
 *
 * @package    Phinx
 * @subpackage Phinx\Config
 */
namespace Phinx\Config;

use Symfony\Component\Yaml\Yaml;

/**
 * Phinx configuration class.
 *
 * @package Phinx
 * @author Rob Morgan
 */
class Config implements ConfigInterface, NamespaceAwareInterface
{
    use NamespaceAwareTrait;

    /**
     * The value that identifies a version order by creation time.
     */
    const VERSION_ORDER_CREATION_TIME = 'creation';

    /**
     * The value that identifies a version order by execution time.
     */
    const VERSION_ORDER_EXECUTION_TIME = 'execution';

    /**
     * @var array
     */
    private $values = [];

    /**
     * @var string
     */
    protected $configFilePath;

    /**
     * {@inheritdoc}
     */
    public function __construct(array $configArray, $configFilePath = null)
    {
        $this->configFilePath = $configFilePath;
        $this->values = $this->replaceTokens($configArray);
    }

    /**
     * Create a new instance of the config class using a Yaml file path.
     *
     * @param  string $configFilePath Path to the Yaml File
     * @throws \RuntimeException
     * @return \Phinx\Config\Config
     */
    public static function fromYaml($configFilePath)
    {
        $configFile = file_get_contents($configFilePath);
        $configArray = Yaml::parse($configFile);

        if (!is_array($configArray)) {
            throw new \RuntimeException(sprintf(
                'File \'%s\' must be valid YAML',
                $configFilePath
            ));
        }

        return new static($configArray, $configFilePath);
    }

    /**
     * Create a new instance of the config class using a JSON file path.
     *
     * @param  string $configFilePath Path to the JSON File
     * @throws \RuntimeException
     * @return \Phinx\Config\Config
     */
    public static function fromJson($configFilePath)
    {
        $configArray = json_decode(file_get_contents($configFilePath), true);
        if (!is_array($configArray)) {
            throw new \RuntimeException(sprintf(
                'File \'%s\' must be valid JSON',
                $configFilePath
            ));
        }

        return new static($configArray, $configFilePath);
    }

    /**
     * Create a new instance of the config class using a PHP file path.
     *
     * @param  string $configFilePath Path to the PHP File
     * @throws \RuntimeException
     * @return \Phinx\Config\Config
     */
    public static function fromPhp($configFilePath)
    {
        ob_start();
        /** @noinspection PhpIncludeInspection */
        $configArray = include($configFilePath);

        // Hide console output
        ob_end_clean();

        if (!is_array($configArray)) {
            throw new \RuntimeException(sprintf(
                'PHP file \'%s\' must return an array',
                $configFilePath
            ));
        }

        return new static($configArray, $configFilePath);
    }

    /**
     * {@inheritdoc}
     */
    public function getEnvironments()
    {
        if (isset($this->values) && isset($this->values['environments'])) {
            $environments = [];
            foreach ($this->values['environments'] as $key => $value) {
                if (is_array($value)) {
                    $environments[$key] = $value;
                }
            }

            return $environments;
        }

        return null;
    }

    /**
     * {@inheritdoc}
     */
    public function getEnvironment($name)
    {
        $environments = $this->getEnvironments();

        if (isset($environments[$name])) {
            if (isset($this->values['environments']['default_migration_table'])) {
                $environments[$name]['default_migration_table'] =
                    $this->values['environments']['default_migration_table'];
            }

            return $environments[$name];
        }

        return null;
    }

    /**
     * {@inheritdoc}
     */
    public function hasEnvironment($name)
    {
        return ($this->getEnvironment($name) !== null);
    }

    /**
     * {@inheritdoc}
     */
    public function getDefaultEnvironment()
    {
        // The $PHINX_ENVIRONMENT variable overrides all other default settings
        $env = getenv('PHINX_ENVIRONMENT');
        if (!empty($env)) {
            if ($this->hasEnvironment($env)) {
                return $env;
            }

            throw new \RuntimeException(sprintf(
                'The environment configuration (read from $PHINX_ENVIRONMENT) for \'%s\' is missing',
                $env
            ));
        }

        // if the user has configured a default database then use it,
        // providing it actually exists!
        if (isset($this->values['environments']['default_database'])) {
            if ($this->getEnvironment($this->values['environments']['default_database'])) {
                return $this->values['environments']['default_database'];
            }

            throw new \RuntimeException(sprintf(
                'The environment configuration for \'%s\' is missing',
                $this->values['environments']['default_database']
            ));
        }

        // else default to the first available one
        if (is_array($this->getEnvironments()) && count($this->getEnvironments()) > 0) {
            $names = array_keys($this->getEnvironments());

            return $names[0];
        }

        throw new \RuntimeException('Could not find a default environment');
    }

    /**
     * {@inheritdoc}
     */
    public function getAlias($alias)
    {
        return !empty($this->values['aliases'][$alias]) ? $this->values['aliases'][$alias] : null;
    }

    /**
     * {@inheritdoc}
     */
    public function getConfigFilePath()
    {
        return $this->configFilePath;
    }

    /**
     * {@inheritdoc}
     */
    public function getMigrationPaths()
    {
        if (!isset($this->values['paths']['migrations'])) {
            throw new \UnexpectedValueException('Migrations path missing from config file');
        }

        if (is_string($this->values['paths']['migrations'])) {
            $this->values['paths']['migrations'] = [$this->values['paths']['migrations']];
        }

        return $this->values['paths']['migrations'];
    }

    /**
     * Gets the base class name for migrations.
     *
     * @param bool $dropNamespace Return the base migration class name without the namespace.
     * @return string
     */
    public function getMigrationBaseClassName($dropNamespace = true)
    {
        $className = !isset($this->values['migration_base_class']) ? 'Phinx\Migration\AbstractMigration' : $this->values['migration_base_class'];

        return $dropNamespace ? substr(strrchr($className, '\\'), 1) ?: $className : $className;
    }

    /**
     * {@inheritdoc}
     */
    public function getMigrationLocatorClass()
    {
        $className = !isset($this->values['migration_locator_class']) ? 'Phinx\Migration\Locator\LegacyLocator' : $this->values['migration_locator_class'];

        return $className;
    }

    /**
     * {@inheritdoc}
     */
    public function getSeedPaths()
    {
        if (!isset($this->values['paths']['seeds'])) {
            throw new \UnexpectedValueException('Seeds path missing from config file');
        }

        if (is_string($this->values['paths']['seeds'])) {
            $this->values['paths']['seeds'] = [$this->values['paths']['seeds']];
        }

        return $this->values['paths']['seeds'];
    }

    /**
     * Get the template file name.
     *
     * @return string|false
     */
    public function getTemplateFile()
    {
        if (!isset($this->values['templates']['file'])) {
            return false;
        }

        return $this->values['templates']['file'];
    }

    /**
     * Get the template class name.
     *
     * @return string|false
     */
    public function getTemplateClass()
    {
        if (!isset($this->values['templates']['class'])) {
            return false;
        }

        return $this->values['templates']['class'];
    }

    /**
     * Get the version order.
     *
     * @return string
     */
    public function getVersionOrder()
    {
        if (!isset($this->values['version_order'])) {
            return self::VERSION_ORDER_CREATION_TIME;
        }

        return $this->values['version_order'];
    }

    /**
     * Is version order creation time?
     *
     * @return bool
     */
    public function isVersionOrderCreationTime()
    {
        $versionOrder = $this->getVersionOrder();

        return $versionOrder == self::VERSION_ORDER_CREATION_TIME;
    }

<<<<<<< HEAD


=======
>>>>>>> dadb88ce
    /**
     * Replace tokens in the specified array.
     *
     * @param array $arr Array to replace
     * @return array
     */
    protected function replaceTokens(array $arr)
    {
        // Get environment variables
        // $_ENV is empty because variables_order does not include it normally
        $tokens = [];
        foreach ($_SERVER as $varname => $varvalue) {
            if (0 === strpos($varname, 'PHINX_')) {
                $tokens['%%' . $varname . '%%'] = $varvalue;
            }
        }

        // Phinx defined tokens (override env tokens)
        $tokens['%%PHINX_CONFIG_PATH%%'] = $this->getConfigFilePath();
        $tokens['%%PHINX_CONFIG_DIR%%'] = dirname($this->getConfigFilePath());

        // Recurse the array and replace tokens
        return $this->recurseArrayForTokens($arr, $tokens);
    }

    /**
     * Recurse an array for the specified tokens and replace them.
     *
     * @param array $arr Array to recurse
     * @param array $tokens Array of tokens to search for
     * @return array
     */
    protected function recurseArrayForTokens($arr, $tokens)
    {
        $out = [];
        foreach ($arr as $name => $value) {
            if (is_array($value)) {
                $out[$name] = $this->recurseArrayForTokens($value, $tokens);
                continue;
            }
            if (is_string($value)) {
                foreach ($tokens as $token => $tval) {
                    $value = str_replace($token, $tval, $value);
                }
                $out[$name] = $value;
                continue;
            }
            $out[$name] = $value;
        }

        return $out;
    }

    /**
     * {@inheritdoc}
     */
    public function offsetSet($id, $value)
    {
        $this->values[$id] = $value;
    }

    /**
     * {@inheritdoc}
     */
    public function offsetGet($id)
    {
        if (!array_key_exists($id, $this->values)) {
            throw new \InvalidArgumentException(sprintf('Identifier "%s" is not defined.', $id));
        }

        return $this->values[$id] instanceof \Closure ? $this->values[$id]($this) : $this->values[$id];
    }

    /**
     * {@inheritdoc}
     */
    public function offsetExists($id)
    {
        return isset($this->values[$id]);
    }

    /**
     * {@inheritdoc}
     */
    public function offsetUnset($id)
    {
        unset($this->values[$id]);
    }
}<|MERGE_RESOLUTION|>--- conflicted
+++ resolved
@@ -349,11 +349,6 @@
         return $versionOrder == self::VERSION_ORDER_CREATION_TIME;
     }
 
-<<<<<<< HEAD
-
-
-=======
->>>>>>> dadb88ce
     /**
      * Replace tokens in the specified array.
      *
