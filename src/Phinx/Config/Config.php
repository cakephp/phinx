--- conflicted
+++ resolved
@@ -41,11 +41,7 @@
     /**
      * @var array
      */
-<<<<<<< HEAD
     private $values = array();
-=======
-    private $values;
->>>>>>> e3ad5304
 
     /**
      * @var string
@@ -53,14 +49,7 @@
     protected $configFilePath;
 
     /**
-<<<<<<< HEAD
-     * {@inheritdoc}
-=======
-     * Class Constructor
-     *
-     * @param array  $configArray    Config Array
-     * @param string $configFilePath Optional File Path
->>>>>>> e3ad5304
+     * {@inheritdoc}
      */
     public function __construct(array $configArray, $configFilePath = null)
     {
@@ -71,18 +60,12 @@
     /**
      * Create a new instance of the config class using a Yaml file path.
      *
-<<<<<<< HEAD
      * @param  string $configFilePath Path to the Yaml File
      * @throws \RuntimeException
-=======
-     * @param string $configFilePath Path to the Yaml File
-     *
->>>>>>> e3ad5304
      * @return Config
      */
     public static function fromYaml($configFilePath)
     {
-<<<<<<< HEAD
         $configArray = Yaml::parse(file_get_contents($configFilePath));
         if (!is_array($configArray)) {
             throw new \RuntimeException(sprintf(
@@ -91,22 +74,12 @@
             ));
         }
         return new static($configArray, $configFilePath);
-=======
-        $configArray = Yaml::parse($configFilePath);
-
-        return new self($configArray, $configFilePath);
->>>>>>> e3ad5304
     }
 
     /**
      * Create a new instance of the config class using a JSON file path.
      *
-<<<<<<< HEAD
      * @param  string $configFilePath Path to the JSON File
-=======
-     * @param string $configFilePath Path to the Yaml File
-     *
->>>>>>> e3ad5304
      * @throws \RuntimeException
      *
      * @return Config
@@ -120,23 +93,13 @@
                 $configFilePath
             ));
         }
-<<<<<<< HEAD
         return new static($configArray, $configFilePath);
-=======
-
-        return new self($configArray, $configFilePath);
->>>>>>> e3ad5304
     }
 
     /**
      * Create a new instance of the config class using a PHP file path.
      *
-<<<<<<< HEAD
      * @param  string $configFilePath Path to the PHP File
-=======
-     * @param string $configFilePath Path to the PHP File
-     *
->>>>>>> e3ad5304
      * @throws \RuntimeException
      *
      * @return Config
@@ -161,15 +124,7 @@
     }
 
     /**
-<<<<<<< HEAD
-     * {@inheritdoc}
-=======
-     * Returns the configuration for each environment.
-     *
-     * This method returns <code>null</code> if no environments exist.
-     *
-     * @return array|null
->>>>>>> e3ad5304
+     * {@inheritdoc}
      */
     public function getEnvironments()
     {
@@ -188,19 +143,7 @@
     }
 
     /**
-<<<<<<< HEAD
-     * {@inheritdoc}
-=======
-     * Returns the configuration for a given environment.
-     *
-     * This method returns <code>null</code> if the specified environment
-     * doesn't exist.
-     *
-     * @param string $name     Environment name
-     * @param string $database Databse Name in Given Environment
-     *
-     * @return array|null
->>>>>>> e3ad5304
+     * {@inheritdoc}
      */
     public function getEnvironment($name, $database = null)
     {
@@ -262,15 +205,7 @@
     }
 
     /**
-<<<<<<< HEAD
-     * {@inheritdoc}
-=======
-     * Does the specified environment exist in the configuration file?
-     *
-     * @param string $name Environment Name
-     *
-     * @return boolean
->>>>>>> e3ad5304
+     * {@inheritdoc}
      */
     public function hasEnvironment($name)
     {
@@ -335,7 +270,6 @@
             throw new \UnexpectedValueException('Migrations path missing from config file');
         }
 
-<<<<<<< HEAD
         return $this->values['paths']['migrations'];
     }
 
@@ -352,11 +286,6 @@
         return $dropNamespace ? substr(strrchr($className, '\\'), 1) : $className;
     }
 
-=======
-        return null;
-    }
-
->>>>>>> e3ad5304
     /**
      * Replace tokens in the specified array.
      *
@@ -417,22 +346,7 @@
     }
 
     /**
-<<<<<<< HEAD
-     * {@inheritdoc}
-=======
-     * Sets a parameter or an object.
-     *
-     * Objects must be defined as Closures.
-     *
-     * Allowing any PHP callable leads to difficult to debug problems
-     * as function names (strings) are callable (creating a function with
-     * the same a name as an existing parameter would break your container).
-     *
-     * @param string $id    The unique identifier for the parameter or object
-     * @param mixed  $value The value of the parameter or a closure to defined an object
-     *
-     * @return void
->>>>>>> e3ad5304
+     * {@inheritdoc}
      */
     public function offsetSet($id, $value)
     {
@@ -440,17 +354,7 @@
     }
 
     /**
-<<<<<<< HEAD
-     * {@inheritdoc}
-=======
-     * Gets a parameter or an object.
-     *
-     * @param string $id The unique identifier for the parameter or object
-     *
-     * @throws \InvalidArgumentException if the identifier is not defined
-     *
-     * @return mixed  The value of the parameter or an object
->>>>>>> e3ad5304
+     * {@inheritdoc}
      */
     public function offsetGet($id)
     {
@@ -462,15 +366,7 @@
     }
 
     /**
-<<<<<<< HEAD
-     * {@inheritdoc}
-=======
-     * Checks if a parameter or an object is set.
-     *
-     * @param string $id The unique identifier for the parameter or object
-     *
-     * @return boolean
->>>>>>> e3ad5304
+     * {@inheritdoc}
      */
     public function offsetExists($id)
     {
@@ -478,15 +374,7 @@
     }
 
     /**
-<<<<<<< HEAD
-     * {@inheritdoc}
-=======
-     * Unsets a parameter or an object.
-     *
-     * @param string $id The unique identifier for the parameter or object
-     *
-     * @return void
->>>>>>> e3ad5304
+     * {@inheritdoc}
      */
     public function offsetUnset($id)
     {
