<?php
/**
 * Phinx
 *
 * (The MIT license)
 * Copyright (c) 2015 Rob Morgan
 *
 * Permission is hereby granted, free of charge, to any person obtaining a copy
 * of this software and associated * documentation files (the "Software"), to
 * deal in the Software without restriction, including without limitation the
 * rights to use, copy, modify, merge, publish, distribute, sublicense, and/or
 * sell copies of the Software, and to permit persons to whom the Software is
 * furnished to do so, subject to the following conditions:
 *
 * The above copyright notice and this permission notice shall be included in
 * all copies or substantial portions of the Software.
 *
 * THE SOFTWARE IS PROVIDED "AS IS", WITHOUT WARRANTY OF ANY KIND, EXPRESS OR
 * IMPLIED, INCLUDING BUT NOT LIMITED TO THE WARRANTIES OF MERCHANTABILITY,
 * FITNESS FOR A PARTICULAR PURPOSE AND NONINFRINGEMENT. IN NO EVENT SHALL THE
 * AUTHORS OR COPYRIGHT HOLDERS BE LIABLE FOR ANY CLAIM, DAMAGES OR OTHER
 * LIABILITY, WHETHER IN AN ACTION OF CONTRACT, TORT OR OTHERWISE, ARISING
 * FROM, OUT OF OR IN CONNECTION WITH THE SOFTWARE OR THE USE OR OTHER DEALINGS
 * IN THE SOFTWARE.
 *
 * @package    Phinx
 * @subpackage Phinx\Config
 */
namespace Phinx\Config;

use Symfony\Component\Yaml\Yaml;

/**
 * Phinx configuration class.
 *
 * @package Phinx
 * @author Rob Morgan
 */
class Config implements ConfigInterface
{
    /**
     * @var array
     */
    private $values = array();

    /**
     * @var string
     */
    protected $configFilePath;

    /**
     * {@inheritdoc}
     */
    public function __construct(array $configArray, $configFilePath = null)
    {
        $this->configFilePath = $configFilePath;
        $this->values = $this->replaceTokens($configArray);
    }

    /**
     * Create a new instance of the config class using a Yaml file path.
     *
     * @param  string $configFilePath Path to the Yaml File
     * @throws \RuntimeException
     * @return Config
     */
    public static function fromYaml($configFilePath)
    {
        $configArray = Yaml::parse(file_get_contents($configFilePath));
        if (!is_array($configArray)) {
            throw new \RuntimeException(sprintf(
                'File \'%s\' must be valid YAML',
                $configFilePath
            ));
        }
        return new static($configArray, $configFilePath);
    }

    /**
     * Create a new instance of the config class using a JSON file path.
     *
     * @param  string $configFilePath Path to the JSON File
     * @throws \RuntimeException
     * @return Config
     */
    public static function fromJson($configFilePath)
    {
        $configArray = json_decode(file_get_contents($configFilePath), true);
        if (!is_array($configArray)) {
            throw new \RuntimeException(sprintf(
                'File \'%s\' must be valid JSON',
                $configFilePath
            ));
        }
        return new static($configArray, $configFilePath);
    }

    /**
     * Create a new instance of the config class using a PHP file path.
     *
     * @param  string $configFilePath Path to the PHP File
     * @throws \RuntimeException
     * @return Config
     */
    public static function fromPhp($configFilePath)
    {
        ob_start();
        /** @noinspection PhpIncludeInspection */
        $configArray = include($configFilePath);

        // Hide console output
        ob_end_clean();

        if (!is_array($configArray)) {
            throw new \RuntimeException(sprintf(
                'PHP file \'%s\' must return an array',
                $configFilePath
            ));
        }

        return new static($configArray, $configFilePath);
    }

    /**
     * {@inheritdoc}
     */
    public function getEnvironments()
    {
        if (isset($this->values) && isset($this->values['environments'])) {
            $environments = array();
            foreach ($this->values['environments'] as $key => $value) {
                if (is_array($value)) {
                    $environments[$key] = $value;
                }
            }

            return $environments;
        }

        return null;
    }

    /**
     * {@inheritdoc}
     */
    public function getEnvironment($name)
    {
        $environments = $this->getEnvironments();

        if (isset($environments[$name])) {
            if (isset($this->values['environments']['default_migration_table'])) {
                $environments[$name]['default_migration_table'] =
                    $this->values['environments']['default_migration_table'];
            }

            return $environments[$name];
        }

        return null;
    }

    /**
     * {@inheritdoc}
     */
    public function hasEnvironment($name)
    {
        return (!(null === $this->getEnvironment($name)));
    }

    /**
     * {@inheritdoc}
     */
    public function getDefaultEnvironment()
    {
        // The $PHINX_ENVIRONMENT variable overrides all other default settings
        $env = getenv('PHINX_ENVIRONMENT');
        if (!empty($env)) {
            if ($this->hasEnvironment($env)) {
                return $env;
            }

            throw new \RuntimeException(sprintf(
                'The environment configuration (read from $PHINX_ENVIRONMENT) for \'%s\' is missing',
                $env
            ));
        }

        // if the user has configured a default database then use it,
        // providing it actually exists!
        if (isset($this->values['environments']['default_database'])) {
            if ($this->getEnvironment($this->values['environments']['default_database'])) {
                return $this->values['environments']['default_database'];
            }

            throw new \RuntimeException(sprintf(
                'The environment configuration for \'%s\' is missing',
                $this->values['environments']['default_database']
            ));
        }

        // else default to the first available one
        if (is_array($this->getEnvironments()) && count($this->getEnvironments()) > 0) {
            $names = array_keys($this->getEnvironments());
            return $names[0];
        }

        throw new \RuntimeException('Could not find a default environment');
    }

    /**
     * {@inheritdoc}
     */
    public function getConfigFilePath()
    {
        return $this->configFilePath;
    }

    /**
     * {@inheritdoc}
     */
    public function getMigrationPath()
    {
        if (!isset($this->values['paths']['migrations'])) {
            throw new \UnexpectedValueException('Migrations path missing from config file');
        }

<<<<<<< HEAD
        if (!is_array($this->values['paths']['migrations'])) {
            $this->values['paths']['migrations'] = array(
                $this->values['paths']['migrations']
            );
        }

        $pathArray = array();
        foreach ($this->values['paths']['migrations'] as $pathDirectory) {
            $path = realpath($pathDirectory);

            if ($path === false) {
                throw new \UnexpectedValueException(sprintf(
                        'Migrations directory "%s" does not exist', $pathDirectory
                ));
            }
            
            $pathArray[] = $path;
        }

        return $pathArray;
=======
        return $this->values['paths']['migrations'];
    }

    /**
     * Gets the base class name for migrations.
     *
     * @param boolean $dropNamespace Return the base migration class name without the namespace.
     * @return string
     */
    public function getMigrationBaseClassName($dropNamespace = true)
    {
        $className = !isset($this->values['migration_base_class']) ? 'Phinx\Migration\AbstractMigration' : $this->values['migration_base_class'];

        return $dropNamespace ? substr(strrchr($className, '\\'), 1) : $className;
>>>>>>> cd2009b7
    }

    /**
     * Replace tokens in the specified array.
     *
     * @param array $arr Array to replace
     * @return array
     */
    protected function replaceTokens($arr)
    {
        // Get environment variables
        // $_ENV is empty because variables_order does not include it normally
        $tokens = array();
        foreach ($_SERVER as $varname => $varvalue) {
            if (0 === strpos($varname, 'PHINX_')) {
                $tokens['%%' . $varname . '%%'] = $varvalue;
            }
        }

        // Phinx defined tokens (override env tokens)
        $tokens['%%PHINX_CONFIG_PATH%%'] = $this->getConfigFilePath();
        $tokens['%%PHINX_CONFIG_DIR%%'] = dirname($this->getConfigFilePath());

        // Recurse the array and replace tokens
        if (is_array($arr)) {
            return $this->recurseArrayForTokens($arr, $tokens);
        }

        return $arr;
    }

    /**
     * Recurse an array for the specified tokens and replace them.
     *
     * @param array $arr Array to recurse
     * @param array $tokens Array of tokens to search for
     * @return array
     */
    protected function recurseArrayForTokens($arr, $tokens)
    {
        $out = array();
        foreach ($arr as $name => $value) {
            if (is_array($value)) {
                $out[$name] = $this->recurseArrayForTokens($value, $tokens);
                continue;
            }
            if (is_string($value)) {
                foreach ($tokens as $token => $tval) {
                    $value = str_replace($token, $tval, $value);
                }
                $out[$name] = $value;
                continue;
            }
            $out[$name] = $value;
        }
        return $out;
    }

    /**
     * {@inheritdoc}
     */
    public function offsetSet($id, $value)
    {
        $this->values[$id] = $value;
    }

    /**
     * {@inheritdoc}
     */
    public function offsetGet($id)
    {
        if (!array_key_exists($id, $this->values)) {
            throw new \InvalidArgumentException(sprintf('Identifier "%s" is not defined.', $id));
        }

        return $this->values[$id] instanceof \Closure ? $this->values[$id]($this) : $this->values[$id];
    }

    /**
     * {@inheritdoc}
     */
    public function offsetExists($id)
    {
        return isset($this->values[$id]);
    }

    /**
     * {@inheritdoc}
     */
    public function offsetUnset($id)
    {
        unset($this->values[$id]);
    }
}<|MERGE_RESOLUTION|>--- conflicted
+++ resolved
@@ -224,7 +224,6 @@
             throw new \UnexpectedValueException('Migrations path missing from config file');
         }
 
-<<<<<<< HEAD
         if (!is_array($this->values['paths']['migrations'])) {
             $this->values['paths']['migrations'] = array(
                 $this->values['paths']['migrations']
@@ -245,8 +244,6 @@
         }
 
         return $pathArray;
-=======
-        return $this->values['paths']['migrations'];
     }
 
     /**
@@ -260,7 +257,6 @@
         $className = !isset($this->values['migration_base_class']) ? 'Phinx\Migration\AbstractMigration' : $this->values['migration_base_class'];
 
         return $dropNamespace ? substr(strrchr($className, '\\'), 1) : $className;
->>>>>>> cd2009b7
     }
 
     /**
