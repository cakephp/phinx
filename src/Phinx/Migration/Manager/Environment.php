--- conflicted
+++ resolved
@@ -28,12 +28,8 @@
  */
 namespace Phinx\Migration\Manager;
 
-<<<<<<< HEAD
-
 use Phinx\Migration\Schema\Dumper;
-=======
 use Phinx\Db\Adapter\SqlServerAdapter;
->>>>>>> d918fef1
 use Symfony\Component\Console\Output\OutputInterface;
 use Phinx\Db\Adapter\AdapterInterface;
 use Phinx\Db\Adapter\MysqlAdapter;
@@ -333,16 +329,17 @@
     }
 
     /**
-<<<<<<< HEAD
      * @return string
      */
     public function schemaDump()
     {
         $dumper = new Dumper();
         $dumper->setAdapter($this->getAdapter());
-
+        
         return $dumper->dump();
-=======
+    }
+    
+    /**
      * @return callable[] Array of factory closures for Phinx's default adapter implementations.
      */
     public static final function defaultAdapterFactories()
@@ -361,6 +358,5 @@
                 return new SqlServerAdapter($env->getOptions(), $env->getOutput());
             },
         );
->>>>>>> d918fef1
     }
 }