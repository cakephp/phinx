<?php
/**
 * Phinx
 *
 * (The MIT license)
 * Copyright (c) 2014 Rob Morgan
 *
 * Permission is hereby granted, free of charge, to any person obtaining a copy
 * of this software and associated * documentation files (the "Software"), to
 * deal in the Software without restriction, including without limitation the
 * rights to use, copy, modify, merge, publish, distribute, sublicense, and/or
 * sell copies of the Software, and to permit persons to whom the Software is
 * furnished to do so, subject to the following conditions:
 *
 * The above copyright notice and this permission notice shall be included in
 * all copies or substantial portions of the Software.
 *
 * THE SOFTWARE IS PROVIDED "AS IS", WITHOUT WARRANTY OF ANY KIND, EXPRESS OR
 * IMPLIED, INCLUDING BUT NOT LIMITED TO THE WARRANTIES OF MERCHANTABILITY,
 * FITNESS FOR A PARTICULAR PURPOSE AND NONINFRINGEMENT. IN NO EVENT SHALL THE
 * AUTHORS OR COPYRIGHT HOLDERS BE LIABLE FOR ANY CLAIM, DAMAGES OR OTHER
 * LIABILITY, WHETHER IN AN ACTION OF CONTRACT, TORT OR OTHERWISE, ARISING
 * FROM, OUT OF OR IN CONNECTION WITH THE SOFTWARE OR THE USE OR OTHER DEALINGS
 * IN THE SOFTWARE.
 *
 * @package    Phinx
 * @subpackage Phinx\Migration\Manager
 */
namespace Phinx\Migration\Manager;

use Phinx\Db\Adapter\SqlServerAdapter;
use Symfony\Component\Console\Output\OutputInterface;
use Phinx\Db\Adapter\AdapterInterface;
use Phinx\Db\Adapter\MysqlAdapter;
use Phinx\Db\Adapter\PostgresAdapter;
use Phinx\Db\Adapter\SQLiteAdapter;
use Phinx\Db\Adapter\ProxyAdapter;
use Phinx\Migration\MigrationInterface;

class Environment
{
    /**
     * @var string
     */
    protected $name;

    /**
     * @var array
     */
    protected $options;

    /**
     * @var OutputInterface
     */
    protected $output;

    /**
     * @var int
     */
    protected $currentVersion;

    /**
     * @var string
     */
    protected $schemaTableName = 'phinxlog';

<<<<<<< HEAD
=======
    /**
     * @var callable[] AdapterInterface factory closures
     */
    protected $adapterFactories = array();

>>>>>>> e3ad5304
    /**
     * @var AdapterInterface
     */
    protected $adapter;

    /**
     * Class Constructor.
     *
     * @param string $name    Environment Name
     * @param array  $options Options
     *
     * @return Environment
     */
    public function __construct($name, $options)
    {
        $this->name = $name;
        $this->options = $options;

        foreach (static::defaultAdapterFactories() as $adapterName => $adapterFactoryClosure) {
            $this->registerAdapter($adapterName, $adapterFactoryClosure);
        }
    }

<<<<<<< HEAD
=======
    /**
     * You can register new adapter types, by passing a closure which
     * instantiates and returns an implementation of `AdapterInterface`.
     *
     * @param string    $adapterName
     * @param callable  $adapterFactoryClosure A closure which accepts an Environment parameter and returns an AdapterInterface implementation
     */
    public function registerAdapter($adapterName, $adapterFactoryClosure)
    {
        // TODO When 5.3 support is dropped, the `callable` type hint should be
        // added to the $adapterFactoryClosure paramter, and this test can be removed.
        if (!is_callable($adapterFactoryClosure)) {
            throw new \RuntimeException('Provided adapter factory must be callable and return an object implementing AdapterInterface.');
        }
        $this->adapterFactories[$adapterName] = $adapterFactoryClosure;
    }

>>>>>>> e3ad5304
    /**
     * Executes the specified migration on this environment.
     *
     * @param MigrationInterface $migration Migration
     * @param string             $direction Direction
     *
     * @return void
     */
    public function executeMigration(MigrationInterface $migration, $direction = MigrationInterface::UP)
    {
        $startTime = time();
        $direction = ($direction == MigrationInterface::UP) ? MigrationInterface::UP : MigrationInterface::DOWN;
        $migration->setAdapter($this->getAdapter());

        // begin the transaction if the adapter supports it
        if ($this->getAdapter()->hasTransactions()) {
            $this->getAdapter()->beginTransaction();
        }

        // force UTF-8 encoding for MySQL
        // TODO - this code will need to be abstracted when we support other db vendors
        //$this->getAdapter()->execute('SET NAMES UTF8');

        // Run the migration
        if (method_exists($migration, MigrationInterface::CHANGE)) {
            if ($direction == MigrationInterface::DOWN) {
                // Create an instance of the ProxyAdapter so we can record all
                // of the migration commands for reverse playback
                $proxyAdapter = new ProxyAdapter($this->getAdapter(), $this->getOutput());
                $migration->setAdapter($proxyAdapter);
                /** @noinspection PhpUndefinedMethodInspection */
                $migration->change();
                $proxyAdapter->executeInvertedCommands();
                $migration->setAdapter($this->getAdapter());
            } else {
                /** @noinspection PhpUndefinedMethodInspection */
                $migration->change();
            }
        } else {
            $migration->{$direction}();
        }

        // commit the transaction if the adapter supports it
        if ($this->getAdapter()->hasTransactions()) {
            $this->getAdapter()->commitTransaction();
        }

        // Record it in the database
        $this->getAdapter()->migrated($migration, $direction, date('Y-m-d H:i:s', $startTime), date('Y-m-d H:i:s', time()));
    }

    /**
     * Sets the environment's name.
     *
     * @param string $name Environment Name
     *
     * @return Environment
     */
    public function setName($name)
    {
        $this->name = $name;

        return $this;
    }

    /**
     * Gets the environment name.
     *
     * @return string
     */
    public function getName()
    {
        return $this->name;
    }

    /**
     * Sets the environment's options.
     *
     * @param array $options Environment Options
     *
     * @return Environment
     */
    public function setOptions($options)
    {
        $this->options = $options;

        return $this;
    }

    /**
     * Gets the environment's options.
     *
     * @return array
     */
    public function getOptions()
    {
        return $this->options;
    }

    /**
     * Sets the console output.
     *
     * @param OutputInterface $output Output
     *
     * @return Environment
     */
    public function setOutput(OutputInterface $output)
    {
        $this->output = $output;

        return $this;
    }

    /**
     * Gets the console output.
     *
     * @return OutputInterface
     */
    public function getOutput()
    {
        return $this->output;
    }

    /**
     * Gets all migrated version numbers.
     *
     * @return array
     */
    public function getVersions()
    {
        return $this->getAdapter()->getVersions();
    }

    /**
     * Sets the current version of the environment.
     *
     * @param int $version Environment Version
     *
     * @return Environment
     */
    public function setCurrentVersion($version)
    {
        $this->currentVersion = $version;

        return $this;
    }

    /**
     * Gets the current version of the environment.
     *
     * @return int
     */
    public function getCurrentVersion()
    {
        // We don't cache this code as the current version is pretty volatile.
        // TODO - that means they're no point in a setter then?
        // maybe we should cache and call a reset() method everytime a migration is run
        $versions = $this->getVersions();
        $version = 0;

        if (!empty($versions)) {
            $version = end($versions);
        }

        $this->setCurrentVersion($version);

        return $this->currentVersion;
    }

    /**
     * Sets the database adapter.
     *
     * @param AdapterInterface $adapter Database Adapter
     *
     * @return Environment
     */
    public function setAdapter(AdapterInterface $adapter)
    {
        $this->adapter = $adapter;

        return $this;
    }

    /**
     * Gets the database adapter.
     *
     * @return AdapterInterface
     */
    public function getAdapter()
    {
        if (isset($this->adapter)) {
            return $this->adapter;
        }
        if (!isset($this->options['adapter'])) {
            throw new \RuntimeException('No adapter was specified for environment: ' . $this->getName());
        }
        if (!isset($this->adapterFactories[$this->options['adapter']])) {
            throw new \RuntimeException('Invalid adapter specified: ' . $this->options['adapter']);
        }

<<<<<<< HEAD
        return $this->adapter;
=======
        // Get the adapter factory, get the adapter, check the type, and return
        $adapterFactory = $this->adapterFactories[$this->options['adapter']];
        $adapter = $adapterFactory($this);
        if (!$adapter instanceof AdapterInterface) {
            throw new \RuntimeException('Adapter factory closure did not return an instance of \\Phinx\\Db\\Adapter\\AdapterInterface');
        }
        return $this->adapter = $adapter;
>>>>>>> e3ad5304
    }

    /**
     * Sets the schema table name.
     *
     * @param string $schemaTableName Schema Table Name
     *
     * @return Environment
     */
    public function setSchemaTableName($schemaTableName)
    {
        $this->schemaTableName = $schemaTableName;

        return $this;
    }

    /**
     * Gets the schema table name.
     *
     * @return string
     */
    public function getSchemaTableName()
    {
        return $this->schemaTableName;
    }

    /**
     * @return callable[] Array of factory closures for Phinx's default adapter implementations.
     */
    public static final function defaultAdapterFactories()
    {
        return array(
            'mysql'     => function(Environment $env) {
                return new MysqlAdapter($env->getOptions(), $env->getOutput());
            },
            'pgsql'     => function(Environment $env) {
                return new PostgresAdapter($env->getOptions(), $env->getOutput());
            },
            'sqlite'    => function(Environment $env) {
                return new SQLiteAdapter($env->getOptions(), $env->getOutput());
            },
            'sqlsrv'    => function(Environment $env) {
                return new SqlServerAdapter($env->getOptions(), $env->getOutput());
            },
        );
    }
}<|MERGE_RESOLUTION|>--- conflicted
+++ resolved
@@ -64,14 +64,11 @@
      */
     protected $schemaTableName = 'phinxlog';
 
-<<<<<<< HEAD
-=======
     /**
      * @var callable[] AdapterInterface factory closures
      */
     protected $adapterFactories = array();
 
->>>>>>> e3ad5304
     /**
      * @var AdapterInterface
      */
@@ -95,8 +92,6 @@
         }
     }
 
-<<<<<<< HEAD
-=======
     /**
      * You can register new adapter types, by passing a closure which
      * instantiates and returns an implementation of `AdapterInterface`.
@@ -114,7 +109,6 @@
         $this->adapterFactories[$adapterName] = $adapterFactoryClosure;
     }
 
->>>>>>> e3ad5304
     /**
      * Executes the specified migration on this environment.
      *
@@ -315,9 +309,6 @@
             throw new \RuntimeException('Invalid adapter specified: ' . $this->options['adapter']);
         }
 
-<<<<<<< HEAD
-        return $this->adapter;
-=======
         // Get the adapter factory, get the adapter, check the type, and return
         $adapterFactory = $this->adapterFactories[$this->options['adapter']];
         $adapter = $adapterFactory($this);
@@ -325,7 +316,6 @@
             throw new \RuntimeException('Adapter factory closure did not return an instance of \\Phinx\\Db\\Adapter\\AdapterInterface');
         }
         return $this->adapter = $adapter;
->>>>>>> e3ad5304
     }
 
     /**
