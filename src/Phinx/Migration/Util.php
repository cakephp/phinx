<?php
/**
 * Phinx
 *
 * (The MIT license)
 * Copyright (c) 2014 Rob Morgan
 *
 * Permission is hereby granted, free of charge, to any person obtaining a copy
 * of this software and associated * documentation files (the "Software"), to
 * deal in the Software without restriction, including without limitation the
 * rights to use, copy, modify, merge, publish, distribute, sublicense, and/or
 * sell copies of the Software, and to permit persons to whom the Software is
 * furnished to do so, subject to the following conditions:
 *
 * The above copyright notice and this permission notice shall be included in
 * all copies or substantial portions of the Software.
 *
 * THE SOFTWARE IS PROVIDED "AS IS", WITHOUT WARRANTY OF ANY KIND, EXPRESS OR
 * IMPLIED, INCLUDING BUT NOT LIMITED TO THE WARRANTIES OF MERCHANTABILITY,
 * FITNESS FOR A PARTICULAR PURPOSE AND NONINFRINGEMENT. IN NO EVENT SHALL THE
 * AUTHORS OR COPYRIGHT HOLDERS BE LIABLE FOR ANY CLAIM, DAMAGES OR OTHER
 * LIABILITY, WHETHER IN AN ACTION OF CONTRACT, TORT OR OTHERWISE, ARISING
 * FROM, OUT OF OR IN CONNECTION WITH THE SOFTWARE OR THE USE OR OTHER DEALINGS
 * IN THE SOFTWARE.
 *
 * @package    Phinx
 * @subpackage Phinx\Migration
 */
namespace Phinx\Migration;

class Util
{
    /**
     * @var string
     */
    const DATE_FORMAT = 'YmdHis';

    /**
     * Gets the current timestamp string, in UTC.
     *
     * @return string
     */
    public static function getCurrentTimestamp()
    {
        $dt = new \DateTime('now', new \DateTimeZone('UTC'));
        return $dt->format(static::DATE_FORMAT);
    }

    /**
     * Turn migration names like 'CreateUserTable' into file names like
     * '12345678901234_create_user_table.php' or 'LimitResourceNamesTo30Chars' into
     * '12345678901234_limit_resource_names_to_30_chars.php'.
     *
     * @param string $className Class Name
     *
     * @return string
     */
    public static function mapClassNameToFileName($className)
    {
        $arr = preg_split('/(?=[A-Z])/', $className);
        unset($arr[0]); // remove the first element ('')
<<<<<<< HEAD
        $fileName = static::getCurrentTimestamp() . '_' . strtolower(implode($arr, '_')) . '.php';
=======
        $fileName = date('YmdHis') . '_' . strtolower(implode($arr, '_')) . '.php';

>>>>>>> e3ad5304
        return $fileName;
    }

    /**
     * Check if a migration class name is valid.
     *
     * Migration class names must be in CamelCase format.
     * e.g: CreateUserTable or AddIndexToPostsTable.
     *
     * Single words are not allowed on their own.
     *
     * @param string $className Class Name
     *
     * @return boolean
     */
    public static function isValidMigrationClassName($className)
    {
        return (bool) preg_match('/^([A-Z][a-z0-9]+)+$/', $className);
    }
}<|MERGE_RESOLUTION|>--- conflicted
+++ resolved
@@ -52,19 +52,13 @@
      * '12345678901234_limit_resource_names_to_30_chars.php'.
      *
      * @param string $className Class Name
-     *
      * @return string
      */
     public static function mapClassNameToFileName($className)
     {
         $arr = preg_split('/(?=[A-Z])/', $className);
         unset($arr[0]); // remove the first element ('')
-<<<<<<< HEAD
         $fileName = static::getCurrentTimestamp() . '_' . strtolower(implode($arr, '_')) . '.php';
-=======
-        $fileName = date('YmdHis') . '_' . strtolower(implode($arr, '_')) . '.php';
-
->>>>>>> e3ad5304
         return $fileName;
     }
 
@@ -77,7 +71,6 @@
      * Single words are not allowed on their own.
      *
      * @param string $className Class Name
-     *
      * @return boolean
      */
     public static function isValidMigrationClassName($className)
