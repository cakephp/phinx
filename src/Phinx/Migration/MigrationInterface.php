<?php

/**
 * MIT License
 * For full license information, please view the LICENSE file that was distributed with this source code.
 */

namespace Phinx\Migration;

use Cake\Database\Query;
use Phinx\Db\Adapter\AdapterInterface;
use Phinx\Db\Table;
use Symfony\Component\Console\Input\InputInterface;
use Symfony\Component\Console\Output\OutputInterface;

/**
 * Migration interface
 *
 * @author Rob Morgan <robbym@gmail.com>
 */
interface MigrationInterface
{
    /**
     * @var string
     */
    public const CHANGE = 'change';

    /**
     * @var string
     */
    public const UP = 'up';

    /**
     * @var string
     */
    public const DOWN = 'down';

    /**
     * @var string
     */
    public const INIT = 'init';

    /**
     * Sets the database adapter.
     *
     * @param \Phinx\Db\Adapter\AdapterInterface $adapter Database Adapter
     * @return $this
     */
    public function setAdapter(AdapterInterface $adapter);

    /**
     * Gets the database adapter.
     *
     * @return \Phinx\Db\Adapter\AdapterInterface|null
     */
    public function getAdapter(): ?AdapterInterface;

    /**
     * Sets the input object to be used in migration object
     *
     * @param \Symfony\Component\Console\Input\InputInterface $input Input
     * @return $this
     */
    public function setInput(InputInterface $input);

    /**
     * Gets the input object to be used in migration object
     *
     * @return \Symfony\Component\Console\Input\InputInterface|null
     */
    public function getInput(): ?InputInterface;

    /**
     * Sets the output object to be used in migration object
     *
     * @param \Symfony\Component\Console\Output\OutputInterface $output Output
     * @return $this
     */
    public function setOutput(OutputInterface $output);

    /**
     * Gets the output object to be used in migration object
     *
     * @return \Symfony\Component\Console\Output\OutputInterface|null
     */
    public function getOutput(): ?OutputInterface;

    /**
     * Gets the name.
     *
     * @return string
     */
    public function getName(): string;

    /**
     * Gets the detected environment
     *
     * @return string
     */
    public function getEnvironment(): string;

    /**
     * Sets the migration version number.
     *
     * @param int $version Version
     * @return $this
     */
    public function setVersion(int $version);

    /**
     * Gets the migration version number.
     *
     * @return int
     */
    public function getVersion(): int;

    /**
     * Sets whether this migration is being applied or reverted
     *
     * @param bool $isMigratingUp True if the migration is being applied
     * @return $this
     */
    public function setMigratingUp(bool $isMigratingUp);

    /**
     * Gets whether this migration is being applied or reverted.
     * True means that the migration is being applied.
     *
     * @return bool
     */
    public function isMigratingUp(): bool;

    /**
     * Executes a SQL statement and returns the number of affected rows.
     *
     * @param string $sql SQL
     * @param array $params parameters to use for prepared query
     * @return int
     */
    public function execute(string $sql, array $params = []): int;

    /**
     * Executes a SQL statement.
     *
     * The return type depends on the underlying adapter being used. To improve
     * IDE auto-completion possibility, you can overwrite the query method
     * phpDoc in your (typically custom abstract parent) migration class, where
     * you can set the return type by the adapter in your current use.
     *
     * @param string $sql SQL
     * @param array $params parameters to use for prepared query
     * @return mixed
     */
    public function query(string $sql, array $params = []);

    /**
     * Returns a new Query object that can be used to build complex SELECT, UPDATE, INSERT or DELETE
     * queries and execute them against the current database.
     *
     * Queries executed through the query builder are always sent to the database, regardless of the
     * the dry-run settings.
     *
     * @see https://api.cakephp.org/3.6/class-Cake.Database.Query.html
     * @param string $type Query
     * @return \Cake\Database\Query
     */
<<<<<<< HEAD
    public function getQueryBuilder(string $type);
=======
    public function getQueryBuilder(): Query;
>>>>>>> da741d10

    /**
     * Executes a query and returns only one row as an array.
     *
     * @param string $sql SQL
     * @return array|false
     */
    public function fetchRow(string $sql);

    /**
     * Executes a query and returns an array of rows.
     *
     * @param string $sql SQL
     * @return array
     */
    public function fetchAll(string $sql): array;

    /**
     * Create a new database.
     *
     * @param string $name Database Name
     * @param array<string, mixed> $options Options
     * @return void
     */
    public function createDatabase(string $name, array $options): void;

    /**
     * Drop a database.
     *
     * @param string $name Database Name
     * @return void
     */
    public function dropDatabase(string $name): void;

    /**
     * Creates schema.
     *
     * This will thrown an error for adapters that do not support schemas.
     *
     * @param string $name Schema name
     * @return void
     * @throws \BadMethodCallException
     */
    public function createSchema(string $name): void;

    /**
     * Drops schema.
     *
     * This will thrown an error for adapters that do not support schemas.
     *
     * @param string $name Schema name
     * @return void
     * @throws \BadMethodCallException
     */
    public function dropSchema(string $name): void;

    /**
     * Checks to see if a table exists.
     *
     * @param string $tableName Table name
     * @return bool
     */
    public function hasTable(string $tableName): bool;

    /**
     * Returns an instance of the <code>\Table</code> class.
     *
     * You can use this class to create and manipulate tables.
     *
     * @param string $tableName Table name
     * @param array<string, mixed> $options Options
     * @return \Phinx\Db\Table
     */
    public function table(string $tableName, array $options): Table;

    /**
     * Perform checks on the migration, printing a warning
     * if there are potential problems.
     *
     * @return void
     */
    public function preFlightCheck(): void;

    /**
     * Perform checks on the migration after completion
     *
     * Right now, the only check is whether all changes were committed
     *
     * @return void
     */
    public function postFlightCheck(): void;

    /**
     * Checks to see if the migration should be executed.
     *
     * Returns true by default.
     *
     * You can use this to prevent a migration from executing.
     *
     * @return bool
     */
    public function shouldExecute(): bool;
}<|MERGE_RESOLUTION|>--- conflicted
+++ resolved
@@ -164,11 +164,7 @@
      * @param string $type Query
      * @return \Cake\Database\Query
      */
-<<<<<<< HEAD
-    public function getQueryBuilder(string $type);
-=======
-    public function getQueryBuilder(): Query;
->>>>>>> da741d10
+    public function getQueryBuilder(string $type): Query;
 
     /**
      * Executes a query and returns only one row as an array.
