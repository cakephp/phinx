<?php
/**
 * Phinx
 *
 * (The MIT license)
 * Copyright (c) 2014 Rob Morgan
 *
 * Permission is hereby granted, free of charge, to any person obtaining a copy
 * of this software and associated * documentation files (the "Software"), to
 * deal in the Software without restriction, including without limitation the
 * rights to use, copy, modify, merge, publish, distribute, sublicense, and/or
 * sell copies of the Software, and to permit persons to whom the Software is
 * furnished to do so, subject to the following conditions:
 *
 * The above copyright notice and this permission notice shall be included in
 * all copies or substantial portions of the Software.
 *
 * THE SOFTWARE IS PROVIDED "AS IS", WITHOUT WARRANTY OF ANY KIND, EXPRESS OR
 * IMPLIED, INCLUDING BUT NOT LIMITED TO THE WARRANTIES OF MERCHANTABILITY,
 * FITNESS FOR A PARTICULAR PURPOSE AND NONINFRINGEMENT. IN NO EVENT SHALL THE
 * AUTHORS OR COPYRIGHT HOLDERS BE LIABLE FOR ANY CLAIM, DAMAGES OR OTHER
 * LIABILITY, WHETHER IN AN ACTION OF CONTRACT, TORT OR OTHERWISE, ARISING
 * FROM, OUT OF OR IN CONNECTION WITH THE SOFTWARE OR THE USE OR OTHER DEALINGS
 * IN THE SOFTWARE.
 *
 * @package    Phinx
 * @subpackage Phinx\Migration
 */
namespace Phinx\Migration;

use Phinx\Db\Adapter\AdapterInterface;
use Phinx\Db\Table;
use Symfony\Component\Console\Output\OutputInterface;


/**
 * Migration interface
 *
 * @author Rob Morgan <robbym@gmail.com>
 */
interface MigrationInterface
{
    /**
     * @var string
     */
    const CHANGE = 'change';

    /**
     * @var string
     */
    const UP = 'up';

    /**
     * @var string
     */
    const DOWN = 'down';

    /**
     * Migrate Up
     *
     * @return void
     */
    public function up();

    /**
     * Migrate Down
     *
     * @return void
     */
    public function down();

    /**
     * Sets the database adapter.
     *
     * @param AdapterInterface $adapter Database Adapter
     * @return MigrationInterface
     */
    public function setAdapter(AdapterInterface $adapter);

    /**
     * Gets the database adapter.
     *
     * @return AdapterInterface
     */
    public function getAdapter();

    /**
     * Sets the output object to be used in migration object
     *
     * @param OutputInterface $output
     * @return MigrationInterface
     */
    public function setOutput(OutputInterface $output);

    /**
     * Gets the output object to be used in migration object
     *
     * @return OutputInterface
     */
    public function getOutput();
    
    /**
     * Gets the name.
     *
     * @return string
     */
    public function getName();

    /**
     * Sets the migration version number.
     *
     * @param float $version Version
     * @return MigrationInterface
     */
    public function setVersion($version);

    /**
     * Gets the migration version number.
     *
     * @return float
     */
    public function getVersion();

    /**
     * Executes a SQL statement and returns the number of affected rows.
     *
     * @param string $sql SQL
     * @param array $binds array of properties to be bound the the query
     * @return bool Success or failure of the query
     */
<<<<<<< HEAD
    public function execute($sql, array $binds = null);
    
=======
    public function execute($sql);

>>>>>>> f949ccf7
    /**
     * Executes a SQL statement and returns the result as an array.
     *
     * @param string $sql SQL
     * @return array
     */
    public function query($sql);

    /**
     * Executes a query and returns only one row as an array.
     *
     * @param string $sql SQL
     * @return array
     */
    public function fetchRow($sql);

    /**
     * Executes a query and returns an array of rows.
     *
     * @param string $sql SQL
     * @return array
     */
    public function fetchAll($sql);

    /**
     * Create a new database.
     *
     * @param string $name Database Name
     * @param array $options Options
     * @return void
     */
    public function createDatabase($name, $options);

    /**
     * Drop a database.
     *
     * @param string $name Database Name
     * @return void
     */
    public function dropDatabase($name);

    /**
     * Checks to see if a table exists.
     *
     * @param string $tableName Table Name
     * @return boolean
     */
    public function hasTable($tableName);

    /**
     * Returns an instance of the <code>\Table</code> class.
     *
     * You can use this class to create and manipulate tables.
     *
     * @param string $tableName Table Name
     * @param array $options Options
     * @return Table
     */
    public function table($tableName, $options);
}<|MERGE_RESOLUTION|>--- conflicted
+++ resolved
@@ -128,13 +128,8 @@
      * @param array $binds array of properties to be bound the the query
      * @return bool Success or failure of the query
      */
-<<<<<<< HEAD
     public function execute($sql, array $binds = null);
     
-=======
-    public function execute($sql);
-
->>>>>>> f949ccf7
     /**
      * Executes a SQL statement and returns the result as an array.
      *
