--- conflicted
+++ resolved
@@ -73,7 +73,6 @@
      * Sets the database adapter.
      *
      * @param AdapterInterface $adapter Database Adapter
-     *
      * @return MigrationInterface
      */
     public function setAdapter(AdapterInterface $adapter);
@@ -85,7 +84,6 @@
      */
     public function getAdapter();
 
-<<<<<<< HEAD
     /**
      * Sets the output object to be used in migration object
      *
@@ -101,8 +99,6 @@
      */
     public function getOutput();
     
-=======
->>>>>>> e3ad5304
     /**
      * Gets the name.
      *
@@ -114,7 +110,6 @@
      * Sets the migration version number.
      *
      * @param float $version Version
-     *
      * @return MigrationInterface
      */
     public function setVersion($version);
@@ -130,7 +125,6 @@
      * Executes a SQL statement and returns the number of affected rows.
      *
      * @param string $sql SQL
-     *
      * @return int
      */
     public function execute($sql);
@@ -139,7 +133,6 @@
      * Executes a SQL statement and returns the result as an array.
      *
      * @param string $sql SQL
-     *
      * @return array
      */
     public function query($sql);
@@ -148,7 +141,6 @@
      * Executes a query and returns only one row as an array.
      *
      * @param string $sql SQL
-     *
      * @return array
      */
     public function fetchRow($sql);
@@ -157,7 +149,6 @@
      * Executes a query and returns an array of rows.
      *
      * @param string $sql SQL
-     *
      * @return array
      */
     public function fetchAll($sql);
@@ -165,9 +156,8 @@
     /**
      * Create a new database.
      *
-     * @param string $name    Database Name
-     * @param array  $options Options
-     *
+     * @param string $name Database Name
+     * @param array $options Options
      * @return void
      */
     public function createDatabase($name, $options);
@@ -176,7 +166,6 @@
      * Drop a database.
      *
      * @param string $name Database Name
-     *
      * @return void
      */
     public function dropDatabase($name);
@@ -185,7 +174,6 @@
      * Checks to see if a table exists.
      *
      * @param string $tableName Table Name
-     *
      * @return boolean
      */
     public function hasTable($tableName);
@@ -196,8 +184,7 @@
      * You can use this class to create and manipulate tables.
      *
      * @param string $tableName Table Name
-     * @param array  $options   Options
-     *
+     * @param array $options Options
      * @return Table
      */
     public function table($tableName, $options);
