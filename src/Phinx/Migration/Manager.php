--- conflicted
+++ resolved
@@ -372,8 +372,7 @@
      */
     public function executeMigration(string $name, MigrationInterface $migration, string $direction = MigrationInterface::UP, bool $fake = false): void
     {
-<<<<<<< HEAD
-        $this->getOutput()->writeln('');
+        $this->getOutput()->writeln('', $this->verbosityLevel);
 
         // Skip the migration if it should not be executed
         if (!$migration->shouldExecute()) {
@@ -383,34 +382,16 @@
         }
 
         $this->printMigrationStatus($migration, ($direction === MigrationInterface::UP ? 'migrating' : 'reverting'));
-=======
-        $this->getOutput()->writeln('', $this->verbosityLevel);
-        $this->getOutput()->writeln(
-            ' ==' .
-            ' <info>' . $migration->getVersion() . ' ' . $migration->getName() . ':</info>' .
-            ' <comment>' . ($direction === MigrationInterface::UP ? 'migrating' : 'reverting') . '</comment>',
-            $this->verbosityLevel
-        );
->>>>>>> bc2d6954
 
         // Execute the migration and log the time elapsed.
         $start = microtime(true);
         $this->getEnvironment($name)->executeMigration($migration, $direction, $fake);
         $end = microtime(true);
 
-<<<<<<< HEAD
         $this->printMigrationStatus(
             $migration,
             ($direction === MigrationInterface::UP ? 'migrated' : 'reverted'),
             sprintf('%.4fs', $end - $start)
-=======
-        $this->getOutput()->writeln(
-            ' ==' .
-            ' <info>' . $migration->getVersion() . ' ' . $migration->getName() . ':</info>' .
-            ' <comment>' . ($direction === MigrationInterface::UP ? 'migrated' : 'reverted') .
-            ' ' . sprintf('%.4fs', $end - $start) . '</comment>',
-            $this->verbosityLevel
->>>>>>> bc2d6954
         );
     }
 
@@ -423,8 +404,7 @@
      */
     public function executeSeed(string $name, SeedInterface $seed): void
     {
-<<<<<<< HEAD
-        $this->getOutput()->writeln('');
+        $this->getOutput()->writeln('', $this->verbosityLevel);
 
         // Skip the seed if it should not be executed
         if (!$seed->shouldExecute()) {
@@ -434,15 +414,6 @@
         }
 
         $this->printSeedStatus($seed, 'seeding');
-=======
-        $this->getOutput()->writeln('', $this->verbosityLevel);
-        $this->getOutput()->writeln(
-            ' ==' .
-            ' <info>' . $seed->getName() . ':</info>' .
-            ' <comment>seeding</comment>',
-            $this->verbosityLevel
-        );
->>>>>>> bc2d6954
 
         // Execute the seeder and log the time elapsed.
         $start = microtime(true);
@@ -502,15 +473,9 @@
     {
         $this->getOutput()->writeln(
             ' ==' .
-<<<<<<< HEAD
             ' <info>' . $name . ':</info>' .
-            ' <comment>' . $status . ' ' . $duration . '</comment>'
-=======
-            ' <info>' . $seed->getName() . ':</info>' .
-            ' <comment>seeded' .
-            ' ' . sprintf('%.4fs', $end - $start) . '</comment>',
+            ' <comment>' . $status . ' ' . $duration . '</comment>',
             $this->verbosityLevel
->>>>>>> bc2d6954
         );
     }
 
