--- conflicted
+++ resolved
@@ -106,14 +106,9 @@
         $migrations = [];
         $hasDownMigration = false;
         $hasMissingMigration = false;
-<<<<<<< HEAD
         $env = $this->getEnvironment($environment);
-
-        if (count($this->getMigrations($env))) {
-=======
-        $migrations = $this->getMigrations();
+        $migrations = $this->getMigrations($env);
         if (count($migrations)) {
->>>>>>> 14882c3a
             // TODO - rewrite using Symfony Table Helper as we already have this library
             // included and it will fix formatting issues (e.g drawing the lines)
             $output->writeln('');
@@ -138,9 +133,6 @@
                 return strlen($version['migration_name']);
             }, $versions)) : 0;
 
-<<<<<<< HEAD
-            foreach ($this->getMigrations($env) as $migration) {
-=======
             $missingVersions = array_diff_key($versions, $migrations);
 
             $hasMissingMigration = !empty($missingVersions);
@@ -172,7 +164,6 @@
             }
 
             foreach ($sortedMigrations as $migration) {
->>>>>>> 14882c3a
                 $version = array_key_exists($migration->getVersion(), $versions) ? $versions[$migration->getVersion()] : false;
                 if ($version) {
                     // check if there are missing versions before this version
@@ -237,13 +228,8 @@
             switch ($format) {
                 case 'json':
                     $output->writeln(json_encode(
-<<<<<<< HEAD
-                        array(
+                        [
                             'pending_count' => count($this->getMigrations($env)),
-=======
-                        [
-                            'pending_count' => count($this->getMigrations()),
->>>>>>> 14882c3a
                             'migrations' => $migrations
                         ]
                     ));
@@ -438,16 +424,9 @@
      */
     public function rollback($environment, $target = null, $force = false, $targetMustMatchVersion = true)
     {
-<<<<<<< HEAD
-        $env = $this->getEnvironment($environment);
-        $migrations = $this->getMigrations($env);
-        $versionLog = $env->getVersionLog();
-        $versions = array_keys($versionLog);
-=======
-        // note that the migrations are indexed by name (aka creation time) in ascending order
-        $migrations = $this->getMigrations();
->>>>>>> 14882c3a
-
+      // note that the migrations are indexed by name (aka creation time) in ascending order
+        $migrations = $this->getMigrations($this->getEnvironment($environment));
+      
         // note that the version log are also indexed by name with the proper ascending order according to the version order
         $executedVersions = $this->getEnvironment($environment)->getVersionLog();
 
@@ -895,14 +874,8 @@
      * @param int $version
      * @return void
      */
-<<<<<<< HEAD
-    public function toggleBreakpoint($environment, $version){
-=======
     public function toggleBreakpoint($environment, $version)
     {
-        $migrations = $this->getMigrations();
-        $this->getMigrations();
->>>>>>> 14882c3a
         $env = $this->getEnvironment($environment);
         $migrations = $this->getMigrations($env);
         $this->getMigrations($env);
