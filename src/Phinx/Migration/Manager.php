<?php
/**
 * Phinx
 *
 * (The MIT license)
 * Copyright (c) 2014 Rob Morgan
 *
 * Permission is hereby granted, free of charge, to any person obtaining a copy
 * of this software and associated * documentation files (the "Software"), to
 * deal in the Software without restriction, including without limitation the
 * rights to use, copy, modify, merge, publish, distribute, sublicense, and/or
 * sell copies of the Software, and to permit persons to whom the Software is
 * furnished to do so, subject to the following conditions:
 *
 * The above copyright notice and this permission notice shall be included in
 * all copies or substantial portions of the Software.
 *
 * THE SOFTWARE IS PROVIDED "AS IS", WITHOUT WARRANTY OF ANY KIND, EXPRESS OR
 * IMPLIED, INCLUDING BUT NOT LIMITED TO THE WARRANTIES OF MERCHANTABILITY,
 * FITNESS FOR A PARTICULAR PURPOSE AND NONINFRINGEMENT. IN NO EVENT SHALL THE
 * AUTHORS OR COPYRIGHT HOLDERS BE LIABLE FOR ANY CLAIM, DAMAGES OR OTHER
 * LIABILITY, WHETHER IN AN ACTION OF CONTRACT, TORT OR OTHERWISE, ARISING
 * FROM, OUT OF OR IN CONNECTION WITH THE SOFTWARE OR THE USE OR OTHER DEALINGS
 * IN THE SOFTWARE.
 *
 * @package    Phinx
 * @subpackage Phinx\Migration
 */
namespace Phinx\Migration;

use Symfony\Component\Console\Output\OutputInterface;
use Phinx\Config\ConfigInterface;
use Phinx\Migration\Manager\Environment;

class Manager
{
    /**
     * @var ConfigInterface
     */
    protected $config;

    /**
     * @var OutputInterface
     */
    protected $output;

    /**
     * @var array
     */
    protected $environments;

    /**
     * @var array
     */
    protected $migrations;

    /**
     * Class Constructor.
     *
<<<<<<< HEAD
     * @param ConfigInterface $config Configuration Object
=======
     * @param Config          $config Config
>>>>>>> e3ad5304
     * @param OutputInterface $output Console Output
     */
    public function __construct(ConfigInterface $config, OutputInterface $output)
    {
        $this->setConfig($config);
        $this->setOutput($output);
    }

    /**
     * Prints the specified environment's migration status.
     *
     * @param string $environment Environment name
     * @param string $database    Database name
     * @param null   $format      File Format
     *
     * @return void
     */
    public function printStatus($environment, $database = null, $format = null)
    {
        $output = $this->getOutput();
        $migrations = array();
        if (count($this->getMigrations())) {
            $output->writeln('');
            $output->writeln(' Status  Migration ID    Migration Name ');
            $output->writeln('-----------------------------------------');

<<<<<<< HEAD
            $env = $this->getEnvironment($environment);
=======
            $env = $this->getEnvironment($environment, $database);
>>>>>>> e3ad5304
            $versions = $env->getVersions();

            foreach ($this->getMigrations() as $migration) {
                if (in_array($migration->getVersion(), $versions)) {
                    $status = '     <info>up</info> ';
                    unset($versions[array_search($migration->getVersion(), $versions)]);
                } else {
                    if (!$migration->databaseAllowed($database)) {
                        $status = '   <comment>skip</comment> ';
                    } else {
                        $status = '   <error>down</error> ';
                    }
                }

                $output->writeln(
                    $status
                    . sprintf(' %14.0f ', $migration->getVersion())
                    . ' <comment>' . $migration->getName() . '</comment>'
                );
                $migrations[] = array('migration_status' => trim(strip_tags($status)), 'migration_id' => sprintf('%14.0f', $migration->getVersion()), 'migration_name' => $migration->getName());
            }

            foreach ($versions as $missing) {
                $output->writeln(
                    '     <error>up</error> '
                    . sprintf(' %14.0f ', $missing)
                    . ' <error>** MISSING **</error>'
                );
            }
        } else {
            // there are no migrations
            $output->writeln('');
            $output->writeln('There are no available migrations. Try creating one using the <info>create</info> command.');
        }

        // write an empty line
        $output->writeln('');
        if ($format != null) {
            switch ($format) {
                case 'json':
                    $output->writeln(json_encode($migrations));
                    break;
                default:
                    $output->writeln('<info>Unsupported format: '.$format.'</info>');
                    break;
            }
        }
<<<<<<< HEAD

=======
>>>>>>> e3ad5304
    }

    /**
     * Migrate an environment to the specified version.
     *
     * @param string $environment Environment
     * @param string $database    Database In Given Environment
     * @param int    $version     Number of version
     *
     * @return void
     */
    public function migrate($environment, $database = null, $version = null)
    {
        $migrations = $this->getMigrations($database);
        $env = $this->getEnvironment($environment, $database);

        $versions = $env->getVersions();
        $current = $env->getCurrentVersion();

        if (empty($versions) && empty($migrations)) {
            return;
        }

        if (null === $version) {
            $version = max(array_merge($versions, array_keys($migrations)));
        } else {
            if (0 != $version && !isset($migrations[$version])) {
                $this->output->writeln(sprintf(
                    '<comment>warning</comment> %s is not a valid version',
                    $version
                ));

                return;
            }
        }

        // are we migrating up or down?
        $direction = $version > $current ? MigrationInterface::UP : MigrationInterface::DOWN;

        if ($direction == MigrationInterface::DOWN) {
            // run downs first
            krsort($migrations);
            foreach ($migrations as $migration) {
                if ($migration->getVersion() <= $version) {
                    break;
                }

                if (in_array($migration->getVersion(), $versions)) {
                    $this->executeMigration($environment, $migration, MigrationInterface::DOWN, $database);
                }
            }
        }

        ksort($migrations);
        foreach ($migrations as $migration) {
            if ($migration->getVersion() > $version) {
                break;
            }

            if (!in_array($migration->getVersion(), $versions)) {
                $this->executeMigration($environment, $migration, MigrationInterface::UP, $database);
            }
        }

        $this->clearMigrations();
    }

    /**
     * Execute a migration against the specified Environment.
     *
     * @param string             $name      Environment Name
     * @param MigrationInterface $migration Migration
     * @param string             $direction Direction
     * @param string             $database  [=null] Database In Given Environment
     *
     * @return void
     */
    public function executeMigration($name, MigrationInterface $migration, $direction = MigrationInterface::UP, $database = null)
    {
        $this->getOutput()->writeln('');
        $this->getOutput()->writeln(
            ' =='
            . ' <info>' . $migration->getVersion() . ' ' . $migration->getName() . ':</info>'
            . ' <comment>' . ($direction == 'up' ? 'migrating' : 'reverting') . '</comment>'
        );

        // Execute the migration and log the time elapsed.
        $start = microtime(true);
        $this->getEnvironment($name, $database)->executeMigration($migration, $direction);
        $end = microtime(true);

        $this->getOutput()->writeln(
            ' =='
            . ' <info>' . $migration->getVersion() . ' ' . $migration->getName() . ':</info>'
            . ' <comment>' . ($direction == 'up' ? 'migrated' : 'reverted')
            . ' ' . sprintf('%.4fs', $end - $start) . '</comment>'
        );
    }

    /**
     * Rollback an environment to the specified version.
     *
     * @param string $environment Environment
     * @param string $database    Database Name In Given Environment
     * @param int    $version     Number of version
     *
     * @return void
     */
    public function rollback($environment, $database = null, $version = null)
    {
        $migrations = $this->getMigrations($database);
        $env = $this->getEnvironment($environment, $database);
        $versions = $env->getVersions();

        ksort($migrations);
        sort($versions);

        // Check we have at least 1 migration to revert
        if (empty($versions) || $version == end($versions)) {
            $this->getOutput()->writeln('<error>No migrations to rollback</error>');

            return;
        }

        // If no target version was supplied, revert the last migration
        if (null === $version) {
            // Get the migration before the last run migration
            $prev = count($versions) - 2;
            $version = $prev >= 0 ? $versions[$prev] : 0;
        } else {
            // Get the first migration number
            $first = reset($versions);

            // If the target version is before the first migration, revert all migrations
            if ($version < $first) {
                $version = 0;
            }
        }

        // Check the target version exists
        if (0 !== $version && !isset($migrations[$version])) {
            $this->getOutput()->writeln("<error>Target version ($version) not found</error>");

            return;
        }

        // Revert the migration(s)
        krsort($migrations);
        foreach ($migrations as $migration) {
            if ($migration->getVersion() <= $version) {
                break;
            }

            if (in_array($migration->getVersion(), $versions)) {
                $this->executeMigration($environment, $migration, MigrationInterface::DOWN, $database);
            }
        }
    }

    /**
     * Sets the environments.
     *
     * @param array $environments Environments
     *
     * @return Manager
     */
    public function setEnvironments($environments = array())
    {
        $this->environments = $environments;

        return $this;
    }

    /**
     * Gets the manager class for the given environment.
     *
     * @param string $name     Environment Name
     * @param string $database Database In Given Environment
     *
     * @throws \InvalidArgumentException
     * @return Environment
     */
    public function getEnvironment($name, $database = null)
    {
        $envName = $this->getEnvironmentName($name, $database);
        if (isset($this->environments[$envName])) {
            return $this->environments[$envName];
        }

        // check the environment exists
        if (!$this->getConfig()->hasEnvironment($name)) {
            throw new \InvalidArgumentException(sprintf(
                'The environment "%s" does not exist',
                $name
            ));
        }

        // create an environment instance and cache it
        $environment = new Environment($name, $this->getConfig()->getEnvironment($name, $database));
        $this->environments[$envName] = $environment;
        $environment->setOutput($this->getOutput());

        return $environment;
    }

    /**
     * Sets the console output.
     *
     * @param OutputInterface $output Output
     *
     * @return Manager
     */
    public function setOutput(OutputInterface $output)
    {
        $this->output = $output;

        return $this;
    }

    /**
     * Gets the console output.
     *
     * @return OutputInterface
     */
    public function getOutput()
    {
        return $this->output;
    }

    /**
     * Sets the database migrations.
     *
     * @param array $migrations Migrations
     *
     * @return Manager
     */
    public function setMigrations(array $migrations)
    {
        $this->migrations = $migrations;

        return $this;
    }

    /**
     * Clear the database migrations.
     *
     * @return Manager
     */
    public function clearMigrations()
    {
        $this->migrations = null;

        return $this;
    }

    /**
     * Gets an array of the database migrations.
     *
     * @param string $database Database name
     *
     * @throws \InvalidArgumentException
     *
     * @return AbstractMigration[]
     */
    public function getMigrations($database = null)
    {
        if (null === $this->migrations) {
            $config = $this->getConfig();
            $phpFiles = glob($config->getMigrationPath() . DIRECTORY_SEPARATOR . '*.php');

            // filter the files to only get the ones that match our naming scheme
            $fileNames = array();
            /** @var AbstractMigration[] $versions */
            $versions = array();

            foreach ($phpFiles as $filePath) {
                if (preg_match('/([0-9]+)_([_a-z0-9]*).php/', basename($filePath))) {
                    $matches = array();
                    preg_match('/^[0-9]+/', basename($filePath), $matches); // get the version from the start of the filename
                    $version = $matches[0];

                    if (isset($versions[$version])) {
                        throw new \InvalidArgumentException(sprintf('Duplicate migration - "%s" has the same version as "%s"', $filePath, $versions[$version]->getVersion()));
                    }

                    // convert the filename to a class name
                    $class = preg_replace('/^[0-9]+_/', '', basename($filePath));
                    $class = str_replace('_', ' ', $class);
                    $class = ucwords($class);
                    $class = str_replace(' ', '', $class);
                    if (false !== strpos($class, '.')) {
                        $class = substr($class, 0, strpos($class, '.'));
                    }

                    if (isset($fileNames[$class])) {
                        throw new \InvalidArgumentException(sprintf(
                            'Migration "%s" has the same name as "%s"',
                            basename($filePath),
                            $fileNames[$class]
                        ));
                    }

                    $fileNames[$class] = basename($filePath);

                    // load the migration file
                    /** @noinspection PhpIncludeInspection */
                    require_once $filePath;
                    if (!class_exists($class)) {
                        throw new \InvalidArgumentException(sprintf(
                            'Could not find class "%s" in file "%s"',
                            $class,
                            $filePath
                        ));
                    }

                    // instantiate it
                    $migration = new $class($version);

                    if (!($migration instanceof AbstractMigration)) {
                        throw new \InvalidArgumentException(sprintf(
                            'The class "%s" in file "%s" must extend \Phinx\Migration\AbstractMigration',
                            $class,
                            $filePath
                        ));
                    }
<<<<<<< HEAD

                    $migration->setOutput($this->getOutput());
                    $versions[$version] = $migration;
=======
                    if ($migration->databaseAllowed($database)) {
                        $versions[$version] = $migration;
                    }
>>>>>>> e3ad5304
                }
            }

            ksort($versions);
            $this->setMigrations($versions);
        }

        return $this->migrations;
    }

    /**
     * Sets the config.
     *
<<<<<<< HEAD
     * @param  ConfigInterface $config Configuration Object
=======
     * @param Config $config Config
     *
>>>>>>> e3ad5304
     * @return Manager
     */
    public function setConfig(ConfigInterface $config)
    {
        $this->config = $config;

        return $this;
    }

    /**
     * Gets the config.
     *
     * @return ConfigInterface
     */
    public function getConfig()
    {
        return $this->config;
    }

    /**
     * Gets the name of environment with using of database name if exists.
     *
     * @param string $environment Environment Name
     * @param string $database    Database Name in Given Environment
     *
     * @return string
     */
    private function getEnvironmentName($environment, $database)
    {
        return $environment . (!empty($database) ? '_'.$database : '');
    }
}<|MERGE_RESOLUTION|>--- conflicted
+++ resolved
@@ -57,11 +57,7 @@
     /**
      * Class Constructor.
      *
-<<<<<<< HEAD
      * @param ConfigInterface $config Configuration Object
-=======
-     * @param Config          $config Config
->>>>>>> e3ad5304
      * @param OutputInterface $output Console Output
      */
     public function __construct(ConfigInterface $config, OutputInterface $output)
@@ -88,11 +84,7 @@
             $output->writeln(' Status  Migration ID    Migration Name ');
             $output->writeln('-----------------------------------------');
 
-<<<<<<< HEAD
-            $env = $this->getEnvironment($environment);
-=======
             $env = $this->getEnvironment($environment, $database);
->>>>>>> e3ad5304
             $versions = $env->getVersions();
 
             foreach ($this->getMigrations() as $migration) {
@@ -140,10 +132,7 @@
                     break;
             }
         }
-<<<<<<< HEAD
-
-=======
->>>>>>> e3ad5304
+
     }
 
     /**
@@ -469,15 +458,11 @@
                             $filePath
                         ));
                     }
-<<<<<<< HEAD
-
-                    $migration->setOutput($this->getOutput());
-                    $versions[$version] = $migration;
-=======
+
                     if ($migration->databaseAllowed($database)) {
+                        $migration->setOutput($this->getOutput());
                         $versions[$version] = $migration;
                     }
->>>>>>> e3ad5304
                 }
             }
 
@@ -491,12 +476,7 @@
     /**
      * Sets the config.
      *
-<<<<<<< HEAD
      * @param  ConfigInterface $config Configuration Object
-=======
-     * @param Config $config Config
-     *
->>>>>>> e3ad5304
      * @return Manager
      */
     public function setConfig(ConfigInterface $config)
