--- conflicted
+++ resolved
@@ -620,11 +620,7 @@
     /**
      * Sets the user defined PSR-11 container
      *
-<<<<<<< HEAD
-     * @param ContainerInterface $container Container
-=======
-     * @param \Psr\Container\ContainerInterface $container
->>>>>>> c0202101
+     * @param \Psr\Container\ContainerInterface $container Container
      */
     public function setContainer(ContainerInterface $container)
     {
