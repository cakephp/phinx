--- conflicted
+++ resolved
@@ -29,12 +29,8 @@
 namespace Phinx\Migration;
 
 use Symfony\Component\Console\Output\OutputInterface;
-<<<<<<< HEAD
 use Symfony\Component\Console\Output\NullOutput;
 use Symfony\Component\Filesystem\Filesystem;
-use Phinx\Db\Adapter\AdapterInterface;
-=======
->>>>>>> d918fef1
 use Phinx\Config\Config;
 use Phinx\Migration\Manager\Environment;
 
@@ -401,31 +397,7 @@
 
                     $fileNames[$class] = basename($filePath);
                     
-<<<<<<< HEAD
                     $migration = $this->instantiateMigration($filePath, $class, $version);
-=======
-                    // load the migration file
-                    /** @noinspection PhpIncludeInspection */
-                    require_once $filePath;
-                    if (!class_exists($class)) {
-                        throw new \InvalidArgumentException(sprintf(
-                            'Could not find class "%s" in file "%s"',
-                            $class,
-                            $filePath
-                        ));
-                    }
-
-                    // instantiate it
-                    $migration = new $class($version);
-                    
-                    if (!($migration instanceof AbstractMigration)) {
-                        throw new \InvalidArgumentException(sprintf(
-                            'The class "%s" in file "%s" must extend \Phinx\Migration\AbstractMigration',
-                            $class,
-                            $filePath
-                        ));
-                    }
->>>>>>> d918fef1
                     
                     $versions[$version] = $migration;
                 }
@@ -471,6 +443,7 @@
     protected function instantiateMigration($filePath, $class, $version)
     {
         // load the migration file
+        /** @noinspection PhpIncludeInspection */
         require_once $filePath;
 
         if (!class_exists($class)) {
