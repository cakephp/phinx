<?php
/**
 * Phinx
 *
 * (The MIT license)
 * Copyright (c) 2015 Rob Morgan
 *
 * Permission is hereby granted, free of charge, to any person obtaining a copy
 * of this software and associated * documentation files (the "Software"), to
 * deal in the Software without restriction, including without limitation the
 * rights to use, copy, modify, merge, publish, distribute, sublicense, and/or
 * sell copies of the Software, and to permit persons to whom the Software is
 * furnished to do so, subject to the following conditions:
 *
 * The above copyright notice and this permission notice shall be included in
 * all copies or substantial portions of the Software.
 *
 * THE SOFTWARE IS PROVIDED "AS IS", WITHOUT WARRANTY OF ANY KIND, EXPRESS OR
 * IMPLIED, INCLUDING BUT NOT LIMITED TO THE WARRANTIES OF MERCHANTABILITY,
 * FITNESS FOR A PARTICULAR PURPOSE AND NONINFRINGEMENT. IN NO EVENT SHALL THE
 * AUTHORS OR COPYRIGHT HOLDERS BE LIABLE FOR ANY CLAIM, DAMAGES OR OTHER
 * LIABILITY, WHETHER IN AN ACTION OF CONTRACT, TORT OR OTHERWISE, ARISING
 * FROM, OUT OF OR IN CONNECTION WITH THE SOFTWARE OR THE USE OR OTHER DEALINGS
 * IN THE SOFTWARE.
 *
 * @package    Phinx
 * @subpackage Phinx\Migration
 */
namespace Phinx\Migration;

use Symfony\Component\Console\Input\InputInterface;
use Symfony\Component\Console\Output\OutputInterface;
use Phinx\Config\ConfigInterface;
use Phinx\Migration\Manager\Environment;
use Phinx\Seed\AbstractSeed;
use Phinx\Seed\SeedInterface;
use Phinx\Util\Util;

class Manager
{
    /**
     * @var ConfigInterface
     */
    protected $config;

    /**
     * @var InputInterface
     */
    protected $input;

    /**
     * @var OutputInterface
     */
    protected $output;

    /**
     * @var array
     */
    protected $environments;

    /**
     * @var array
     */
    protected $migrations;

    /**
     * @var array
     */
    protected $seeds;

    /**
     * @var integer
     */
    const EXIT_STATUS_DOWN = 1;

    /**
     * @var integer
     */
    const EXIT_STATUS_MISSING = 2;

    /**
     * Class Constructor.
     *
     * @param ConfigInterface $config Configuration Object
     * @param InputInterface $input Console Input
     * @param OutputInterface $output Console Output
     */
    public function __construct(ConfigInterface $config, InputInterface $input, OutputInterface $output)
    {
        $this->setConfig($config);
        $this->setInput($input);
        $this->setOutput($output);
    }

    /**
     * Prints the specified environment's migration status.
     *
     * @param string $environment
     * @param null $format
     * @return integer 0 if all migrations are up, or an error code
     */
    public function printStatus($environment, $format = null, $showOnlyDownMigrations = false)
    {
        $output = $this->getOutput();
        $migrations = array();
        $hasDownMigration = false;
        $hasMissingMigration = false;
        if (count($this->getMigrations())) {
            // TODO - rewrite using Symfony Table Helper as we already have this library
            // included and it will fix formatting issues (e.g drawing the lines)
            $output->writeln('');
            $output->writeln(' Status  Migration ID    Started              Finished             Migration Name ');
            $output->writeln('----------------------------------------------------------------------------------');

            $env = $this->getEnvironment($environment);
<<<<<<< HEAD
            $versions = $env->getVersions();
            try {
                foreach ($this->getMigrations() as $migration) {
                    $isDown = false;
                    if (in_array($migration->getVersion(), $versions)) {
                        $status = '     <info>up</info> ';
                        unset($versions[array_search($migration->getVersion(), $versions)]);
                    } else {
                        $isDown = true;
                        $status = '   <error>down</error> ';
                    }
                    if ($showOnlyDownMigrations === false || ($showOnlyDownMigrations === true && $isDown === true)) {
                        $output->writeln(
                        $status
                        . sprintf(' %14.0f ', $migration->getVersion())
                        . ' <comment>' . $migration->getName() . '</comment>'
                        );
                        $migrations[] = array('migration_status' => trim(strip_tags($status)), 'migration_id' => sprintf('%14.0f', $migration->getVersion()), 'migration_name' => $migration->getName());
                    }
=======
            $versions = $env->getVersionLog();
            $maxNameLength = $versions ? max(array_map(function($version) {
                return strlen($version['migration_name']);
            }, $versions)) : 0;

            foreach ($this->getMigrations() as $migration) {
                $version = array_key_exists($migration->getVersion(), $versions) ? $versions[$migration->getVersion()] : false;
                if ($version) {
                    $status = '     <info>up</info> ';
                } else {
                    $hasDownMigration = true;
                    $status = '   <error>down</error> ';
>>>>>>> 6943cb4b
                }
                $maxNameLength = max($maxNameLength, strlen($migration->getName()));

                $output->writeln(sprintf(
                    '%s %14.0f  %19s  %19s  <comment>%s</comment>',
                    $status, $migration->getVersion(), $version['start_time'], $version['end_time'], $migration->getName()
                ));

                if ($version && $version['breakpoint']){
                    $output->writeln('         <error>BREAKPOINT SET</error>');
                }

<<<<<<< HEAD
                foreach ($versions as $missing) {
                    $output->writeln(
                    '     <error>up</error> '
                    . sprintf(' %14.0f ', $missing)
                    . ' <error>** MISSING **</error>'
                    );
                }
            } finally {
                if ($env->getAdapter() !== null) {
                    $env->getAdapter()->disconnect();
=======
                $migrations[] = array('migration_status' => trim(strip_tags($status)), 'migration_id' => sprintf('%14.0f', $migration->getVersion()), 'migration_name' => $migration->getName());
                unset($versions[$migration->getVersion()]);
            }

            if (count($versions)) {
                $hasMissingMigration = true;
                foreach ($versions as $missing => $version) {
                    $output->writeln(sprintf(
                        '     <error>up</error>  %14.0f  %19s  %19s  <comment>%s</comment>  <error>** MISSING **</error>',
                        $missing, $version['start_time'], $version['end_time'], str_pad($version['migration_name'], $maxNameLength, ' ')
                    ));

                    if ($version && $version['breakpoint']){
                        $output->writeln('         <error>BREAKPOINT SET</error>');
                    }
>>>>>>> 6943cb4b
                }
            }
        } else {
            // there are no migrations
            $output->writeln('');
            $output->writeln('There are no available migrations. Try creating one using the <info>create</info> command.');
        }

        // write an empty line
        $output->writeln('');
        if ($format !== null) {
            switch ($format) {
                case 'json':
                    $output->writeln(json_encode(
                        array(
                            'pending_count' => count($this->getMigrations()),
                            'migrations' => $migrations
                        )
                    ));
                    break;
                default:
                    $output->writeln('<info>Unsupported format: '.$format.'</info>');
            }
        }
<<<<<<< HEAD
=======

        if ($hasMissingMigration) {
            return self::EXIT_STATUS_MISSING;
        } else if ($hasDownMigration) {
            return self::EXIT_STATUS_DOWN;
        } else {
            return 0;
        }
>>>>>>> 6943cb4b
    }

    /**
     * Migrate to the version of the database on a given date.
     *
     * @param string    $environment Environment
     * @param \DateTime $dateTime    Date to migrate to
     *
     * @return void
     */
    public function migrateToDateTime($environment, \DateTime $dateTime)
    {
        $versions   = array_keys($this->getMigrations());
        $dateString = $dateTime->format('YmdHis');

        $outstandingMigrations = array_filter($versions, function($version) use($dateString) {
            return $version <= $dateString;
        });

        if (count($outstandingMigrations) > 0) {
            $migration = max($outstandingMigrations);
            $this->getOutput()->writeln('Migrating to version ' . $migration);
            $this->migrate($environment, $migration);
        }
    }

    /**
     * Roll back to the version of the database on a given date.
     *
     * @param string    $environment Environment
     * @param \DateTime $dateTime    Date to roll back to
     * @param bool $force
     *
     * @return void
     */
    public function rollbackToDateTime($environment, \DateTime $dateTime, $force = false)
    {
        $env        = $this->getEnvironment($environment);
        $versions   = $env->getVersions();
        $dateString = $dateTime->format('YmdHis');
        sort($versions);

        $earlierVersion = null;
        $availableMigrations = array_filter($versions, function($version) use($dateString, &$earlierVersion) {
            if ($version <= $dateString) {
                $earlierVersion = $version;
            }
            return $version >= $dateString;
        });

        if (count($availableMigrations) > 0) {
            if (is_null($earlierVersion)) {
                $this->getOutput()->writeln('Rolling back all migrations');
                $migration = 0;
            } else {
                $this->getOutput()->writeln('Rolling back to version ' . $earlierVersion);
                $migration = $earlierVersion;
            }
            $this->rollback($environment, $migration, $force);
        }
    }

    /**
     * Migrate an environment to the specified version.
     *
     * @param string $environment Environment
     * @param int $version
     * @return void
     */
    public function migrate($environment, $version = null)
    {
        $migrations = $this->getMigrations();
        $env = $this->getEnvironment($environment);
        $versions = $env->getVersions();
        $current = $env->getCurrentVersion();

        if (empty($versions) && empty($migrations)) {
            return;
        }

        if (null === $version) {
            $version = max(array_merge($versions, array_keys($migrations)));
        } else {
            if (0 != $version && !isset($migrations[$version])) {
                $this->output->writeln(sprintf(
                    '<comment>warning</comment> %s is not a valid version',
                    $version
                ));
                return;
            }
        }

        // are we migrating up or down?
        $direction = $version > $current ? MigrationInterface::UP : MigrationInterface::DOWN;
<<<<<<< HEAD
	try {
		if ($direction == MigrationInterface::DOWN) {
		    // run downs first
		    krsort($migrations);
		    foreach ($migrations as $migration) {
			if ($migration->getVersion() <= $version) {
			    break;
			}

			if (in_array($migration->getVersion(), $versions)) {
			    $this->executeMigration($environment, $migration, MigrationInterface::DOWN);
			}
		    }
		}

		ksort($migrations);
		foreach ($migrations as $migration) {
		    if ($migration->getVersion() > $version) {
			break;
		    }

		    if (!in_array($migration->getVersion(), $versions)) {
			$this->executeMigration($environment, $migration, MigrationInterface::UP);
		    }
		}
	} finally {
	    if ($env->getAdapter() !== null) {
		    $env->getAdapter()->disconnect();
	    }
	}
=======

        if ($direction === MigrationInterface::DOWN) {
            // run downs first
            krsort($migrations);
            foreach ($migrations as $migration) {
                if ($migration->getVersion() <= $version) {
                    break;
                }

                if (in_array($migration->getVersion(), $versions)) {
                    $this->executeMigration($environment, $migration, MigrationInterface::DOWN);
                }
            }
        }

        ksort($migrations);
        foreach ($migrations as $migration) {
            if ($migration->getVersion() > $version) {
                break;
            }

            if (!in_array($migration->getVersion(), $versions)) {
                $this->executeMigration($environment, $migration, MigrationInterface::UP);
            }
        }
>>>>>>> 6943cb4b
    }

    /**
     * Execute a migration against the specified environment.
     *
     * @param string $name Environment Name
     * @param MigrationInterface $migration Migration
     * @param string $direction Direction
     * @return void
     */
    public function executeMigration($name, MigrationInterface $migration, $direction = MigrationInterface::UP)
    {
        $this->getOutput()->writeln('');
        $this->getOutput()->writeln(
            ' =='
            . ' <info>' . $migration->getVersion() . ' ' . $migration->getName() . ':</info>'
            . ' <comment>' . ($direction === MigrationInterface::UP ? 'migrating' : 'reverting') . '</comment>'
        );

        // Execute the migration and log the time elapsed.
        $start = microtime(true);
        $this->getEnvironment($name)->executeMigration($migration, $direction);
        $end = microtime(true);

        $this->getOutput()->writeln(
            ' =='
            . ' <info>' . $migration->getVersion() . ' ' . $migration->getName() . ':</info>'
            . ' <comment>' . ($direction === MigrationInterface::UP ? 'migrated' : 'reverted')
            . ' ' . sprintf('%.4fs', $end - $start) . '</comment>'
        );
    }

    /**
     * Execute a seeder against the specified environment.
     *
     * @param string $name Environment Name
     * @param SeedInterface $seed Seed
     * @return void
     */
    public function executeSeed($name, SeedInterface $seed)
    {
        $this->getOutput()->writeln('');
        $this->getOutput()->writeln(
            ' =='
            . ' <info>' . $seed->getName() . ':</info>'
            . ' <comment>seeding</comment>'
        );

        // Execute the seeder and log the time elapsed.
        $start = microtime(true);
        $this->getEnvironment($name)->executeSeed($seed);
        $end = microtime(true);

        $this->getOutput()->writeln(
            ' =='
            . ' <info>' . $seed->getName() . ':</info>'
            . ' <comment>seeded'
            . ' ' . sprintf('%.4fs', $end - $start) . '</comment>'
        );
    }

    /**
     * Rollback an environment to the specified version.
     *
     * @param string $environment Environment
     * @param int $version
     * @param bool $force
     * @return void
     */
    public function rollback($environment, $version = null, $force = false)
    {
        $migrations = $this->getMigrations();
        $versionLog = $this->getEnvironment($environment)->getVersionLog();
        $versions = array_keys($versionLog);

        ksort($migrations);
        sort($versions);

        // Check we have at least 1 migration to revert
        if (empty($versions) || $version == end($versions)) {
            $this->getOutput()->writeln('<error>No migrations to rollback</error>');
            return;
        }

        // If no target version was supplied, revert the last migration
        if (null === $version) {
            // Get the migration before the last run migration
            $prev = count($versions) - 2;
            $version =  $prev < 0 ? 0 : $versions[$prev];
        } else {
            // Get the first migration number
            $first = $versions[0];

            // If the target version is before the first migration, revert all migrations
            if ($version < $first) {
                $version = 0;
            }
        }

        // Check the target version exists
        if (0 !== $version && !isset($migrations[$version])) {
            $this->getOutput()->writeln("<error>Target version ($version) not found</error>");
            return;
        }

<<<<<<< HEAD
	try {
		// Revert the migration(s)
		krsort($migrations);
		foreach ($migrations as $migration) {
		    if ($migration->getVersion() <= $version) {
			break;
		    }

		    if (in_array($migration->getVersion(), $versions)) {
			$this->executeMigration($environment, $migration, MigrationInterface::DOWN);
		    }
		}
	} finally {
	    if ($env->getAdapter() !== null) {
		    $env->getAdapter()->disconnect();
	    }
	}
=======
        // Revert the migration(s)
        krsort($migrations);
        foreach ($migrations as $migration) {
            if ($migration->getVersion() <= $version) {
                break;
            }

            if (in_array($migration->getVersion(), $versions)) {
                if (isset($versionLog[$migration->getVersion()]) && 0 != $versionLog[$migration->getVersion()]['breakpoint'] && !$force){
                    $this->getOutput()->writeln('<error>Breakpoint reached. Further rollbacks inhibited.</error>');
                    break;
                }
                $this->executeMigration($environment, $migration, MigrationInterface::DOWN);
            }
        }
>>>>>>> 6943cb4b
    }

    /**
     * Run database seeders against an environment.
     *
     * @param string $environment Environment
     * @param string $seed Seeder
     * @return void
     */
    public function seed($environment, $seed = null)
    {
        $seeds = $this->getSeeds();

        if (null === $seed) {
            // run all seeders
            foreach ($seeds as $seeder) {
                if (array_key_exists($seeder->getName(), $seeds)) {
                    $this->executeSeed($environment, $seeder);
                }
            }
        } else {
            // run only one seeder
            if (array_key_exists($seed, $seeds)) {
                $this->executeSeed($environment, $seeds[$seed]);
            } else {
                throw new \InvalidArgumentException(sprintf('The seed class "%s" does not exist', $seed));
            }
        }
    }

    /**
     * Sets the environments.
     *
     * @param array $environments Environments
     * @return Manager
     */
    public function setEnvironments($environments = array())
    {
        $this->environments = $environments;
        return $this;
    }

    /**
     * Gets the manager class for the given environment.
     *
     * @param string $name Environment Name
     * @throws \InvalidArgumentException
     * @return Environment
     */
    public function getEnvironment($name)
    {
        if (isset($this->environments[$name])) {
            return $this->environments[$name];
        }

        // check the environment exists
        if (!$this->getConfig()->hasEnvironment($name)) {
            throw new \InvalidArgumentException(sprintf(
                'The environment "%s" does not exist',
                $name
            ));
        }

        // create an environment instance and cache it
        $environment = new Environment($name, $this->getConfig()->getEnvironment($name));
        $this->environments[$name] = $environment;
        $environment->setInput($this->getInput());
        $environment->setOutput($this->getOutput());

        return $environment;
    }

    /**
     * Sets the console input.
     *
     * @param InputInterface $input Input
     * @return Manager
     */
    public function setInput(InputInterface $input)
    {
        $this->input = $input;
        return $this;
    }

    /**
     * Gets the console input.
     *
     * @return InputInterface
     */
    public function getInput()
    {
        return $this->input;
    }

    /**
     * Sets the console output.
     *
     * @param OutputInterface $output Output
     * @return Manager
     */
    public function setOutput(OutputInterface $output)
    {
        $this->output = $output;
        return $this;
    }

    /**
     * Gets the console output.
     *
     * @return OutputInterface
     */
    public function getOutput()
    {
        return $this->output;
    }

    /**
     * Sets the database migrations.
     *
     * @param array $migrations Migrations
     * @return Manager
     */
    public function setMigrations(array $migrations)
    {
        $this->migrations = $migrations;
        return $this;
    }

    /**
     * Gets an array of the database migrations.
     *
     * @throws \InvalidArgumentException
     * @return AbstractMigration[]
     */
    public function getMigrations()
    {
        if (null === $this->migrations) {
            $config = $this->getConfig();
            $phpFiles = glob($config->getMigrationPath() . DIRECTORY_SEPARATOR . '*.php', defined('GLOB_BRACE') ? GLOB_BRACE : 0);

            // filter the files to only get the ones that match our naming scheme
            $fileNames = array();
            /** @var AbstractMigration[] $versions */
            $versions = array();

            foreach ($phpFiles as $filePath) {
                if (Util::isValidMigrationFileName(basename($filePath))) {
                    $version = Util::getVersionFromFileName(basename($filePath));

                    if (isset($versions[$version])) {
                        throw new \InvalidArgumentException(sprintf('Duplicate migration - "%s" has the same version as "%s"', $filePath, $versions[$version]->getVersion()));
                    }

                    // convert the filename to a class name
                    $class = Util::mapFileNameToClassName(basename($filePath));

                    if (isset($fileNames[$class])) {
                        throw new \InvalidArgumentException(sprintf(
                            'Migration "%s" has the same name as "%s"',
                            basename($filePath),
                            $fileNames[$class]
                        ));
                    }

                    $fileNames[$class] = basename($filePath);

                    // load the migration file
                    /** @noinspection PhpIncludeInspection */
                    require_once $filePath;
                    if (!class_exists($class)) {
                        throw new \InvalidArgumentException(sprintf(
                            'Could not find class "%s" in file "%s"',
                            $class,
                            $filePath
                        ));
                    }

                    // instantiate it
                    $migration = new $class($version, $this->getInput(), $this->getOutput());

                    if (!($migration instanceof AbstractMigration)) {
                        throw new \InvalidArgumentException(sprintf(
                            'The class "%s" in file "%s" must extend \Phinx\Migration\AbstractMigration',
                            $class,
                            $filePath
                        ));
                    }

                    $versions[$version] = $migration;
                }
            }

            ksort($versions);
            $this->setMigrations($versions);
        }

        return $this->migrations;
    }

    /**
     * Sets the database seeders.
     *
     * @param array $seeds Seeders
     * @return Manager
     */
    public function setSeeds(array $seeds)
    {
        $this->seeds = $seeds;
        return $this;
    }

    /**
     * Gets an array of database seeders.
     *
     * @throws \InvalidArgumentException
     * @return AbstractSeed[]
     */
    public function getSeeds()
    {
        if (null === $this->seeds) {
            $config = $this->getConfig();
            $phpFiles = glob($config->getSeedPath() . DIRECTORY_SEPARATOR . '*.php', defined('GLOB_BRACE') ? GLOB_BRACE : 0);

            // filter the files to only get the ones that match our naming scheme
            $fileNames = array();
            /** @var AbstractSeed[] $seeds */
            $seeds = array();

            foreach ($phpFiles as $filePath) {
                if (Util::isValidSeedFileName(basename($filePath))) {
                    // convert the filename to a class name
                    $class = pathinfo($filePath, PATHINFO_FILENAME);
                    $fileNames[$class] = basename($filePath);

                    // load the seed file
                    /** @noinspection PhpIncludeInspection */
                    require_once $filePath;
                    if (!class_exists($class)) {
                        throw new \InvalidArgumentException(sprintf(
                            'Could not find class "%s" in file "%s"',
                            $class,
                            $filePath
                        ));
                    }

                    // instantiate it
                    $seed = new $class($this->getInput(), $this->getOutput());

                    if (!($seed instanceof AbstractSeed)) {
                        throw new \InvalidArgumentException(sprintf(
                            'The class "%s" in file "%s" must extend \Phinx\Seed\AbstractSeed',
                            $class,
                            $filePath
                        ));
                    }

                    $seeds[$class] = $seed;
                }
            }

            ksort($seeds);
            $this->setSeeds($seeds);
        }

        return $this->seeds;
    }

    /**
     * Sets the config.
     *
     * @param  ConfigInterface $config Configuration Object
     * @return Manager
     */
    public function setConfig(ConfigInterface $config)
    {
        $this->config = $config;
        return $this;
    }

    /**
     * Gets the config.
     *
     * @return ConfigInterface
     */
    public function getConfig()
    {
        return $this->config;
    }

    /**
     * Toggles the breakpoint for a specific version.
     *
     * @param string $environment
     * @param int $version
     * @return void
     */
    public function toggleBreakpoint($environment, $version){
        $migrations = $this->getMigrations();
        $this->getMigrations();
        $env = $this->getEnvironment($environment);
        $versions = $env->getVersionLog();

        if (empty($versions) || empty($migrations)) {
            return;
        }

        if (null === $version) {
            $lastVersion = end($versions);
            $version = $lastVersion['version'];
        }

        if (0 != $version && !isset($migrations[$version])) {
            $this->output->writeln(sprintf(
                '<comment>warning</comment> %s is not a valid version',
                $version
            ));
            return;
        }

        $env->getAdapter()->toggleBreakpoint($migrations[$version]);

        $versions = $env->getVersionLog();

        $this->getOutput()->writeln(
            ' Breakpoint ' . ($versions[$version]['breakpoint'] ? 'set' : 'cleared') .
            ' for <info>' . $version . '</info>' .
            ' <comment>' . $migrations[$version]->getName() . '</comment>'
        );
    }

    /**
     * Remove all breakpoints
     *
     * @param string $environment
     * @return void
     */
    public function removeBreakpoints($environment){
        $this->getOutput()->writeln(sprintf(
            ' %d breakpoints cleared.',
            $this->getEnvironment($environment)->getAdapter()->resetAllBreakpoints()
        ));
    }
}<|MERGE_RESOLUTION|>--- conflicted
+++ resolved
@@ -113,12 +113,16 @@
             $output->writeln('----------------------------------------------------------------------------------');
 
             $env = $this->getEnvironment($environment);
-<<<<<<< HEAD
-            $versions = $env->getVersions();
+            $versions = $env->getVersionLog();
+			$maxNameLength = $versions ? max(array_map(function($version) {
+                return strlen($version['migration_name']);
+            }, $versions)) : 0;
+
             try {
                 foreach ($this->getMigrations() as $migration) {
                     $isDown = false;
-                    if (in_array($migration->getVersion(), $versions)) {
+					$version = array_key_exists($migration->getVersion(), $versions) ? $versions[$migration->getVersion()] : false;
+                    if ($version) {
                         $status = '     <info>up</info> ';
                         unset($versions[array_search($migration->getVersion(), $versions)]);
                     } else {
@@ -133,60 +137,38 @@
                         );
                         $migrations[] = array('migration_status' => trim(strip_tags($status)), 'migration_id' => sprintf('%14.0f', $migration->getVersion()), 'migration_name' => $migration->getName());
                     }
-=======
-            $versions = $env->getVersionLog();
-            $maxNameLength = $versions ? max(array_map(function($version) {
-                return strlen($version['migration_name']);
-            }, $versions)) : 0;
-
-            foreach ($this->getMigrations() as $migration) {
-                $version = array_key_exists($migration->getVersion(), $versions) ? $versions[$migration->getVersion()] : false;
-                if ($version) {
-                    $status = '     <info>up</info> ';
-                } else {
-                    $hasDownMigration = true;
-                    $status = '   <error>down</error> ';
->>>>>>> 6943cb4b
-                }
-                $maxNameLength = max($maxNameLength, strlen($migration->getName()));
-
-                $output->writeln(sprintf(
-                    '%s %14.0f  %19s  %19s  <comment>%s</comment>',
-                    $status, $migration->getVersion(), $version['start_time'], $version['end_time'], $migration->getName()
-                ));
-
-                if ($version && $version['breakpoint']){
-                    $output->writeln('         <error>BREAKPOINT SET</error>');
-                }
-
-<<<<<<< HEAD
-                foreach ($versions as $missing) {
-                    $output->writeln(
-                    '     <error>up</error> '
-                    . sprintf(' %14.0f ', $missing)
-                    . ' <error>** MISSING **</error>'
-                    );
-                }
+                
+                	$maxNameLength = max($maxNameLength, strlen($migration->getName()));
+
+                	$output->writeln(sprintf(
+                	    '%s %14.0f  %19s  %19s  <comment>%s</comment>',
+                	    $status, $migration->getVersion(), $version['start_time'], $version['end_time'], $migration->getName()
+                	));
+
+                	if ($version && $version['breakpoint']){
+                	    $output->writeln('         <error>BREAKPOINT SET</error>');
+                	}
+
+                	$migrations[] = array('migration_status' => trim(strip_tags($status)), 'migration_id' => sprintf('%14.0f', $migration->getVersion()), 'migration_name' => $migration->getName());
+                	unset($versions[$migration->getVersion()]);
+            	}
+
+            	if (count($versions)) {
+            	    $hasMissingMigration = true;
+            	    foreach ($versions as $missing => $version) {
+            	        $output->writeln(sprintf(
+            	            '     <error>up</error>  %14.0f  %19s  %19s  <comment>%s</comment>  <error>** MISSING **</error>',
+            	            $missing, $version['start_time'], $version['end_time'], str_pad($version['migration_name'], $maxNameLength, ' ')
+            	        ));
+
+                	    if ($version && $version['breakpoint']){
+                	        $output->writeln('         <error>BREAKPOINT SET</error>');
+                	    }
+                	}
+            	}
             } finally {
                 if ($env->getAdapter() !== null) {
                     $env->getAdapter()->disconnect();
-=======
-                $migrations[] = array('migration_status' => trim(strip_tags($status)), 'migration_id' => sprintf('%14.0f', $migration->getVersion()), 'migration_name' => $migration->getName());
-                unset($versions[$migration->getVersion()]);
-            }
-
-            if (count($versions)) {
-                $hasMissingMigration = true;
-                foreach ($versions as $missing => $version) {
-                    $output->writeln(sprintf(
-                        '     <error>up</error>  %14.0f  %19s  %19s  <comment>%s</comment>  <error>** MISSING **</error>',
-                        $missing, $version['start_time'], $version['end_time'], str_pad($version['migration_name'], $maxNameLength, ' ')
-                    ));
-
-                    if ($version && $version['breakpoint']){
-                        $output->writeln('         <error>BREAKPOINT SET</error>');
-                    }
->>>>>>> 6943cb4b
                 }
             }
         } else {
@@ -211,8 +193,6 @@
                     $output->writeln('<info>Unsupported format: '.$format.'</info>');
             }
         }
-<<<<<<< HEAD
-=======
 
         if ($hasMissingMigration) {
             return self::EXIT_STATUS_MISSING;
@@ -221,7 +201,6 @@
         } else {
             return 0;
         }
->>>>>>> 6943cb4b
     }
 
     /**
@@ -316,7 +295,6 @@
 
         // are we migrating up or down?
         $direction = $version > $current ? MigrationInterface::UP : MigrationInterface::DOWN;
-<<<<<<< HEAD
 	try {
 		if ($direction == MigrationInterface::DOWN) {
 		    // run downs first
@@ -326,11 +304,13 @@
 			    break;
 			}
 
-			if (in_array($migration->getVersion(), $versions)) {
-			    $this->executeMigration($environment, $migration, MigrationInterface::DOWN);
-			}
-		    }
-		}
+        if ($direction === MigrationInterface::DOWN) {
+            // run downs first
+            krsort($migrations);
+            foreach ($migrations as $migration) {
+                if ($migration->getVersion() <= $version) {
+                    break;
+                }
 
 		ksort($migrations);
 		foreach ($migrations as $migration) {
@@ -347,33 +327,6 @@
 		    $env->getAdapter()->disconnect();
 	    }
 	}
-=======
-
-        if ($direction === MigrationInterface::DOWN) {
-            // run downs first
-            krsort($migrations);
-            foreach ($migrations as $migration) {
-                if ($migration->getVersion() <= $version) {
-                    break;
-                }
-
-                if (in_array($migration->getVersion(), $versions)) {
-                    $this->executeMigration($environment, $migration, MigrationInterface::DOWN);
-                }
-            }
-        }
-
-        ksort($migrations);
-        foreach ($migrations as $migration) {
-            if ($migration->getVersion() > $version) {
-                break;
-            }
-
-            if (!in_array($migration->getVersion(), $versions)) {
-                $this->executeMigration($environment, $migration, MigrationInterface::UP);
-            }
-        }
->>>>>>> 6943cb4b
     }
 
     /**
@@ -479,7 +432,6 @@
             return;
         }
 
-<<<<<<< HEAD
 	try {
 		// Revert the migration(s)
 		krsort($migrations);
@@ -488,23 +440,6 @@
 			break;
 		    }
 
-		    if (in_array($migration->getVersion(), $versions)) {
-			$this->executeMigration($environment, $migration, MigrationInterface::DOWN);
-		    }
-		}
-	} finally {
-	    if ($env->getAdapter() !== null) {
-		    $env->getAdapter()->disconnect();
-	    }
-	}
-=======
-        // Revert the migration(s)
-        krsort($migrations);
-        foreach ($migrations as $migration) {
-            if ($migration->getVersion() <= $version) {
-                break;
-            }
-
             if (in_array($migration->getVersion(), $versions)) {
                 if (isset($versionLog[$migration->getVersion()]) && 0 != $versionLog[$migration->getVersion()]['breakpoint'] && !$force){
                     $this->getOutput()->writeln('<error>Breakpoint reached. Further rollbacks inhibited.</error>');
@@ -513,7 +448,6 @@
                 $this->executeMigration($environment, $migration, MigrationInterface::DOWN);
             }
         }
->>>>>>> 6943cb4b
     }
 
     /**
