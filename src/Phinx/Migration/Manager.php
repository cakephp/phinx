--- conflicted
+++ resolved
@@ -577,7 +577,25 @@
     }
 
     /**
-<<<<<<< HEAD
+     * Return a list of migration files found in the provided migration paths.
+     *
+     * @return string[]
+     */
+    protected function getMigrationFiles()
+    {
+        $config = $this->getConfig();
+        $paths = $config->getMigrationPaths();
+        $files = array();
+
+        foreach ($paths as $path) {
+            $files = array_merge($files, glob($path . DIRECTORY_SEPARATOR . '*.php'));
+        }
+
+        return $files;
+    }
+    
+
+    /**
      * Sets the database seeders.
      *
      * @param array $seeds Seeders
@@ -644,23 +662,6 @@
         }
 
         return $this->seeds;
-=======
-     * Return a list of migration files found in the provided migration paths.
-     *
-     * @return string[]
-     */
-    protected function getMigrationFiles()
-    {
-        $config = $this->getConfig();
-        $paths = $config->getMigrationPaths();
-        $files = array();
-
-        foreach ($paths as $path) {
-            $files = array_merge($files, glob($path . DIRECTORY_SEPARATOR . '*.php'));
-        }
-
-        return $files;
->>>>>>> 3211f30b
     }
 
     /**
