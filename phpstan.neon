--- conflicted
+++ resolved
@@ -2,14 +2,4 @@
     - phpstan-baseline.neon
 
 parameters:
-<<<<<<< HEAD
-	ignoreErrors:
-		- '#Variable \$lastException might not be defined#'
-		- '#Access to undefined constant PDO::SQLSRV_ATTR_ENCODING#'
-		- '#Call to an undefined method Phinx\\Migration\\MigrationInterface::change\(\)#'
-		- '#Call to an undefined method Phinx\\(Migration|Seed)\\(Migration|Seed)Interface::init\(\)#'
-		- "#Casting to bool something that's already bool#"
-		- '#Method Phinx\\Console\\Command\\AbstractCommand::locateConfigFile\(\) should return string but returns array\|string#'
-=======
-    level: 4
->>>>>>> 9777d057
+    level: 4