includes:
    - phpstan-baseline.neon
<<<<<<< HEAD

parameters:
    level: 4
=======
parameters:
    level: 5
    ignoreErrors:
        - '#Unsafe usage of new static\(\)\.#'
        - '#Parameter \#2 \$callback of function array_filter expects callable\(mixed, mixed\): bool, .+ given.#'
>>>>>>> 2b0eab89
<|MERGE_RESOLUTION|>--- conflicted
+++ resolved
@@ -1,13 +1,7 @@
 includes:
     - phpstan-baseline.neon
-<<<<<<< HEAD
-
-parameters:
-    level: 4
-=======
 parameters:
     level: 5
     ignoreErrors:
         - '#Unsafe usage of new static\(\)\.#'
-        - '#Parameter \#2 \$callback of function array_filter expects callable\(mixed, mixed\): bool, .+ given.#'
->>>>>>> 2b0eab89
+        - '#Parameter \#2 \$callback of function array_filter expects callable\(mixed, mixed\): bool, .+ given.#'