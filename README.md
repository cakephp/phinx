# [Phinx](https://phinx.org): Simple PHP Database Migrations

[![Build Status](https://travis-ci.org/cdburgess/phinx-mt.svg?branch=0.4.x-dev)](https://travis-ci.org/cdburgess/phinx-mt)
[![Build status](https://ci.appveyor.com/api/projects/status/f1uya7frcsktoa8i?svg=true)](https://ci.appveyor.com/project/cdburgess/phinx-mt)
[![Code Coverage](https://scrutinizer-ci.com/g/cdburgess/phinx-mt/badges/coverage.png?b=0.4.x-dev)](https://scrutinizer-ci.com/g/cdburgess/phinx-mt/?branch=0.4.x-dev)
[![Latest Stable Version](https://poser.pugx.org/cdburgess/phinx-mt/v/stable)](https://packagist.org/packages/cdburgess/phinx-mt)
[![Total Downloads](https://poser.pugx.org/cdburgess/phinx-mt/downloads)](https://packagist.org/packages/cdburgess/phinx-mt)

Phinx makes it ridiculously easy to manage the database migrations for your PHP app. In less than 5 minutes you can install Phinx and create your first database migration. Phinx is just about migrations without all the bloat of a database ORM system or framework.

**Check out http://docs.phinx.org for the comprehensive documentation.**

![phinxterm](https://cloud.githubusercontent.com/assets/178939/3887559/e6b5e524-21f2-11e4-8256-0ba6040725fc.gif)

### Features

* Multi-Tenant Fork of the Phinx code base
* Write database migrations using database agnostic PHP code.
* Migrate up and down.
* Migrate on deployment.
* Get going in less than 5 minutes.
* Stop worrying about the state of your database.
* Take advantage of SCM features such as branching.
* Integrate with any app.
* Use environments to manage multi-tenant databases

### Supported Adapters

Phinx natively supports the following database adapters:

* MySQL
* PostgreSQL
* SQLite
* Microsoft SQL Server

## Install & Run

### Composer

The fastest way to install Phinx is to add it to your project using Composer (http://getcomposer.org/).

1. Install Composer:

    ```
    curl -s https://getcomposer.org/installer | php
    ```

1. Require Phinx as a dependency using Composer:

    ```
    php composer.phar require cdburgess/phinx-mt
    ```

1. Install Phinx:

    ```
    php composer.phar install
    ```

1. Execute Phinx:

    ```
    php vendor/bin/phinx
    ```

### As a Phar

You can also use the Box application to build Phinx as a Phar archive (http://box-project.org/).

1. Clone Phinx from GitHub

    ```
    git clone git://github.com/cdburgess/phinx-mt.git
    cd phinx
    ```

1. Install Composer

    ```
    curl -s https://getcomposer.org/installer | php
    ```

1. Install the Phinx dependencies

    ```
    php composer.phar install
    ```

1. Install Box:

    ```
    curl -LSs https://box-project.github.io/box2/installer.php | php
    ```

1. Create a Phar archive

    ```
    php box.phar build
    ```

## Documentation

Check out http://docs.phinx.org for the comprehensive documentation.

## Contributing

Please read the [CONTRIBUTING](CONTRIBUTING.md) document.

## News & Updates

Follow Chuck (@cdburgess) on Twitter to stay up to date (http://twitter.com/cdburgess)

## Misc

### Version History

<<<<<<< HEAD
**0.4.6** (Friday, 11th September 2015)

* You can now set custom migration templates in the config files
* Support for MySQL unsigned booleans
* Support for Postgres `smallint` column types
* Support for `AFTER` when using `changeColumn()` with MySQL
* Support for `precision` and `scale` when using the Postgres `decimal` type
* Fixed a bug where duplicate migration names could be used
* The schema table is now created with a primary key
* Fixed issues when using the MySQL `STRICT_TRANS_TABLE` mode
* Improved the docs in the default migration template
* Made Box PHAR ignore the bundled `phinx.yml` configuration file
* Updated Box installer URL
* Internal code improvements
* Documentation improvements

**0.4.5** (Tuesday, 1st September 2015)

* The rollback command now supports a date argument
* Fixed DBLIB DSN strings for Microsoft SQL Server
* Postgres support for `jsonb` columns added
* The `addTimestamps()` helper method no longer updates the `created_at` column
* Fix for Postgres named foreign keys
* Unit test improvements (including strict warnings)
* Documentation improvements
=======
**0.4.5** (Tuesday 11th July 2015)

* Initial Multi-Tenant Fork Release
* Updated the migrate, rollback, and status to loop through ALL environments with the `-e all` option
* Handling db errors on migrate, rollback, and status so it will continue for all databases
* Migration ignores the default_database so you must specify the databases to migrate or use `-e all`
>>>>>>> 68f7bcb2

**0.4.4** (Sunday, 14th June 2015)

* The `change` method is now the default
* Added a generic adapter insert method. Warning: The implementation will change!
* Updated Symfony depdencies to ~2.7
* Support for MySQL `BLOB` column types
* SQLite migration fixes
* Documentation improvements

**0.4.3** (Monday, 23rd Feburary 2015)

* Postgres bugfix for modifying column DEFAULTs
* MySQL bugfix for setting column INTEGER lengths
* SQLite bugfix for creating multiple indexes with similar names

**0.4.2.1** (Saturday, 7th Feburary 2015)

* Proper release, updated docs

**0.4.2** (Friday, 6th Feburary 2015)

* Postgres support for `json` columns added
* MySQL support for `enum` and `set` columns added
* Allow setting `identity` option on columns
* Template configuration and generation made more extensible
* Created a base class for `ProxyAdapter` and `TablePrefixAdapter`
* Switched to PSR-4

**0.4.1** (Tuesday, 23rd December 2014)

* MySQL support for reserved words in hasColumn and getColumns methods
* Better MySQL Adapter test coverage and performance fixes
* Updated dependent Symfony components to 2.6.x

**0.4.0** (Sunday, 14th December 2014)

* Adding initial support for running Phinx via a web interface
* Support for table prefixes and suffixes
* Bugfix for foreign key options
* MySQL keeps column default when renaming columns
* MySQL support for tiny/medium and longtext columns added
* Changed SQL Server binary columns to varbinary
* MySQL supports table comments
* Postgres supports column comments
* Empty strings are now supported for default column values
* Booleans are now supported for default column values
* Fixed SQL Server default constraint error when changing column types
* Migration timestamps are now created in UTC
* Locked Symfony Components to 2.5.0
* Support for custom migration base classes
* Cleaned up source code formatting
* Migrations have access to the output stream
* Support for custom PDO connections when a PHP config
* Added support for Postgres UUID type
* Fixed issue with Postgres dropping foreign keys

**0.3.8** (Sunday, 5th October 2014)

* Added new CHAR & Geospatial column types
* Added MySQL unix socket support
* Added precision & scale support for SQL Server
* Several bug fixes for SQLite
* Improved error messages
* Overall code optimizations
* Optimizations to MySQL hasTable method

**0.3.7** (Tuesday, 12th August 2014)

* Smarter configuration file support
* Support for Postgres Schemas
* Fixed charset support for Microsoft SQL Server
* Fix for Unique indexes in all adapters
* Improvements for MySQL foreign key migration syntax
* Allow MySQL column types with extra info
* Fixed SQLite autoincrement behaviour
* PHPDoc improvements
* Documentation improvements
* Unit test improvements
* Removing primary_key as a type

**0.3.6** (Sunday, 29th June 2014)

* Add custom adapter support
* Fix PHP 5.3 compatibility for SQL Server

**0.3.5** (Saturday, 21st June 2014)

* Added Microsoft SQL Server support
* Removed Primary Key column type
* Cleaned up and optimized many methods
* Updated Symfony dependencies to v2.5.0
* PHPDoc improvements

**0.3.4** (Sunday, 27th April 2014)

* Added support MySQL unsigned integer, biginteger, float and decimal types
* Added JSON output support for the status command
* Fix a bug where Postgres couldnt rollback foreign keys
* Moved Phinx type references to interface constants
* Fixed a bug with SQLite in-memory databases

**0.3.3** (Saturday, 22nd March 2014)

* Added support for JSON configuration
* Named index support for all adapters (thanks @archer308)
* Updated Composer dependencies
* Fix for SQLite Integer Type
* Fix for MySQL port option

**0.3.2** (Monday, 24th February 2014)

* Adding better Postgres type support

**0.3.1** (Sunday, 23rd February 2014)

* Adding MySQL charset support to the YAML config
* Removing trailing spaces

**0.3.0** (Sunday, 2nd February 2014)

* PSR-2 support
* Method to add timestamps easily to tables
* Support for column comments in the Postgres adapter
* Fixes for MySQL driver options
* Fixes for MySQL biginteger type

**0.2.9** (Saturday, 16th November 2013)

* Added SQLite Support
* Improving the unit tests, especially on Windows

**0.2.8** (Sunday, 25th August 2013)

* Added PostgresSQL Support

**0.2.7** (Saturday, 24th August 2013)

* Critical fix for a token parsing bug
* Removed legacy build system
* Improving docs

**0.2.6** (Saturday, 24th August 2013)

* Added support for environment vars in config files
* Added support for environment vars to set the Phinx Env
* Improving docs
* Fixed a bug with column names in indexes
* Changes for developers in regards to the unit tests

**0.2.5** (Sunday, 26th May 2013)

* Added support for Box Phar Archive Packaging
* Added support for MYSQL_ATTR driver options
* Fixed a bug where foreign keys cannot be removed
* Added support for MySQL table collation
* Updated Composer dependencies
* Removed verbosity options, now relies on Symfony instead
* Improved unit tests

**0.2.4** (Saturday, 20th April 2013)

* The Rollback command supports the verbosity parameter
* The Rollback command has more detailed output
* Table::dropForeignKey now returns the table instance

**0.2.3** (Saturday, 6th April 2013)

* Fixed a reporting bug when Phinx couldn't connect to a database
* Added support for the MySQL 'ON UPDATE' function
* Phinx timestamp is now mapped to MySQL timestamp instead of datetime
* Fixed a docs typo for the minimum PHP version
* Added UTF8 support for migrations
* Changed regex to handle migration names differently
* Added support for custom MySQL table engines such as MyISAM
* Added the change method to the migration template

**0.2.2** (Sunday, 3rd March 2013)

* Added a new verbosity parameter to see more output when migrating
* Support for PHP config files

**0.2.1** (Sunday, 3rd March 2013)

* Broken Release. Do not use!
* Unit tests no longer rely on the default phinx.yml file
* Running migrate for the first time does not give php warnings
* `default_migration_table` is now actually supported
* Updated docblocks to 2013.

**0.2.0** (Sunday, 13th January 2013)

* First Birthday Release
* Added Reversible Migrations
* Removed options parameter from AdapterInterface::hasColumn()

**0.1.7** (Tuesday, 8th January 2013)

* Improved documentation on the YAML configuration file
* Removed options parameter from AdapterInterface::dropIndex()

**0.1.6** (Sunday, 9th December 2012)

* Added foreign key support
* Removed PEAR support
* Support for auto_increment on custom id columns
* Bugfix for column default value 0
* Documentation improvements

**0.1.5** (Sunday, 4th November 2012)

* Added a test command
* Added transactions for adapters that support it
* Changing the Table API to use pending column methods
* Fixed a bug when defining multiple indexes on a table

**0.1.4** (Sunday, 21st October 2012)

* Documentation Improvements

**0.1.3** (Saturday, 20th October 2012)

* Fixed broken composer support

**0.1.2** (Saturday, 20th October 2012)

* Added composer support
* Now forces migrations to be in CamelCase format
* Now specifies the database name when migrating
* Creates the internal log table using its API instead of raw SQL

**0.1.1** (Wednesday, 13th June 2012)

* First point release. Ready for limited production use.

**0.1.0** (Friday, 13th January 2012)

* Initial public release.

### License

(The MIT license)

Copyright (c) 2015 Rob Morgan

Permission is hereby granted, free of charge, to any person obtaining a copy of this software and associated documentation files (the "Software"), to deal in the Software without restriction, including without limitation the rights to use, copy, modify, merge, publish, distribute, sublicense, and/or sell copies of the Software, and to permit persons to whom the Software is furnished to do so, subject to the following conditions:

The above copyright notice and this permission notice shall be included in all copies or substantial portions of the Software.

THE SOFTWARE IS PROVIDED "AS IS", WITHOUT WARRANTY OF ANY KIND, EXPRESS OR IMPLIED, INCLUDING BUT NOT LIMITED TO THE WARRANTIES OF MERCHANTABILITY, FITNESS FOR A PARTICULAR PURPOSE AND NONINFRINGEMENT. IN NO EVENT SHALL THE AUTHORS OR COPYRIGHT HOLDERS BE LIABLE FOR ANY CLAIM, DAMAGES OR OTHER LIABILITY, WHETHER IN AN ACTION OF CONTRACT, TORT OR OTHERWISE, ARISING FROM, OUT OF OR IN CONNECTION WITH THE SOFTWARE OR THE USE OR OTHER DEALINGS IN THE SOFTWARE.<|MERGE_RESOLUTION|>--- conflicted
+++ resolved
@@ -114,7 +114,6 @@
 
 ### Version History
 
-<<<<<<< HEAD
 **0.4.6** (Friday, 11th September 2015)
 
 * You can now set custom migration templates in the config files
@@ -140,14 +139,11 @@
 * Fix for Postgres named foreign keys
 * Unit test improvements (including strict warnings)
 * Documentation improvements
-=======
-**0.4.5** (Tuesday 11th July 2015)
-
+-- Multi-Tenancy Improvements -- (Tuesday 11th July 2015)
 * Initial Multi-Tenant Fork Release
 * Updated the migrate, rollback, and status to loop through ALL environments with the `-e all` option
 * Handling db errors on migrate, rollback, and status so it will continue for all databases
 * Migration ignores the default_database so you must specify the databases to migrate or use `-e all`
->>>>>>> 68f7bcb2
 
 **0.4.4** (Sunday, 14th June 2015)
 
