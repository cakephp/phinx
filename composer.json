--- conflicted
+++ resolved
@@ -33,12 +33,7 @@
         "symfony/yaml": "^3.4|^4.0|^5.0"
     },
     "require-dev": {
-<<<<<<< HEAD
-        "ext-json": "*",
-        "phpunit/phpunit": ">=5.7,<8.0",
-=======
         "phpunit/phpunit": "^8.5",
->>>>>>> 7b3ca6c0
         "sebastian/comparator": ">=1.2.3",
         "cakephp/cakephp-codesniffer": "^3.0"
     },
