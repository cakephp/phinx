--- conflicted
+++ resolved
@@ -25,22 +25,11 @@
         "homepage": "https://github.com/cakephp/phinx/graphs/contributors"
     }],
     "require": {
-<<<<<<< HEAD
         "php": ">=7.2",
         "cakephp/cakephp": "4.x-dev as 4.0.0",
-        "symfony/console": "^2.8|^3.0|^4.0",
-        "symfony/config": "^2.8|^3.0|^4.0",
-        "symfony/yaml": "^2.8|^3.0|^4.0"
-=======
-        "php": ">=5.6",
-        "cakephp/collection": "^3.6",
-        "cakephp/core": "^3.6",
-        "cakephp/database": "^3.6",
-        "cakephp/datasource": "^3.6",
         "symfony/console": "^3.4|^4.0|^5.0",
         "symfony/config": "^3.4|^4.0|^5.0",
         "symfony/yaml": "^3.4|^4.0|^5.0"
->>>>>>> 3c6a171b
     },
     "require-dev": {
         "phpunit/phpunit": ">=5.7,<8.0",
