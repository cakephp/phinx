{
    "name": "bamboohr/phinx-mt",
    "type": "library",
    "description": "Phinx makes it ridiculously easy to manage the database migrations for your PHP app.",
    "keywords": ["phinx", "migrations", "database", "db", "database migrations"],
    "homepage": "https://phinx.org",
    "license": "MIT",
    "authors": [{
        "name": "Rob Morgan",
        "email": "robbym@gmail.com",
        "homepage": "https://robmorgan.id.au",
        "role": "Lead Developer"
    }, {
        "name": "Woody Gilk",
        "email": "woody.gilk@gmail.com",
        "homepage": "http://shadowhand.me",
        "role": "Developer"
    }, {
<<<<<<< HEAD
        "name": "Chuck Burgess",
        "email": "cdburgess@gmail.com",
        "role": "Multi-Tenancy Hacker"
=======
        "name": "Richard Quadling",
        "email": "rquadling@gmail.com",
        "role": "Developer"
>>>>>>> 6943cb4b
    }],
    "require": {
        "php": ">=5.4",
        "symfony/console": "~2.8|~3.0",
        "symfony/config": "~2.8|~3.0",
        "symfony/yaml": "~2.8|~3.0"
    },
    "require-dev": {
        "phpunit/phpunit": "^4.8.26|^5.0"
    },
    "autoload": {
        "psr-4": {
            "Phinx\\": "src/Phinx"
        }
    },
    "autoload-dev": {
        "psr-4": {
            "Test\\Phinx\\": "tests/Phinx"
        }
    },
    "bin": ["bin/phinx"]
}<|MERGE_RESOLUTION|>--- conflicted
+++ resolved
@@ -16,15 +16,13 @@
         "homepage": "http://shadowhand.me",
         "role": "Developer"
     }, {
-<<<<<<< HEAD
+        "name": "Richard Quadling",
+        "email": "rquadling@gmail.com",
+        "role": "Developer"
+    }, {
         "name": "Chuck Burgess",
         "email": "cdburgess@gmail.com",
         "role": "Multi-Tenancy Hacker"
-=======
-        "name": "Richard Quadling",
-        "email": "rquadling@gmail.com",
-        "role": "Developer"
->>>>>>> 6943cb4b
     }],
     "require": {
         "php": ">=5.4",
