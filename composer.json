--- conflicted
+++ resolved
@@ -32,10 +32,7 @@
         "symfony/config": "^3.4|^4.0|^5.0"
     },
     "require-dev": {
-<<<<<<< HEAD
-=======
         "ext-json": "*",
->>>>>>> 2b0eab89
         "phpunit/phpunit": "^8.5",
         "sebastian/comparator": ">=1.2.3",
         "cakephp/cakephp-codesniffer": "^3.0",
@@ -66,7 +63,5 @@
         "stan-setup": "cp composer.json composer.backup && composer require --dev phpstan/phpstan:^0.12 && mv composer.backup composer.json",
         "test": "phpunit --colors=always"
     },
-    "bin": ["bin/phinx"],
-    "minimum-stability": "dev",
-    "prefer-stable": true
+    "bin": ["bin/phinx"]
 }