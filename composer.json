{
    "name": "robmorgan/phinx",
    "type": "library",
    "description": "Phinx makes it ridiculously easy to manage the database migrations for your PHP app.",
    "keywords": ["phinx", "migrations", "database", "db", "database migrations"],
    "homepage": "https://phinx.org",
    "license": "MIT",
    "authors": [{
        "name": "Rob Morgan",
        "email": "robbym@gmail.com",
        "homepage": "https://robmorgan.id.au",
        "role": "Lead Developer"
    }, {
        "name": "Woody Gilk",
        "email": "woody.gilk@gmail.com",
        "homepage": "https://shadowhand.me",
        "role": "Developer"
    }, {
        "name": "Richard Quadling",
        "email": "rquadling@gmail.com",
        "role": "Developer"
    }, {
        "name": "CakePHP Community",
        "role": "Developer",
        "homepage": "https://github.com/cakephp/phinx/graphs/contributors"
    }],
    "require": {
        "php": ">=7.2",
        "cakephp/collection": "^4.0",
        "cakephp/database": "^4.0",
        "symfony/console": "^3.4|^4.0|^5.0",
        "symfony/config": "^3.4|^4.0|^5.0"
    },
    "require-dev": {
<<<<<<< HEAD
        "phpunit/phpunit": "^8.5",
=======
        "ext-json": "*",
        "phpunit/phpunit": ">=5.7,<8.0",
>>>>>>> 06c65d63
        "sebastian/comparator": ">=1.2.3",
        "cakephp/cakephp-codesniffer": "^3.0",
        "symfony/yaml": "^3.4|^4.0|^5.0"
    },
    "autoload": {
        "psr-4": {
            "Phinx\\": "src/Phinx/"
        }
    },
    "autoload-dev": {
        "psr-4": {
            "Test\\Phinx\\": "tests/Phinx/"
        }
    },
    "suggest": {
        "ext-json": "Install if using JSON configuration format",
        "symfony/yaml": "Install if using YAML configuration format"
    },
    "scripts": {
        "check": [
            "@test",
            "@cs-check"
        ],
        "cs-check": "phpcs --colors -p --standard=vendor/cakephp/cakephp-codesniffer/CakePHP --ignore=/tests/Phinx/Config/_rootDirectories/,/tests/log/ src/ tests/ app/",
        "cs-fix": "phpcbf --colors -p --standard=vendor/cakephp/cakephp-codesniffer/CakePHP --ignore=/tests/Phinx/Config/_rootDirectories/,/tests/log/ src/ tests/ app/",
        "test": "phpunit --colors=always"
    },
    "bin": ["bin/phinx"],
    "minimum-stability": "dev",
    "prefer-stable": true
}<|MERGE_RESOLUTION|>--- conflicted
+++ resolved
@@ -32,12 +32,8 @@
         "symfony/config": "^3.4|^4.0|^5.0"
     },
     "require-dev": {
-<<<<<<< HEAD
+        "ext-json": "*",
         "phpunit/phpunit": "^8.5",
-=======
-        "ext-json": "*",
-        "phpunit/phpunit": ">=5.7,<8.0",
->>>>>>> 06c65d63
         "sebastian/comparator": ">=1.2.3",
         "cakephp/cakephp-codesniffer": "^3.0",
         "symfony/yaml": "^3.4|^4.0|^5.0"
