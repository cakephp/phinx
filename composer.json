{
    "name": "robmorgan/phinx",
    "type": "library",
    "description": "Phinx makes it ridiculously easy to manage the database migrations for your PHP app.",
    "keywords": [
        "phinx",
        "migrations",
        "database",
        "db",
        "database migrations"
    ],
    "homepage": "https://phinx.org",
    "license": "MIT",
    "authors": [
        {
            "name": "Rob Morgan",
            "email": "robbym@gmail.com",
            "homepage": "https://robmorgan.id.au",
            "role": "Lead Developer"
        },
        {
            "name": "Woody Gilk",
            "email": "woody.gilk@gmail.com",
            "homepage": "https://shadowhand.me",
            "role": "Developer"
        },
        {
            "name": "Richard Quadling",
            "email": "rquadling@gmail.com",
            "role": "Developer"
        },
        {
            "name": "CakePHP Community",
            "role": "Developer",
            "homepage": "https://github.com/cakephp/phinx/graphs/contributors"
        }
    ],
    "require": {
<<<<<<< HEAD
        "php": ">=8.1",
        "cakephp/database": "5.x-dev",
        "psr/container": "^2.0",
        "symfony/console": "^6.0",
=======
        "php-64bit": ">=7.3",
        "cakephp/database": "^4.0",
        "psr/container": "^1.0 || ^2.0",
        "symfony/console": "^3.4|^4.0|^5.0|^6.0",
>>>>>>> ba63e434
        "symfony/config": "^3.4|^4.0|^5.0|^6.0"
    },
    "require-dev": {
        "ext-json": "*",
        "ext-pdo": "*",
<<<<<<< HEAD
        "phpunit/phpunit": "^9.5.19",
=======
        "phpunit/phpunit": "^9.5",
>>>>>>> ba63e434
        "sebastian/comparator": ">=1.2.3",
        "cakephp/cakephp": "5.x-dev",
        "cakephp/cakephp-codesniffer": "^4.0",
        "symfony/yaml": "^3.4|^4.0|^5.0|^6.0"
    },
    "autoload": {
        "psr-4": {
            "Phinx\\": "src/Phinx/"
        }
    },
    "autoload-dev": {
        "psr-4": {
            "Test\\Phinx\\": "tests/Phinx/"
        }
    },
    "suggest": {
        "ext-json": "Install if using JSON configuration format",
        "ext-pdo": "PDO extension is needed",
        "symfony/yaml": "Install if using YAML configuration format"
    },
    "scripts": {
        "check": [
            "@test",
            "@cs-check"
        ],
        "cs-check": "phpcs",
        "cs-fix": "phpcbf",
        "stan": "phpstan analyse",
        "stan-setup": "cp composer.json composer.backup && composer require --dev phpstan/phpstan:~1.9.0 && mv composer.backup composer.json",
        "test": "phpunit --colors=always"
    },
    "bin": [
        "bin/phinx"
    ],
    "minimum-stability": "dev",
    "prefer-stable": true,
    "config": {
        "allow-plugins": {
            "dealerdirect/phpcodesniffer-composer-installer": true
        }
    }
}<|MERGE_RESOLUTION|>--- conflicted
+++ resolved
@@ -36,27 +36,16 @@
         }
     ],
     "require": {
-<<<<<<< HEAD
-        "php": ">=8.1",
+        "php-64bit": ">=8.1",
         "cakephp/database": "5.x-dev",
         "psr/container": "^2.0",
         "symfony/console": "^6.0",
-=======
-        "php-64bit": ">=7.3",
-        "cakephp/database": "^4.0",
-        "psr/container": "^1.0 || ^2.0",
-        "symfony/console": "^3.4|^4.0|^5.0|^6.0",
->>>>>>> ba63e434
         "symfony/config": "^3.4|^4.0|^5.0|^6.0"
     },
     "require-dev": {
         "ext-json": "*",
         "ext-pdo": "*",
-<<<<<<< HEAD
         "phpunit/phpunit": "^9.5.19",
-=======
-        "phpunit/phpunit": "^9.5",
->>>>>>> ba63e434
         "sebastian/comparator": ">=1.2.3",
         "cakephp/cakephp": "5.x-dev",
         "cakephp/cakephp-codesniffer": "^4.0",
