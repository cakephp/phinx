{
    "name": "robmorgan/phinx",
    "type": "library",
    "description": "Phinx makes it ridiculously easy to manage the database migrations for your PHP app.",
    "keywords": ["phinx", "migrations", "database", "db", "database migrations"],
    "homepage": "https://phinx.org",
    "license": "MIT",
    "version": "0.9.2",
    "authors": [{
        "name": "Rob Morgan",
        "email": "robbym@gmail.com",
        "homepage": "https://robmorgan.id.au",
        "role": "Lead Developer"
    }, {
        "name": "Woody Gilk",
        "email": "woody.gilk@gmail.com",
        "homepage": "http://shadowhand.me",
        "role": "Developer"
    }, {
        "name": "Richard Quadling",
        "email": "rquadling@gmail.com",
        "role": "Developer"
    }, {
        "name": "CakePHP Community",
        "homepage": "https://github.com/cakephp/phinx/graphs/contributors"
    }],
    "require": {
        "php": ">=5.4",
<<<<<<< HEAD
        "symfony/console": "~2.8|~3.0|~4.0",
        "symfony/config": "~2.8|~3.0|~4.0",
        "symfony/yaml": "~2.8|~3.0|~4.0",
        "josegonzalez/dotenv": "2.*"
=======
        "symfony/console": "^2.8|^3.0|^4.0",
        "symfony/config": "^2.8|^3.0|^4.0",
        "symfony/yaml": "^2.8|^3.0|^4.0"
>>>>>>> f3f3a0ae
    },
    "require-dev": {
        "phpunit/phpunit": "^4.8.35|^5.7|^6.5",
        "sebastian/comparator": ">=1.2.3",
        "cakephp/cakephp-codesniffer": "^3.0"
    },
    "autoload": {
        "psr-4": {
            "Phinx\\": "src/Phinx"
        }
    },
    "autoload-dev": {
        "psr-4": {
            "Test\\Phinx\\": "tests/Phinx"
        }
    },
    "scripts": {
        "check": [
            "@test",
            "@cs-check"
        ],
        "cs-check": "phpcs --colors -p --standard=vendor/cakephp/cakephp-codesniffer/CakePHP ./src ./tests ./app",
        "cs-fix": "phpcbf --colors --standard=vendor/cakephp/cakephp-codesniffer/CakePHP ./src ./tests ./app",
        "test": "phpunit --colors=always"
    },
    "bin": ["bin/phinx"]
}<|MERGE_RESOLUTION|>--- conflicted
+++ resolved
@@ -26,16 +26,10 @@
     }],
     "require": {
         "php": ">=5.4",
-<<<<<<< HEAD
-        "symfony/console": "~2.8|~3.0|~4.0",
-        "symfony/config": "~2.8|~3.0|~4.0",
-        "symfony/yaml": "~2.8|~3.0|~4.0",
-        "josegonzalez/dotenv": "2.*"
-=======
         "symfony/console": "^2.8|^3.0|^4.0",
         "symfony/config": "^2.8|^3.0|^4.0",
-        "symfony/yaml": "^2.8|^3.0|^4.0"
->>>>>>> f3f3a0ae
+        "symfony/yaml": "^2.8|^3.0|^4.0",
+        "josegonzalez/dotenv": "2.*"
     },
     "require-dev": {
         "phpunit/phpunit": "^4.8.35|^5.7|^6.5",
