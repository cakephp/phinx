{
    "name": "robmorgan/phinx",
    "type": "library",
    "description": "Phinx makes it ridiculously easy to manage the database migrations for your PHP app.",
    "keywords": [
        "phinx",
        "migrations",
        "database",
        "db",
        "database migrations"
    ],
    "homepage": "https://phinx.org",
    "license": "MIT",
    "authors": [
        {
            "name": "Rob Morgan",
            "email": "robbym@gmail.com",
            "homepage": "https://robmorgan.id.au",
            "role": "Lead Developer"
        },
        {
            "name": "Woody Gilk",
            "email": "woody.gilk@gmail.com",
            "homepage": "https://shadowhand.me",
            "role": "Developer"
        },
        {
            "name": "Richard Quadling",
            "email": "rquadling@gmail.com",
            "role": "Developer"
        },
        {
            "name": "CakePHP Community",
            "role": "Developer",
            "homepage": "https://github.com/cakephp/phinx/graphs/contributors"
        }
    ],
    "require": {
<<<<<<< HEAD
        "php": ">=7.3",
=======
        "php-64bit": ">=7.2",
>>>>>>> 93785444
        "cakephp/database": "^4.0",
        "psr/container": "^1.0 || ^2.0",
        "symfony/console": "^3.4|^4.0|^5.0|^6.0",
        "symfony/config": "^3.4|^4.0|^5.0|^6.0"
    },
    "require-dev": {
        "ext-json": "*",
        "ext-pdo": "*",
        "phpunit/phpunit": "^9.5",
        "sebastian/comparator": ">=1.2.3",
        "cakephp/cakephp-codesniffer": "^4.0",
        "symfony/yaml": "^3.4|^4.0|^5.0"
    },
    "autoload": {
        "psr-4": {
            "Phinx\\": "src/Phinx/"
        }
    },
    "autoload-dev": {
        "psr-4": {
            "Test\\Phinx\\": "tests/Phinx/"
        }
    },
    "suggest": {
        "ext-json": "Install if using JSON configuration format",
        "ext-pdo": "PDO extension is needed",
        "symfony/yaml": "Install if using YAML configuration format"
    },
    "scripts": {
        "check": [
            "@test",
            "@cs-check"
        ],
        "cs-check": "phpcs",
        "cs-fix": "phpcbf",
        "stan": "phpstan analyse",
        "stan-setup": "cp composer.json composer.backup && composer require --dev phpstan/phpstan:~1.9.0 && mv composer.backup composer.json",
        "test": "phpunit --colors=always"
    },
    "bin": [
        "bin/phinx"
    ],
    "config": {
        "allow-plugins": {
            "dealerdirect/phpcodesniffer-composer-installer": true
        }
    }
}<|MERGE_RESOLUTION|>--- conflicted
+++ resolved
@@ -36,11 +36,7 @@
         }
     ],
     "require": {
-<<<<<<< HEAD
-        "php": ">=7.3",
-=======
-        "php-64bit": ">=7.2",
->>>>>>> 93785444
+        "php-64bit": ">=7.3",
         "cakephp/database": "^4.0",
         "psr/container": "^1.0 || ^2.0",
         "symfony/console": "^3.4|^4.0|^5.0|^6.0",
