{
    "name": "robmorgan/phinx",
    "type": "library",
    "description": "Phinx makes it ridiculously easy to manage the database migrations for your PHP app.",
    "keywords": ["phinx", "migrations", "database", "db", "database migrations"],
    "homepage": "https://phinx.org",
    "license": "MIT",
    "authors": [{
        "name": "Rob Morgan",
        "email": "robbym@gmail.com",
        "homepage": "http://robmorgan.id.au",
        "role": "Lead Developer"
    }, {
        "name": "Woody Gilk",
        "email": "woody.gilk@gmail.com",
        "homepage": "http://shadowhand.me",
        "role": "Developer"
    }],
    "require": {
<<<<<<< HEAD
        "php": ">=5.4",
        "symfony/console": "~2.8|~3.0",
        "symfony/config": "~2.8|~3.0",
        "symfony/yaml": "~2.8|~3.0"
=======
        "php": ">=5.3.2",
        "symfony/console": "~2.7|~3.0",
        "symfony/config": "~2.7|~3.0",
        "symfony/yaml": "~2.7|~3.0"
>>>>>>> 62614dd7
    },
    "require-dev": {
        "phpunit/phpunit": "^3.7|^4.0|^5.0"
    },
    "autoload": {
        "psr-4": {
            "Phinx\\": "src/Phinx"
        }
    },
    "autoload-dev": {
        "psr-4": {
            "Test\\Phinx\\": "tests/Phinx"
        }
    },
    "bin": ["bin/phinx"]
}<|MERGE_RESOLUTION|>--- conflicted
+++ resolved
@@ -17,20 +17,14 @@
         "role": "Developer"
     }],
     "require": {
-<<<<<<< HEAD
-        "php": ">=5.4",
-        "symfony/console": "~2.8|~3.0",
-        "symfony/config": "~2.8|~3.0",
-        "symfony/yaml": "~2.8|~3.0"
-=======
         "php": ">=5.3.2",
         "symfony/console": "~2.7|~3.0",
         "symfony/config": "~2.7|~3.0",
         "symfony/yaml": "~2.7|~3.0"
->>>>>>> 62614dd7
     },
     "require-dev": {
-        "phpunit/phpunit": "^3.7|^4.0|^5.0"
+        "phpunit/phpunit": "3.7.*",
+        "squizlabs/php_codesniffer": "dev-phpcs-fixer"
     },
     "autoload": {
         "psr-4": {
